--- conflicted
+++ resolved
@@ -36,11 +36,7 @@
     uint32                permissions    = 4;
     int32                 modified_ns    = 11;
     int32                 block_size     = 13 [(ext.goname) = "RawBlockSize"];
-<<<<<<< HEAD
-    map<int32, bytes>     os_data        = 14 [(gogoproto.castkey) = "github.com/syncthing/syncthing/lib/protocol.OS", (ext.goname) = "OSData"];
-=======
     protocol.PlatformData platform       = 14;
->>>>>>> a2c5d901
 
     // see bep.proto
     uint32 local_flags  = 1000;
