--- conflicted
+++ resolved
@@ -99,14 +99,7 @@
 func (a *App) Start() error {
 	// Create a main service manager. We'll add things to this as we go along.
 	// We want any logging it does to go through our log system.
-<<<<<<< HEAD
-	spec := svcutil.Spec()
-	spec.EventHook = func(e suture.Event) {
-		l.Debugln(e)
-	}
-=======
-	spec := util.SpecWithDebugLogger(l)
->>>>>>> b5de4991
+	spec := svcutil.SpecWithDebugLogger(l)
 	a.mainService = suture.New("main", spec)
 
 	// Start the supervisor and wait for it to stop to handle cleanup.
