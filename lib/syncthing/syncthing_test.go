// Copyright (C) 2014 The Syncthing Authors.
//
// This Source Code Form is subject to the terms of the Mozilla Public
// License, v. 2.0. If a copy of the MPL was not distributed with this file,
// You can obtain one at https://mozilla.org/MPL/2.0/.

package syncthing

import (
	"os"
	"testing"
	"time"

	"github.com/syncthing/syncthing/lib/config"
	"github.com/syncthing/syncthing/lib/db/backend"
	"github.com/syncthing/syncthing/lib/events"
	"github.com/syncthing/syncthing/lib/protocol"
	"github.com/syncthing/syncthing/lib/svcutil"
	"github.com/syncthing/syncthing/lib/tlsutil"
)

func tempCfgFilename(t *testing.T) string {
	t.Helper()
	f, err := os.CreateTemp("", "syncthing-testConfig-")
	if err != nil {
		t.Fatal(err)
	}
	defer f.Close()
	return f.Name()
}

func TestShortIDCheck(t *testing.T) {
	cfg := config.Wrap(tempCfgFilename(t), config.Configuration{
		Devices: []config.DeviceConfiguration{
			{DeviceID: protocol.DeviceID{8, 16, 24, 32, 40, 48, 56, 0, 0}},
			{DeviceID: protocol.DeviceID{8, 16, 24, 32, 40, 48, 56, 1, 1}}, // first 56 bits same, differ in the first 64 bits
		},
	}, protocol.LocalDeviceID, events.NoopLogger)
	defer os.Remove(cfg.ConfigPath())

	if err := checkShortIDs(cfg); err != nil {
		t.Error("Unexpected error:", err)
	}

	cfg = config.Wrap("/tmp/test", config.Configuration{
		Devices: []config.DeviceConfiguration{
			{DeviceID: protocol.DeviceID{8, 16, 24, 32, 40, 48, 56, 64, 0}},
			{DeviceID: protocol.DeviceID{8, 16, 24, 32, 40, 48, 56, 64, 1}}, // first 64 bits same
		},
	}, protocol.LocalDeviceID, events.NoopLogger)

	if err := checkShortIDs(cfg); err == nil {
		t.Error("Should have gotten an error")
	}
}

func TestStartupFail(t *testing.T) {
<<<<<<< HEAD
	tmpDir, err := os.MkdirTemp("", "syncthing-TestStartupFail-")
	if err != nil {
		t.Fatal(err)
	}
	defer os.RemoveAll(tmpDir)

	cert, err := tlsutil.NewCertificate(filepath.Join(tmpDir, "cert"), filepath.Join(tmpDir, "key"), "syncthing", 365)
=======
	cert, err := tlsutil.NewCertificateInMemory("syncthing", 365)
>>>>>>> 100870e1
	if err != nil {
		t.Fatal(err)
	}
	id := protocol.NewDeviceID(cert.Certificate[0])
	conflID := protocol.DeviceID{}
	copy(conflID[:8], id[:8])

	cfg := config.Wrap(tempCfgFilename(t), config.Configuration{
		Devices: []config.DeviceConfiguration{
			{DeviceID: id},
			{DeviceID: conflID},
		},
	}, protocol.LocalDeviceID, events.NoopLogger)
	defer os.Remove(cfg.ConfigPath())

	db := backend.OpenMemory()
	app, err := New(cfg, db, events.NoopLogger, cert, Options{})
	if err != nil {
		t.Fatal(err)
	}
	startErr := app.Start()
	if startErr == nil {
		t.Fatal("Expected an error from Start, got nil")
	}

	done := make(chan struct{})
	var waitE svcutil.ExitStatus
	go func() {
		waitE = app.Wait()
		close(done)
	}()

	select {
	case <-time.After(time.Second):
		t.Fatal("Wait did not return within 1s")
	case <-done:
	}

	if waitE != svcutil.ExitError {
		t.Errorf("Got exit status %v, expected %v", waitE, svcutil.ExitError)
	}

	if err = app.Error(); err != startErr {
		t.Errorf(`Got different errors "%v" from Start and "%v" from Error`, startErr, err)
	}

	if trans, err := db.NewReadTransaction(); err == nil {
		t.Error("Expected error due to db being closed, got nil")
		trans.Release()
	} else if !backend.IsClosed(err) {
		t.Error("Expected error due to db being closed, got", err)
	}
}<|MERGE_RESOLUTION|>--- conflicted
+++ resolved
@@ -55,17 +55,7 @@
 }
 
 func TestStartupFail(t *testing.T) {
-<<<<<<< HEAD
-	tmpDir, err := os.MkdirTemp("", "syncthing-TestStartupFail-")
-	if err != nil {
-		t.Fatal(err)
-	}
-	defer os.RemoveAll(tmpDir)
-
-	cert, err := tlsutil.NewCertificate(filepath.Join(tmpDir, "cert"), filepath.Join(tmpDir, "key"), "syncthing", 365)
-=======
 	cert, err := tlsutil.NewCertificateInMemory("syncthing", 365)
->>>>>>> 100870e1
 	if err != nil {
 		t.Fatal(err)
 	}
