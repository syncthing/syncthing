--- conflicted
+++ resolved
@@ -12,11 +12,7 @@
 	"crypto/tls"
 	"errors"
 	"fmt"
-<<<<<<< HEAD
 	"io"
-	"io/ioutil"
-=======
->>>>>>> 100870e1
 	"math/rand"
 	"net"
 	"net/url"
@@ -506,13 +502,8 @@
 	_ = serverConn.Close()
 }
 
-<<<<<<< HEAD
-func mustGetCert(b interface{ Fatal(...interface{}) }) tls.Certificate {
-	f1, err := ioutil.TempFile("", "")
-=======
 func mustGetCert(b *testing.B) tls.Certificate {
 	cert, err := tlsutil.NewCertificateInMemory("bench", 10)
->>>>>>> 100870e1
 	if err != nil {
 		b.Fatal(err)
 	}
