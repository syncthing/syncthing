// Copyright (C) 2016 The Syncthing Authors.
//
// This Source Code Form is subject to the terms of the Mozilla Public
// License, v. 2.0. If a copy of the MPL was not distributed with this file,
// You can obtain one at http://mozilla.org/MPL/2.0/.

package connections

import (
	"crypto/tls"
	"net"
	"net/url"
	"strings"
	"sync"
	"time"

	"github.com/syncthing/syncthing/lib/config"
	"github.com/syncthing/syncthing/lib/dialer"
	"github.com/syncthing/syncthing/lib/nat"
)

func init() {
	for _, scheme := range []string{"tcp", "tcp4", "tcp6"} {
		listeners[scheme] = tcpListenerFactory{}
	}
}

type tcpListener struct {
	onAddressesChangedNotifier

	uri    *url.URL
	tlsCfg *tls.Config
	stop   chan struct{}
	conns  chan IntermediateConnection

	natService *nat.Service
	mapping    *nat.Mapping

	err error
	mut sync.RWMutex
}

func (t *tcpListener) Serve() {
	t.mut.Lock()
	t.err = nil
	t.mut.Unlock()

	tcaddr, err := net.ResolveTCPAddr(t.uri.Scheme, t.uri.Host)
	if err != nil {
		t.mut.Lock()
		t.err = err
		t.mut.Unlock()
		l.Infoln("listen (BEP/tcp):", err)
		return
	}

	listener, err := net.ListenTCP(t.uri.Scheme, tcaddr)
	if err != nil {
		t.mut.Lock()
		t.err = err
		t.mut.Unlock()
		l.Infoln("listen (BEP/tcp):", err)
		return
	}
	defer listener.Close()

	l.Infof("TCP listener (%v) starting", listener.Addr())
	defer l.Infof("TCP listener (%v) shutting down", listener.Addr())

	mapping := t.natService.NewMapping(nat.TCP, tcaddr.IP, tcaddr.Port)
	mapping.OnChanged(func(_ *nat.Mapping, _, _ []nat.Address) {
		t.notifyAddressesChanged(t)
	})
	defer t.natService.RemoveMapping(mapping)

	t.mut.Lock()
	t.mapping = mapping
	t.mut.Unlock()

	for {
		listener.SetDeadline(time.Now().Add(time.Second))
		conn, err := listener.Accept()
		select {
		case <-t.stop:
			if err == nil {
				conn.Close()
			}
			t.mut.Lock()
			t.mapping = nil
			t.mut.Unlock()
			return
		default:
		}
		if err != nil {
			if err, ok := err.(*net.OpError); !ok || !err.Timeout() {
				l.Warnln("Accepting connection (BEP/tcp):", err)
			}
			continue
		}

		l.Debugln("connect from", conn.RemoteAddr())

		err = dialer.SetTCPOptions(conn.(*net.TCPConn))
		if err != nil {
			l.Infoln(err)
		}

		tc := tls.Server(conn, t.tlsCfg)
		err = tc.Handshake()
		if err != nil {
			l.Infoln("TLS handshake (BEP/tcp):", err)
			tc.Close()
			continue
		}

		t.conns <- IntermediateConnection{tc, "TCP (Server)", tcpPriority}
	}
}

func (t *tcpListener) Stop() {
	close(t.stop)
}

func (t *tcpListener) URI() *url.URL {
	return t.uri
}

func (t *tcpListener) WANAddresses() []*url.URL {
	uris := t.LANAddresses()
	t.mut.RLock()
	if t.mapping != nil {
		addrs := t.mapping.ExternalAddresses()
		for _, addr := range addrs {
			uri := *t.uri
			// Does net.JoinHostPort internally
			uri.Host = addr.String()
			uris = append(uris, &uri)
		}
	}
	t.mut.RUnlock()
	return uris
}

func (t *tcpListener) LANAddresses() []*url.URL {
	return []*url.URL{t.uri}
}

func (t *tcpListener) Error() error {
	t.mut.RLock()
	err := t.err
	t.mut.RUnlock()
	return err
}

func (t *tcpListener) String() string {
	return t.uri.String()
}

func (t *tcpListener) Enabled(cfg config.Configuration) bool {
	return true
}

type tcpListenerFactory struct{}

func (tcpListenerFactory) New(uri *url.URL, tlsCfg *tls.Config, conns chan IntermediateConnection, natService *nat.Service) genericListener {
	return &tcpListener{
		uri:        fixupPort(uri),
		tlsCfg:     tlsCfg,
		conns:      conns,
		natService: natService,
		stop:       make(chan struct{}),
	}
}

<<<<<<< HEAD
func (tcpListenerFactory) Enabled(cfg config.Configuration) bool {
	return true
}

func isPublicIPv4(ip net.IP) bool {
	ip = ip.To4()
	if ip == nil {
		// Not an IPv4 address (IPv6)
		return false
	}

	// IsGlobalUnicast below only checks that it's not link local or
	// multicast, and we want to exclude private (NAT:ed) addresses as well.
	rfc1918 := []net.IPNet{
		{IP: net.IP{10, 0, 0, 0}, Mask: net.IPMask{255, 0, 0, 0}},
		{IP: net.IP{172, 16, 0, 0}, Mask: net.IPMask{255, 240, 0, 0}},
		{IP: net.IP{192, 168, 0, 0}, Mask: net.IPMask{255, 255, 0, 0}},
	}
	for _, n := range rfc1918 {
		if n.Contains(ip) {
			return false
		}
	}

	return ip.IsGlobalUnicast()
}

func isPublicIPv6(ip net.IP) bool {
	if ip.To4() != nil {
		// Not an IPv6 address (IPv4)
		// (To16() returns a v6 mapped v4 address so can't be used to check
		// that it's an actual v6 address)
		return false
	}

	return ip.IsGlobalUnicast()
}

=======
>>>>>>> 6f743f31
func fixupPort(uri *url.URL) *url.URL {
	copyURI := *uri

	host, port, err := net.SplitHostPort(uri.Host)
	if err != nil && strings.HasPrefix(err.Error(), "missing port") {
		// addr is on the form "1.2.3.4"
		copyURI.Host = net.JoinHostPort(host, "22000")
	} else if err == nil && port == "" {
		// addr is on the form "1.2.3.4:"
		copyURI.Host = net.JoinHostPort(host, "22000")
	}

	return &copyURI
}<|MERGE_RESOLUTION|>--- conflicted
+++ resolved
@@ -172,7 +172,6 @@
 	}
 }
 
-<<<<<<< HEAD
 func (tcpListenerFactory) Enabled(cfg config.Configuration) bool {
 	return true
 }
@@ -211,8 +210,6 @@
 	return ip.IsGlobalUnicast()
 }
 
-=======
->>>>>>> 6f743f31
 func fixupPort(uri *url.URL) *url.URL {
 	copyURI := *uri
 
