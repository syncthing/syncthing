// Copyright (C) 2019 The Syncthing Authors.
//
// This Source Code Form is subject to the terms of the Mozilla Public
// License, v. 2.0. If a copy of the MPL was not distributed with this file,
// You can obtain one at http://mozilla.org/MPL/2.0/.

// +build go1.14,!noquic,!go1.17

package connections

import (
	"context"
	"crypto/tls"
	"net"
	"net/url"
	"strings"
	"sync"
	"sync/atomic"
	"syscall"
	"time"

	"github.com/lucas-clemente/quic-go"

	"github.com/syncthing/syncthing/lib/config"
	"github.com/syncthing/syncthing/lib/connections/registry"
	"github.com/syncthing/syncthing/lib/nat"
	"github.com/syncthing/syncthing/lib/stun"
	"github.com/syncthing/syncthing/lib/svcutil"
)

func init() {
	factory := &quicListenerFactory{}
	for _, scheme := range []string{"quic", "quic4", "quic6"} {
		listeners[scheme] = factory
	}
}

type quicListener struct {
	svcutil.ServiceWithError
	nat atomic.Value

	onAddressesChangedNotifier

	uri     *url.URL
	cfg     config.Wrapper
	tlsCfg  *tls.Config
	conns   chan internalConn
	factory listenerFactory

	address *url.URL
	laddr   net.Addr
	mut     sync.Mutex
}

func (t *quicListener) OnNATTypeChanged(natType stun.NATType) {
	if natType != stun.NATUnknown {
		l.Infof("%s detected NAT type: %s", t.uri, natType)
	}
	t.nat.Store(natType)
}

func (t *quicListener) OnExternalAddressChanged(address *stun.Host, via string) {
	var uri *url.URL
	if address != nil {
		copy := *t.uri
		uri = &copy
		uri.Host = address.TransportAddr()
	}

	t.mut.Lock()
	existingAddress := t.address
	t.address = uri
	t.mut.Unlock()

	if uri != nil && (existingAddress == nil || existingAddress.String() != uri.String()) {
		l.Infof("%s resolved external address %s (via %s)", t.uri, uri.String(), via)
		t.notifyAddressesChanged(t)
	} else if uri == nil && existingAddress != nil {
		t.notifyAddressesChanged(t)
	}
}

func (t *quicListener) serve(ctx context.Context) error {
	network := strings.ReplaceAll(t.uri.Scheme, "quic", "udp")

	udpAddr, err := net.ResolveUDPAddr(network, t.uri.Host)
	if err != nil {
		l.Infoln("Listen (BEP/quic):", err)
		return err
	}
<<<<<<< HEAD

	udpConn, err := net.ListenUDP(network, udpAddr)
	if err != nil {
		l.Infoln("Listen (BEP/quic):", err)
		return err
	}
	defer func() { _ = udpConn.Close() }()

	svc, conn := stun.New(t.cfg, t, udpConn)
	defer func() { _ = conn.Close() }()

	quicWrapper := quicWrapper{
=======
	defer packetConn.Close()

	svc, conn := stun.New(t.cfg, t, packetConn)
	defer conn.Close()
	wrapped := &stunConnQUICWrapper{
>>>>>>> 396454fe
		PacketConn: conn,
		underlying: udpConn,
	}
	var wrapped net.PacketConn = &quicWrapper

	if oobConn, ok := conn.(oobConn); ok {
		l.Debugf("wrapping in oob conn")
		wrapped = &oobConnWrapper{
			quicWrapper, oobConn,
		}
	}

	go svc.Serve(ctx)

	registry.Register(t.uri.Scheme, wrapped)
	defer registry.Unregister(t.uri.Scheme, wrapped)

	listener, err := quic.Listen(wrapped, t.tlsCfg, quicConfig)
	if err != nil {
		l.Infoln("Listen (BEP/quic):", err)
		return err
	}
	defer listener.Close()

	t.notifyAddressesChanged(t)
	defer t.clearAddresses(t)

	l.Infof("QUIC listener (%v) starting", udpConn.LocalAddr())
	defer l.Infof("QUIC listener (%v) shutting down", udpConn.LocalAddr())

	t.mut.Lock()
	t.laddr = packetConn.LocalAddr()
	t.mut.Unlock()
	defer func() {
		t.mut.Lock()
		t.laddr = nil
		t.mut.Unlock()
	}()

	acceptFailures := 0
	const maxAcceptFailures = 10

	for {
		select {
		case <-ctx.Done():
			return ctx.Err()
		default:
		}

		session, err := listener.Accept(ctx)
		if err == context.Canceled {
			return nil
		} else if err != nil {
			l.Infoln("Listen (BEP/quic): Accepting connection:", err)

			acceptFailures++
			if acceptFailures > maxAcceptFailures {
				// Return to restart the listener, because something
				// seems permanently damaged.
				return err
			}

			// Slightly increased delay for each failure.
			time.Sleep(time.Duration(acceptFailures) * time.Second)

			continue
		}

		acceptFailures = 0

		l.Debugln("connect from", session.RemoteAddr())

		streamCtx, cancel := context.WithTimeout(ctx, quicOperationTimeout)
		stream, err := session.AcceptStream(streamCtx)
		cancel()
		if err != nil {
			l.Debugf("failed to accept stream from %s: %v", session.RemoteAddr(), err)
			_ = session.CloseWithError(1, err.Error())
			continue
		}

		t.conns <- newInternalConn(&quicTlsConn{session, stream, nil}, connTypeQUICServer, quicPriority)
	}
}

func (t *quicListener) URI() *url.URL {
	return t.uri
}

func (t *quicListener) WANAddresses() []*url.URL {
	t.mut.Lock()
	uris := []*url.URL{maybeReplacePort(t.uri, t.laddr)}
	if t.address != nil {
		uris = append(uris, t.address)
	}
	t.mut.Unlock()
	return uris
}

func (t *quicListener) LANAddresses() []*url.URL {
	t.mut.Lock()
	uri := maybeReplacePort(t.uri, t.laddr)
	t.mut.Unlock()
	addrs := []*url.URL{uri}
	network := strings.ReplaceAll(uri.Scheme, "quic", "udp")
	addrs = append(addrs, getURLsForAllAdaptersIfUnspecified(network, uri)...)
	return addrs
}

func (t *quicListener) String() string {
	return t.uri.String()
}

func (t *quicListener) Factory() listenerFactory {
	return t.factory
}

func (t *quicListener) NATType() string {
	v := t.nat.Load().(stun.NATType)
	if v == stun.NATUnknown || v == stun.NATError {
		return "unknown"
	}
	return v.String()
}

type quicListenerFactory struct{}

func (f *quicListenerFactory) Valid(config.Configuration) error {
	return nil
}

func (f *quicListenerFactory) New(uri *url.URL, cfg config.Wrapper, tlsCfg *tls.Config, conns chan internalConn, natService *nat.Service) genericListener {
	l := &quicListener{
		uri:     fixupPort(uri, config.DefaultQUICPort),
		cfg:     cfg,
		tlsCfg:  tlsCfg,
		conns:   conns,
		factory: f,
	}
	l.ServiceWithError = svcutil.AsService(l.serve, l.String())
	l.nat.Store(stun.NATUnknown)
	return l
}

func (quicListenerFactory) Enabled(cfg config.Configuration) bool {
	return true
}

// quicWrapper provides methods used by quic
// https://github.com/lucas-clemente/quic-go/blob/master/packet_handler_map.go#L85
type quicWrapper struct {
	net.PacketConn
	underlying *net.UDPConn
}

// SetReadBuffer is required by QUIC
func (s *quicWrapper) SetReadBuffer(size int) error {
	return s.underlying.SetReadBuffer(size)
}

// SyscallConn is required by QUIC
func (s *quicWrapper) SyscallConn() (syscall.RawConn, error) {
	return s.underlying.SyscallConn()
}

// oobConn is used to assert that stun package returned a net.PacketConn that implements this interface.
// If it does, we then wrap quicWrapper in oobConnWrapper, to expose those methods to QUIC package.
type oobConn interface {
	ReadMsgUDP(b, oob []byte) (n, oobn, flags int, addr *net.UDPAddr, err error)
	WriteMsgUDP(b, oob []byte, addr *net.UDPAddr) (n, oobn int, err error)
}

// See: https://pkg.go.dev/github.com/lucas-clemente/quic-go#OOBCapablePacketConn
type oobConnWrapper struct {
	quicWrapper
	oobConn
}<|MERGE_RESOLUTION|>--- conflicted
+++ resolved
@@ -88,7 +88,6 @@
 		l.Infoln("Listen (BEP/quic):", err)
 		return err
 	}
-<<<<<<< HEAD
 
 	udpConn, err := net.ListenUDP(network, udpAddr)
 	if err != nil {
@@ -98,16 +97,9 @@
 	defer func() { _ = udpConn.Close() }()
 
 	svc, conn := stun.New(t.cfg, t, udpConn)
-	defer func() { _ = conn.Close() }()
+	defer conn.Close()
 
 	quicWrapper := quicWrapper{
-=======
-	defer packetConn.Close()
-
-	svc, conn := stun.New(t.cfg, t, packetConn)
-	defer conn.Close()
-	wrapped := &stunConnQUICWrapper{
->>>>>>> 396454fe
 		PacketConn: conn,
 		underlying: udpConn,
 	}
