--- conflicted
+++ resolved
@@ -33,17 +33,9 @@
 func (d *tcpDialer) Dial(ctx context.Context, _ protocol.DeviceID, uri *url.URL) (internalConn, error) {
 	uri = fixupPort(uri, config.DefaultTCPPort)
 
-<<<<<<< HEAD
-	ctx, cancel := context.WithTimeout(context.Background(), 10*time.Second)
-	conn, err := dialer.DialContextReusePort(ctx, uri.Scheme, uri.Host)
-	// Release resources associated with the context after dialing (we know we've either succeeded or timed out at this
-	// point)
-	cancel()
-=======
 	timeoutCtx, cancel := context.WithTimeout(ctx, 10*time.Second)
 	defer cancel()
-	conn, err := dialer.DialContext(timeoutCtx, uri.Scheme, uri.Host)
->>>>>>> bdb25f9b
+	conn, err := dialer.DialContextReusePort(timeoutCtx, uri.Scheme, uri.Host)
 	if err != nil {
 		return internalConn{}, err
 	}
