--- conflicted
+++ resolved
@@ -55,13 +55,8 @@
 func (fs *errorFilesystem) Watch(path string, ignore Matcher, ctx context.Context, ignorePerms bool) (<-chan Event, <-chan error, error) {
 	return nil, nil, fs.err
 }
-<<<<<<< HEAD
-func (fs *errorFilesystem) GetOSData(cur *protocol.FileInfo, stat FileInfo) (map[protocol.OS][]byte, error) {
-	return nil, fs.err
-=======
 func (fs *errorFilesystem) PlatformData(name string) (protocol.PlatformData, error) {
 	return protocol.PlatformData{}, fs.err
->>>>>>> a2c5d901
 }
 
 func (fs *errorFilesystem) underlying() (Filesystem, bool) {
