--- conflicted
+++ resolved
@@ -4,12 +4,8 @@
 // License, v. 2.0. If a copy of the MPL was not distributed with this file,
 // You can obtain one at http://mozilla.org/MPL/2.0/.
 
-<<<<<<< HEAD
+//go:build darwin && !kqueue && cgo && !ios
 // +build darwin,!kqueue,cgo,!ios
-=======
-//go:build darwin && !kqueue && cgo
-// +build darwin,!kqueue,cgo
->>>>>>> e20d4e19
 
 package fs
 
