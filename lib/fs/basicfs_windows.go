// Copyright (C) 2014 The Syncthing Authors.
//
// This Source Code Form is subject to the terms of the Mozilla Public
// License, v. 2.0. If a copy of the MPL was not distributed with this file,
// You can obtain one at https://mozilla.org/MPL/2.0/.

//go:build windows
// +build windows

package fs

import (
	"bytes"
	"errors"
	"os"
	"path/filepath"
	"strings"
	"syscall"
	"unsafe"

	"golang.org/x/sys/windows"
)

var errNotSupported = errors.New("symlinks not supported")

func (BasicFilesystem) SymlinksSupported() bool {
	return false
}

func (BasicFilesystem) ReadSymlink(path string) (string, error) {
	return "", errNotSupported
}

func (BasicFilesystem) CreateSymlink(target, name string) error {
	return errNotSupported
}

// Required due to https://github.com/golang/go/issues/10900
func (f *BasicFilesystem) mkdirAll(path string, perm os.FileMode) error {
	// Fast path: if we can tell whether path is a directory or file, stop with success or error.
	dir, err := os.Stat(path)
	if err == nil {
		if dir.IsDir() {
			return nil
		}
		return &os.PathError{
			Op:   "mkdir",
			Path: path,
			Err:  syscall.ENOTDIR,
		}
	}

	// Slow path: make sure parent exists and then call Mkdir for path.
	i := len(path)
	for i > 0 && IsPathSeparator(path[i-1]) { // Skip trailing path separator.
		i--
	}

	j := i
	for j > 0 && !IsPathSeparator(path[j-1]) { // Scan backward over element.
		j--
	}

	if j > 1 {
		// Create parent
		parent := path[0 : j-1]
		if parent != filepath.VolumeName(parent) {
			err = f.mkdirAll(parent, perm)
			if err != nil {
				return err
			}
		}
	}

	// Parent now exists; invoke Mkdir and use its result.
	err = os.Mkdir(path, perm)
	if err != nil {
		// Handle arguments like "foo/." by
		// double-checking that directory doesn't exist.
		dir, err1 := os.Lstat(path)
		if err1 == nil && dir.IsDir() {
			return nil
		}
		return err
	}
	return nil
}

func (f *BasicFilesystem) Unhide(name string) error {
	name, err := f.rooted(name)
	if err != nil {
		return err
	}
	p, err := syscall.UTF16PtrFromString(name)
	if err != nil {
		return err
	}

	attrs, err := syscall.GetFileAttributes(p)
	if err != nil {
		return err
	}

	attrs &^= syscall.FILE_ATTRIBUTE_HIDDEN
	return syscall.SetFileAttributes(p, attrs)
}

func (f *BasicFilesystem) Hide(name string) error {
	name, err := f.rooted(name)
	if err != nil {
		return err
	}
	p, err := syscall.UTF16PtrFromString(name)
	if err != nil {
		return err
	}

	attrs, err := syscall.GetFileAttributes(p)
	if err != nil {
		return err
	}

	attrs |= syscall.FILE_ATTRIBUTE_HIDDEN
	return syscall.SetFileAttributes(p, attrs)
}

func (f *BasicFilesystem) Roots() ([]string, error) {
	kernel32, err := syscall.LoadDLL("kernel32.dll")
	if err != nil {
		return nil, err
	}
	getLogicalDriveStringsHandle, err := kernel32.FindProc("GetLogicalDriveStringsA")
	if err != nil {
		return nil, err
	}

	buffer := [1024]byte{}
	bufferSize := uint32(len(buffer))

	hr, _, _ := getLogicalDriveStringsHandle.Call(uintptr(unsafe.Pointer(&bufferSize)), uintptr(unsafe.Pointer(&buffer)))
	if hr == 0 {
		return nil, errors.New("syscall failed")
	}

	var drives []string
	parts := bytes.Split(buffer[:], []byte{0})
	for _, part := range parts {
		if len(part) == 0 {
			break
		}
		drives = append(drives, string(part))
	}

	return drives, nil
}

<<<<<<< HEAD
func (f *BasicFilesystem) GetXattr(name string) (map[string][]byte, error) {
	return nil, nil
=======
func (f *BasicFilesystem) Lchown(name, uid, gid string) error {
	name, err := f.rooted(name)
	if err != nil {
		return err
	}

	hdl, err := windows.Open(name, windows.O_WRONLY, 0)
	if err != nil {
		return err
	}
	defer windows.Close(hdl)

	// Depending on whether we got an uid or a gid, we need to set the
	// appropriate flag and parse the corresponding SID. The one we're not
	// setting remains nil, which is what we want in the call to
	// SetSecurityInfo.

	var si windows.SECURITY_INFORMATION
	var ownerSID, groupSID *syscall.SID
	if uid != "" {
		ownerSID, err = syscall.StringToSid(uid)
		if err == nil {
			si |= windows.OWNER_SECURITY_INFORMATION
		}
	} else if gid != "" {
		groupSID, err = syscall.StringToSid(uid)
		if err == nil {
			si |= windows.GROUP_SECURITY_INFORMATION
		}
	} else {
		return errors.New("neither uid nor gid specified")
	}

	return windows.SetSecurityInfo(hdl, windows.SE_FILE_OBJECT, si, (*windows.SID)(ownerSID), (*windows.SID)(groupSID), nil, nil)
>>>>>>> 5fa98518
}

// unrootedChecked returns the path relative to the folder root (same as
// unrooted) or an error if the given path is not a subpath and handles the
// special case when the given path is the folder root without a trailing
// pathseparator.
func (f *BasicFilesystem) unrootedChecked(absPath string, roots []string) (string, error) {
	absPath = f.resolveWin83(absPath)
	lowerAbsPath := UnicodeLowercaseNormalized(absPath)
	for _, root := range roots {
		lowerRoot := UnicodeLowercaseNormalized(root)
		if lowerAbsPath+string(PathSeparator) == lowerRoot {
			return ".", nil
		}
		if strings.HasPrefix(lowerAbsPath, lowerRoot) {
			return rel(absPath, root), nil
		}
	}
	return "", f.newErrWatchEventOutsideRoot(lowerAbsPath, roots)
}

func rel(path, prefix string) string {
	lowerRel := strings.TrimPrefix(strings.TrimPrefix(UnicodeLowercaseNormalized(path), UnicodeLowercaseNormalized(prefix)), string(PathSeparator))
	return path[len(path)-len(lowerRel):]
}

func (f *BasicFilesystem) resolveWin83(absPath string) string {
	if !isMaybeWin83(absPath) {
		return absPath
	}
	if in, err := syscall.UTF16FromString(absPath); err == nil {
		out := make([]uint16, 4*len(absPath)) // *2 for UTF16 and *2 to double path length
		if n, err := syscall.GetLongPathName(&in[0], &out[0], uint32(len(out))); err == nil {
			if n <= uint32(len(out)) {
				return syscall.UTF16ToString(out[:n])
			}
			out = make([]uint16, n)
			if _, err = syscall.GetLongPathName(&in[0], &out[0], n); err == nil {
				return syscall.UTF16ToString(out)
			}
		}
	}
	// Failed getting the long path. Return the part of the path which is
	// already a long path.
	lowerRoot := UnicodeLowercaseNormalized(f.root)
	for absPath = filepath.Dir(absPath); strings.HasPrefix(UnicodeLowercaseNormalized(absPath), lowerRoot); absPath = filepath.Dir(absPath) {
		if !isMaybeWin83(absPath) {
			return absPath
		}
	}
	return f.root
}

func isMaybeWin83(absPath string) bool {
	if !strings.Contains(absPath, "~") {
		return false
	}
	if strings.Contains(filepath.Dir(absPath), "~") {
		return true
	}
	return strings.Contains(strings.TrimPrefix(filepath.Base(absPath), WindowsTempPrefix), "~")
}

func getFinalPathName(in string) (string, error) {
	// Return the normalized path
	// Wrap the call to GetFinalPathNameByHandleW
	// The string returned by this function uses the \?\ syntax
	// Implies GetFullPathName + GetLongPathName
	kernel32, err := syscall.LoadDLL("kernel32.dll")
	if err != nil {
		return "", err
	}
	GetFinalPathNameByHandleW, err := kernel32.FindProc("GetFinalPathNameByHandleW")
	// https://github.com/golang/go/blob/ff048033e4304898245d843e79ed1a0897006c6d/src/internal/syscall/windows/syscall_windows.go#L303
	if err != nil {
		return "", err
	}
	inPath, err := syscall.UTF16PtrFromString(in)
	if err != nil {
		return "", err
	}
	// Get a file handler
	h, err := syscall.CreateFile(inPath,
		syscall.GENERIC_READ,
		syscall.FILE_SHARE_READ,
		nil,
		syscall.OPEN_EXISTING,
		uint32(syscall.FILE_FLAG_BACKUP_SEMANTICS),
		0)
	if err != nil {
		return "", err
	}
	defer syscall.CloseHandle(h)
	// Call GetFinalPathNameByHandleW
	var VOLUME_NAME_DOS uint32 = 0x0      // not yet defined in syscall
	var bufSize uint32 = syscall.MAX_PATH // 260
	for i := 0; i < 2; i++ {
		buf := make([]uint16, bufSize)
		var ret uintptr
		ret, _, err = GetFinalPathNameByHandleW.Call(
			uintptr(h),                       // HANDLE hFile
			uintptr(unsafe.Pointer(&buf[0])), // LPWSTR lpszFilePath
			uintptr(bufSize),                 // DWORD  cchFilePath
			uintptr(VOLUME_NAME_DOS),         // DWORD  dwFlags
		)
		// The returned value is the actual length of the norm path
		// After Win 10 build 1607, MAX_PATH limitations have been removed
		// so it is necessary to check newBufSize
		newBufSize := uint32(ret) + 1
		if ret == 0 || newBufSize > bufSize*100 {
			break
		}
		if newBufSize <= bufSize {
			return syscall.UTF16ToString(buf), nil
		}
		bufSize = newBufSize
	}
	return "", err
}

func evalSymlinks(in string) (string, error) {
	out, err := filepath.EvalSymlinks(in)
	if err != nil && strings.HasPrefix(in, `\\?\`) {
		// Try again without the `\\?\` prefix
		out, err = filepath.EvalSymlinks(in[4:])
	}
	if err != nil {
		// Try to get a normalized path from Win-API
		var err1 error
		out, err1 = getFinalPathName(in)
		if err1 != nil {
			return "", err // return the prior error
		}
		// Trim UNC prefix, equivalent to
		// https://github.com/golang/go/blob/2396101e0590cb7d77556924249c26af0ccd9eff/src/os/file_windows.go#L470
		if strings.HasPrefix(out, `\\?\UNC\`) {
			out = `\` + out[7:] // path like \\server\share\...
		} else {
			out = strings.TrimPrefix(out, `\\?\`)
		}
	}
	return longFilenameSupport(out), nil
}

// watchPaths adjust the folder root for use with the notify backend and the
// corresponding absolute path to be passed to notify to watch name.
func (f *BasicFilesystem) watchPaths(name string) (string, []string, error) {
	root, err := evalSymlinks(f.root)
	if err != nil {
		return "", nil, err
	}

	// Remove `\\?\` prefix if the path is just a drive letter as a dirty
	// fix for https://github.com/syncthing/syncthing/issues/5578
	if filepath.Clean(name) == "." && len(root) <= 7 && len(root) > 4 && root[:4] == `\\?\` {
		root = root[4:]
	}

	absName, err := rooted(name, root)
	if err != nil {
		return "", nil, err
	}

	roots := []string{f.resolveWin83(root)}
	absName = f.resolveWin83(absName)

	// Events returned from fs watching are all over the place, so allow
	// both the user's input and the result of "canonicalizing" the path.
	if roots[0] != f.root {
		roots = append(roots, f.root)
	}

	return filepath.Join(absName, "..."), roots, nil
}<|MERGE_RESOLUTION|>--- conflicted
+++ resolved
@@ -154,10 +154,10 @@
 	return drives, nil
 }
 
-<<<<<<< HEAD
 func (f *BasicFilesystem) GetXattr(name string) (map[string][]byte, error) {
 	return nil, nil
-=======
+}
+
 func (f *BasicFilesystem) Lchown(name, uid, gid string) error {
 	name, err := f.rooted(name)
 	if err != nil {
@@ -192,7 +192,6 @@
 	}
 
 	return windows.SetSecurityInfo(hdl, windows.SE_FILE_OBJECT, si, (*windows.SID)(ownerSID), (*windows.SID)(groupSID), nil, nil)
->>>>>>> 5fa98518
 }
 
 // unrootedChecked returns the path relative to the folder root (same as
