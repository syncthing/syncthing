// Copyright (C) 2016 The Syncthing Authors.
//
// This Source Code Form is subject to the terms of the Mozilla Public
// License, v. 2.0. If a copy of the MPL was not distributed with this file,
// You can obtain one at https://mozilla.org/MPL/2.0/.

package fs

import (
	"errors"
	"os"
	"path/filepath"
	"testing"
	"time"

	"github.com/syncthing/syncthing/lib/build"
)

func TestMtimeFS(t *testing.T) {
	td := t.TempDir()
	os.Mkdir(filepath.Join(td, "testdata"), 0o755)
	os.WriteFile(filepath.Join(td, "testdata", "exists0"), []byte("hello"), 0o644)
	os.WriteFile(filepath.Join(td, "testdata", "exists1"), []byte("hello"), 0o644)
	os.WriteFile(filepath.Join(td, "testdata", "exists2"), []byte("hello"), 0o644)

	// a random time with nanosecond precision
	testTime := time.Unix(1234567890, 123456789)

	mtimefs := newMtimeFS(td, make(mapStore))

	// Do one Chtimes call that will go through to the normal filesystem
	mtimefs.chtimes = os.Chtimes
	if err := mtimefs.Chtimes("testdata/exists0", testTime, testTime); err != nil {
		t.Error("Should not have failed:", err)
	}

	// Do one call that gets an error back from the underlying Chtimes
	mtimefs.chtimes = failChtimes
	if err := mtimefs.Chtimes("testdata/exists1", testTime, testTime); err != nil {
		t.Error("Should not have failed:", err)
	}

	// Do one call that gets struck by an exceptionally evil Chtimes
	mtimefs.chtimes = evilChtimes
	if err := mtimefs.Chtimes("testdata/exists2", testTime, testTime); err != nil {
		t.Error("Should not have failed:", err)
	}

	// All of the calls were successful, so an Lstat on them should return
	// the test timestamp.

	for _, file := range []string{"testdata/exists0", "testdata/exists1", "testdata/exists2"} {
		if info, err := mtimefs.Lstat(file); err != nil {
			t.Error("Lstat shouldn't fail:", err)
		} else if !info.ModTime().Equal(testTime) {
			t.Errorf("Time mismatch; %v != expected %v", info.ModTime(), testTime)
		}
	}

	// The two last files should certainly not have the correct timestamp
	// when looking directly on disk though.

	for _, file := range []string{"testdata/exists1", "testdata/exists2"} {
		if info, err := os.Lstat(filepath.Join(td, file)); err != nil {
			t.Error("Lstat shouldn't fail:", err)
		} else if info.ModTime().Equal(testTime) {
			t.Errorf("Unexpected time match; %v == %v", info.ModTime(), testTime)
		}
	}

	// Changing the timestamp on disk should be reflected in a new Lstat
	// call. Choose a time that is likely to be able to be on all reasonable
	// filesystems.

	testTime = time.Now().Add(5 * time.Hour).Truncate(time.Minute)
	os.Chtimes(filepath.Join(td, "testdata/exists0"), testTime, testTime)
	if info, err := mtimefs.Lstat("testdata/exists0"); err != nil {
		t.Error("Lstat shouldn't fail:", err)
	} else if !info.ModTime().Equal(testTime) {
		t.Errorf("Time mismatch; %v != expected %v", info.ModTime(), testTime)
	}
}

func TestMtimeFSWalk(t *testing.T) {
	dir := t.TempDir()

	mtimefs, walkFs := newMtimeFSWithWalk(dir, make(mapStore))
	underlying := mtimefs.Filesystem
	mtimefs.chtimes = failChtimes

	if err := os.WriteFile(filepath.Join(dir, "file"), []byte("hello"), 0o644); err != nil {
		t.Fatal(err)
	}

	oldStat, err := mtimefs.Lstat("file")
	if err != nil {
		t.Fatal(err)
	}

	newTime := time.Now().Add(-2 * time.Hour)

	if err := mtimefs.Chtimes("file", newTime, newTime); err != nil {
		t.Fatal(err)
	}

	if newStat, err := mtimefs.Lstat("file"); err != nil {
		t.Fatal(err)
	} else if !newStat.ModTime().Equal(newTime) {
		t.Errorf("expected time %v, lstat time %v", newTime, newStat.ModTime())
	}

	if underlyingStat, err := underlying.Lstat("file"); err != nil {
		t.Fatal(err)
	} else if !underlyingStat.ModTime().Equal(oldStat.ModTime()) {
		t.Errorf("expected time %v, lstat time %v", oldStat.ModTime(), underlyingStat.ModTime())
	}

	found := false
	_ = walkFs.Walk("", func(path string, info FileInfo, err error) error {
		if path == "file" {
			found = true
			if !info.ModTime().Equal(newTime) {
				t.Errorf("expected time %v, lstat time %v", newTime, info.ModTime())
			}
		}
		return nil
	})

	if !found {
		t.Error("did not find")
	}
}

func TestMtimeFSOpen(t *testing.T) {
	dir := t.TempDir()

	mtimefs := newMtimeFS(dir, make(mapStore))
	underlying := mtimefs.Filesystem
	mtimefs.chtimes = failChtimes

	if err := os.WriteFile(filepath.Join(dir, "file"), []byte("hello"), 0o644); err != nil {
		t.Fatal(err)
	}

	oldStat, err := mtimefs.Lstat("file")
	if err != nil {
		t.Fatal(err)
	}

	newTime := time.Now().Add(-2 * time.Hour)

	if err := mtimefs.Chtimes("file", newTime, newTime); err != nil {
		t.Fatal(err)
	}

	if newStat, err := mtimefs.Lstat("file"); err != nil {
		t.Fatal(err)
	} else if !newStat.ModTime().Equal(newTime) {
		t.Errorf("expected time %v, lstat time %v", newTime, newStat.ModTime())
	}

	if underlyingStat, err := underlying.Lstat("file"); err != nil {
		t.Fatal(err)
	} else if !underlyingStat.ModTime().Equal(oldStat.ModTime()) {
		t.Errorf("expected time %v, lstat time %v", oldStat.ModTime(), underlyingStat.ModTime())
	}

	fd, err := mtimefs.Open("file")
	if err != nil {
		t.Fatal(err)
	}
	defer fd.Close()

	info, err := fd.Stat()
	if err != nil {
		t.Fatal(err)
	}
	if !info.ModTime().Equal(newTime) {
		t.Errorf("expected time %v, lstat time %v", newTime, info.ModTime())
	}
}

func TestMtimeFSInsensitive(t *testing.T) {
	if build.IsDarwin || build.IsWindows {
		// blatantly assume file systems here are case insensitive. Might be
		// a spurious failure on oddly configured systems.
	} else {
		t.Skip("need case insensitive FS")
	}

	theTest := func(t *testing.T, fs *mtimeFS, shouldSucceed bool) {
		fs.RemoveAll("testdata")
		defer fs.RemoveAll("testdata")
		fs.Mkdir("testdata", 0o755)
		WriteFile(fs, "testdata/FiLe", []byte("hello"), 0o644)

		// a random time with nanosecond precision
		testTime := time.Unix(1234567890, 123456789)

		// Do one call that gets struck by an exceptionally evil Chtimes, with a
		// different case from what is on disk.
		fs.chtimes = evilChtimes
		if err := fs.Chtimes("testdata/fIlE", testTime, testTime); err != nil {
			t.Error("Should not have failed:", err)
		}

		// Check that we get back the mtime we set, if we were supposed to succeed.
		info, err := fs.Lstat("testdata/FILE")
		if err != nil {
			t.Error("Lstat shouldn't fail:", err)
		} else if info.ModTime().Equal(testTime) != shouldSucceed {
			t.Errorf("Time mismatch; got %v, comparison %v, expected equal=%v", info.ModTime(), testTime, shouldSucceed)
		}
	}

	// The test should fail with a case sensitive mtimefs
	t.Run("with case sensitive mtimefs", func(t *testing.T) {
		theTest(t, newMtimeFS(t.TempDir(), make(mapStore)), false)
	})

	// And succeed with a case insensitive one.
	t.Run("with case insensitive mtimefs", func(t *testing.T) {
		theTest(t, newMtimeFS(t.TempDir(), make(mapStore), WithCaseInsensitivity(true)), true)
	})
}

// The mapStore is a simple database

type mapStore map[string][2]time.Time

func (s mapStore) PutMtime(_, name string, real, virtual time.Time) error {
	s[name] = [2]time.Time{real, virtual}
	return nil
}

func (s mapStore) GetMtime(_, name string) (real, virtual time.Time) {
	v := s[name]
	return v[0], v[1]
}

func (s mapStore) DeleteMtime(_, name string) error {
	delete(s, name)
	return nil
}

// failChtimes does nothing, and fails
func failChtimes(_ string, _, _ time.Time) error {
	return errors.New("no")
}

// evilChtimes will set an mtime that's 300 days in the future of what was
// asked for, and truncate the time to the closest hour.
func evilChtimes(name string, mtime, atime time.Time) error {
	return os.Chtimes(name, mtime.Add(300*time.Hour).Truncate(time.Hour), atime.Add(300*time.Hour).Truncate(time.Hour))
}

func newMtimeFS(path string, db database, options ...MtimeFSOption) *mtimeFS {
	mtimefs, _ := newMtimeFSWithWalk(path, db, options...)
	return mtimefs
}

func newMtimeFSWithWalk(path string, db database, options ...MtimeFSOption) (*mtimeFS, *walkFilesystem) {
<<<<<<< HEAD
	fs := NewFilesystem(FilesystemTypeBasic, path, NewMtimeOption(db, "", options...))
	wfs, _ := unwrapFilesystem(fs, filesystemWrapperTypeWalk)
	mfs, _ := unwrapFilesystem(fs, filesystemWrapperTypeMtime)
	return mfs.(*mtimeFS), wfs.(*walkFilesystem)
=======
	fs := NewFilesystem(FilesystemTypeBasic, path, NewMtimeOption(db, options...))
	wfs, _ := unwrapFilesystem[*walkFilesystem](fs)
	mfs, _ := unwrapFilesystem[*mtimeFS](fs)
	return mfs, wfs
>>>>>>> fa0d933e
}<|MERGE_RESOLUTION|>--- conflicted
+++ resolved
@@ -260,15 +260,8 @@
 }
 
 func newMtimeFSWithWalk(path string, db database, options ...MtimeFSOption) (*mtimeFS, *walkFilesystem) {
-<<<<<<< HEAD
 	fs := NewFilesystem(FilesystemTypeBasic, path, NewMtimeOption(db, "", options...))
-	wfs, _ := unwrapFilesystem(fs, filesystemWrapperTypeWalk)
-	mfs, _ := unwrapFilesystem(fs, filesystemWrapperTypeMtime)
-	return mfs.(*mtimeFS), wfs.(*walkFilesystem)
-=======
-	fs := NewFilesystem(FilesystemTypeBasic, path, NewMtimeOption(db, options...))
 	wfs, _ := unwrapFilesystem[*walkFilesystem](fs)
 	mfs, _ := unwrapFilesystem[*mtimeFS](fs)
 	return mfs, wfs
->>>>>>> fa0d933e
 }