--- conflicted
+++ resolved
@@ -601,43 +601,23 @@
 	return false
 }
 
-<<<<<<< HEAD
-func (*fakeFS) Walk(name string, walkFn WalkFunc) error {
+func (*fakeFS) Walk(_ string, _ WalkFunc) error {
 	return errors.New("not implemented")
 }
 
-func (*fakeFS) Watch(path string, ignore Matcher, ctx context.Context, ignorePerms bool) (<-chan Event, <-chan error, error) {
+func (*fakeFS) Watch(_ string, _ Matcher, _ context.Context, _ bool) (<-chan Event, <-chan error, error) {
 	return nil, nil, ErrWatchNotSupported
 }
 
-func (*fakeFS) Hide(name string) error {
-	return nil
-}
-
-func (*fakeFS) Unhide(name string) error {
-	return nil
-}
-
-func (*fakeFS) Glob(pattern string) ([]string, error) {
-=======
-func (fs *fakeFS) Walk(_ string, _ WalkFunc) error {
-	return errors.New("not implemented")
-}
-
-func (fs *fakeFS) Watch(_ string, _ Matcher, _ context.Context, _ bool) (<-chan Event, <-chan error, error) {
-	return nil, nil, ErrWatchNotSupported
-}
-
-func (fs *fakeFS) Hide(_ string) error {
-	return nil
-}
-
-func (fs *fakeFS) Unhide(_ string) error {
+func (*fakeFS) Hide(_ string) error {
+	return nil
+}
+
+func (*fakeFS) Unhide(_ string) error {
 	return nil
 }
 
 func (fs *fakeFS) Glob(_ string) ([]string, error) {
->>>>>>> 5130c414
 	// gnnh we don't seem to actually require this in practice
 	return nil, errors.New("not implemented")
 }
@@ -646,11 +626,7 @@
 	return []string{"/"}, nil
 }
 
-<<<<<<< HEAD
-func (*fakeFS) Usage(name string) (Usage, error) {
-=======
-func (fs *fakeFS) Usage(_ string) (Usage, error) {
->>>>>>> 5130c414
+func (*fakeFS) Usage(_ string) (Usage, error) {
 	return Usage{}, errors.New("not implemented")
 }
 
