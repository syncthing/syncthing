--- conflicted
+++ resolved
@@ -622,11 +622,11 @@
 	return nil
 }
 
-func (*fakeFS) GetXattr(_ string, _ StringFilter) ([]protocol.Xattr, error) {
+func (*fakeFS) GetXattr(_ string, _ XattrFilter) ([]protocol.Xattr, error) {
 	return nil, nil
 }
 
-func (*fakeFS) SetXattr(_ string, _ []protocol.Xattr, _ StringFilter) error {
+func (*fakeFS) SetXattr(_ string, _ []protocol.Xattr, _ XattrFilter) error {
 	return nil
 }
 
@@ -670,13 +670,8 @@
 	return ok && fi1.ModTime().Equal(fi2.ModTime()) && fi1.Mode() == fi2.Mode() && fi1.IsDir() == fi2.IsDir() && fi1.IsRegular() == fi2.IsRegular() && fi1.IsSymlink() == fi2.IsSymlink() && fi1.Owner() == fi2.Owner() && fi1.Group() == fi2.Group()
 }
 
-<<<<<<< HEAD
-func (fs *fakeFS) PlatformData(name string, xattrFilter StringFilter) (protocol.PlatformData, error) {
-	return unixPlatformData(fs, name, xattrFilter)
-=======
-func (fs *fakeFS) PlatformData(name string) (protocol.PlatformData, error) {
-	return unixPlatformData(fs, name, fs.userCache, fs.groupCache)
->>>>>>> 6dedffe3
+func (fs *fakeFS) PlatformData(name string, xattrFilter XattrFilter) (protocol.PlatformData, error) {
+	return unixPlatformData(fs, name, fs.userCache, fs.groupCache, xattrFilter)
 }
 
 func (*fakeFS) underlying() (Filesystem, bool) {
