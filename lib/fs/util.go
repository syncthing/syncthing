// Copyright (C) 2016 The Syncthing Authors.
//
// This Source Code Form is subject to the terms of the Mozilla Public
// License, v. 2.0. If a copy of the MPL was not distributed with this file,
// You can obtain one at https://mozilla.org/MPL/2.0/.

package fs

import (
	"errors"
	"fmt"
	"io"
	"os"
	"path/filepath"
	"runtime"
	"strings"
)

var (
	errNoHome = errors.New("no home directory found - set $HOME (or the platform equivalent)")
	// Apparently BTRFS wants ioctl, XFS/NFS wants copy_file_range, so make this adjustable
	copyOptimisations = getCopyOptimisations()
)

func ExpandTilde(path string) (string, error) {
	if path == "~" {
		return getHomeDir()
	}

	path = filepath.FromSlash(path)
	if !strings.HasPrefix(path, fmt.Sprintf("~%c", PathSeparator)) {
		return path, nil
	}

	home, err := getHomeDir()
	if err != nil {
		return "", err
	}
	return filepath.Join(home, path[2:]), nil
}

func getHomeDir() (string, error) {
	var home string

	switch runtime.GOOS {
	case "windows":
		home = filepath.Join(os.Getenv("HomeDrive"), os.Getenv("HomePath"))
		if home == "" {
			home = os.Getenv("UserProfile")
		}
	default:
		home = os.Getenv("HOME")
	}

	if home == "" {
		return "", errNoHome
	}

	return home, nil
}

var windowsDisallowedCharacters = string([]rune{
	'<', '>', ':', '"', '|', '?', '*',
	0, 1, 2, 3, 4, 5, 6, 7, 8, 9, 10,
	11, 12, 13, 14, 15, 16, 17, 18, 19, 20,
	21, 22, 23, 24, 25, 26, 27, 28, 29, 30,
	31,
})

func WindowsInvalidFilename(name string) bool {
	// None of the path components should end in space
	for _, part := range strings.Split(name, `\`) {
		if len(part) == 0 {
			continue
		}
		if part[len(part)-1] == ' ' {
			// Names ending in space are not valid.
			return true
		}
	}

	// The path must not contain any disallowed characters
	return strings.ContainsAny(name, windowsDisallowedCharacters)
}

// IsParent compares paths purely lexicographically, meaning it returns false
// if path and parent aren't both absolute or relative.
func IsParent(path, parent string) bool {
	if parent == path {
		// Twice the same root on windows would not be caught at the end.
		return false
	}
	if filepath.IsAbs(path) != filepath.IsAbs(parent) {
		return false
	}
	if parent == "" || parent == "." {
		// The empty string is the parent of everything except the empty
		// string and ".". (Avoids panic in the last step.)
		return path != "" && path != "."
	}
	if parent == "/" {
		// The root is the parent of everything except itself, which would
		// not be caught below.
		return path != "/"
	}
	if parent[len(parent)-1] != PathSeparator {
		parent += string(PathSeparator)
	}
	return strings.HasPrefix(path, parent)
}

<<<<<<< HEAD
func CopyRange(src, dst File, srcOffset, dstOffset, size int64) error {
	srcFile, srcOk := src.(fsFile)
	dstFile, dstOk := dst.(fsFile)
	if srcOk && dstOk {
		if err := copyRangeOptimised(srcFile, dstFile, srcOffset, dstOffset, size); err == nil {
			return nil
		}
	}

	return copyRangeGeneric(src, dst, srcOffset, dstOffset, size)
}

func copyRangeGeneric(src, dst File, srcOffset, dstOffset, size int64) error {
	oldOffset, err := src.Seek(0, io.SeekCurrent)
	if err != nil {
		return nil
	}

	// Check that the source file has the data in question
	if fi, err := src.Stat(); err != nil {
		return err
	} else if fi.Size() < srcOffset+size {
		return io.ErrUnexpectedEOF
	}

	// Check that the destination file has sufficient space
	if fi, err := dst.Stat(); err != nil {
		return err
	} else if fi.Size() < dstOffset+size {
		if err := dst.Truncate(dstOffset + size); err != nil {
			return err
		}
	}

	if n, err := src.Seek(srcOffset, io.SeekStart); err != nil {
		return err
	} else if n != srcOffset {
		return io.ErrUnexpectedEOF
	}

	if n, err := dst.Seek(dstOffset, io.SeekStart); err != nil {
		return err
	} else if n != dstOffset {
		return io.ErrUnexpectedEOF
	}

	for size > 0 {
		n, err := io.CopyN(dst, src, size)
		if err != nil {
			_, _ = src.Seek(oldOffset, io.SeekStart)
			return err
		}
		size -= n
	}

	if n, err := src.Seek(oldOffset, io.SeekStart); err != nil {
		return err
	} else if n != oldOffset {
		return io.ErrUnexpectedEOF
	}
	return nil
}

func getCopyOptimisations() []string {
	opt := os.Getenv("STCOPYOPTIMISATIONS")
	if opt == "" {
		opt = "ioctl,copy_file_range,sendfile"
	}
	return strings.Split(opt, ",")
=======
func CommonPrefix(first, second string) string {
	if filepath.IsAbs(first) != filepath.IsAbs(second) {
		// Whatever
		return ""
	}

	firstParts := strings.Split(filepath.Clean(first), string(PathSeparator))
	secondParts := strings.Split(filepath.Clean(second), string(PathSeparator))

	isAbs := filepath.IsAbs(first) && filepath.IsAbs(second)

	count := len(firstParts)
	if len(secondParts) < len(firstParts) {
		count = len(secondParts)
	}

	common := make([]string, 0, count)
	for i := 0; i < count; i++ {
		if firstParts[i] != secondParts[i] {
			break
		}
		common = append(common, firstParts[i])
	}

	if isAbs {
		if runtime.GOOS == "windows" && isVolumeNameOnly(common) {
			// Because strings.Split strips out path separators, if we're at the volume name, we end up without a separator
			// Wedge an empty element to be joined with.
			common = append(common, "")
		} else if len(common) == 1 {
			// If isAbs on non Windows, first element in both first and second is "", hence joining that returns nothing.
			return string(PathSeparator)
		}
	}

	// This should only be true on Windows when drive letters are different or when paths are relative.
	// In case of UNC paths we should end up with more than a single element hence joining is fine
	if len(common) == 0 {
		return ""
	}

	// This has to be strings.Join, because filepath.Join([]string{"", "", "?", "C:", "Audrius"}...) returns garbage
	result := strings.Join(common, string(PathSeparator))
	return filepath.Clean(result)
}

func isVolumeNameOnly(parts []string) bool {
	isNormalVolumeName := len(parts) == 1 && strings.HasSuffix(parts[0], ":")
	isUNCVolumeName := len(parts) == 4 && strings.HasSuffix(parts[3], ":")
	return isNormalVolumeName || isUNCVolumeName
>>>>>>> e2470c8b
}<|MERGE_RESOLUTION|>--- conflicted
+++ resolved
@@ -9,7 +9,6 @@
 import (
 	"errors"
 	"fmt"
-	"io"
 	"os"
 	"path/filepath"
 	"runtime"
@@ -109,77 +108,6 @@
 	return strings.HasPrefix(path, parent)
 }
 
-<<<<<<< HEAD
-func CopyRange(src, dst File, srcOffset, dstOffset, size int64) error {
-	srcFile, srcOk := src.(fsFile)
-	dstFile, dstOk := dst.(fsFile)
-	if srcOk && dstOk {
-		if err := copyRangeOptimised(srcFile, dstFile, srcOffset, dstOffset, size); err == nil {
-			return nil
-		}
-	}
-
-	return copyRangeGeneric(src, dst, srcOffset, dstOffset, size)
-}
-
-func copyRangeGeneric(src, dst File, srcOffset, dstOffset, size int64) error {
-	oldOffset, err := src.Seek(0, io.SeekCurrent)
-	if err != nil {
-		return nil
-	}
-
-	// Check that the source file has the data in question
-	if fi, err := src.Stat(); err != nil {
-		return err
-	} else if fi.Size() < srcOffset+size {
-		return io.ErrUnexpectedEOF
-	}
-
-	// Check that the destination file has sufficient space
-	if fi, err := dst.Stat(); err != nil {
-		return err
-	} else if fi.Size() < dstOffset+size {
-		if err := dst.Truncate(dstOffset + size); err != nil {
-			return err
-		}
-	}
-
-	if n, err := src.Seek(srcOffset, io.SeekStart); err != nil {
-		return err
-	} else if n != srcOffset {
-		return io.ErrUnexpectedEOF
-	}
-
-	if n, err := dst.Seek(dstOffset, io.SeekStart); err != nil {
-		return err
-	} else if n != dstOffset {
-		return io.ErrUnexpectedEOF
-	}
-
-	for size > 0 {
-		n, err := io.CopyN(dst, src, size)
-		if err != nil {
-			_, _ = src.Seek(oldOffset, io.SeekStart)
-			return err
-		}
-		size -= n
-	}
-
-	if n, err := src.Seek(oldOffset, io.SeekStart); err != nil {
-		return err
-	} else if n != oldOffset {
-		return io.ErrUnexpectedEOF
-	}
-	return nil
-}
-
-func getCopyOptimisations() []string {
-	opt := os.Getenv("STCOPYOPTIMISATIONS")
-	if opt == "" {
-		opt = "ioctl,copy_file_range,sendfile"
-	}
-	return strings.Split(opt, ",")
-=======
 func CommonPrefix(first, second string) string {
 	if filepath.IsAbs(first) != filepath.IsAbs(second) {
 		// Whatever
@@ -230,5 +158,4 @@
 	isNormalVolumeName := len(parts) == 1 && strings.HasSuffix(parts[0], ":")
 	isUNCVolumeName := len(parts) == 4 && strings.HasSuffix(parts[3], ":")
 	return isNormalVolumeName || isUNCVolumeName
->>>>>>> e2470c8b
 }