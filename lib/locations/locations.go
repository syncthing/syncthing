// Copyright (C) 2019 The Syncthing Authors.
//
// This Source Code Form is subject to the terms of the Mozilla Public
// License, v. 2.0. If a copy of the MPL was not distributed with this file,
// You can obtain one at https://mozilla.org/MPL/2.0/.

package locations

import (
	"fmt"
	"os"
	"path/filepath"
	"strings"
	"time"

	"github.com/syncthing/syncthing/lib/build"
	"github.com/syncthing/syncthing/lib/fs"
)

type LocationEnum string

// Use strings as keys to make printout and serialization of the locations map
// more meaningful.
const (
	ConfigFile    LocationEnum = "config"
	CertFile      LocationEnum = "certFile"
	KeyFile       LocationEnum = "keyFile"
	HTTPSCertFile LocationEnum = "httpsCertFile"
	HTTPSKeyFile  LocationEnum = "httpsKeyFile"
	Database      LocationEnum = "database"
	LogFile       LocationEnum = "logFile"
	PanicLog      LocationEnum = "panicLog"
	AuditLog      LocationEnum = "auditLog"
	GUIAssets     LocationEnum = "guiAssets"
	DefFolder     LocationEnum = "defFolder"
)

type BaseDirEnum string

const (
	// Overridden by --home flag, $STHOMEDIR, --config flag, or $STCONFDIR
	ConfigBaseDir BaseDirEnum = "config"
	// Overridden by --home flag, $STHOMEDIR, --data flag, or $STDATADIR
	DataBaseDir BaseDirEnum = "data"

	// User's home directory, *not* --home flag
	UserHomeBaseDir BaseDirEnum = "userHome"

	LevelDBDir          = "index-v0.14.0.db"
	configFileName      = "config.xml"
	defaultStateDir     = ".local/state/syncthing"
	oldDefaultConfigDir = ".config/syncthing"
)

// Platform dependent directories
var baseDirs = make(map[BaseDirEnum]string, 3)

func init() {
	userHome := "~"
	config := defaultConfigDir(userHome)
	data := defaultDataDir(userHome, config)

	baseDirs[UserHomeBaseDir] = userHome
	baseDirs[ConfigBaseDir] = config
	baseDirs[DataBaseDir] = data

	if err := expandLocations(); err != nil {
		fmt.Println(err)
		panic("Failed to expand locations at init time")
	}
}

// Set overrides a location to the given path, making sure to it points to an
// absolute path first.  Only the special "-" value will be used verbatim.
func Set(locationName LocationEnum, path string) error {
	if !filepath.IsAbs(path) && path != "-" {
		var err error
		path, err = filepath.Abs(path)
		if err != nil {
			return err
		}
	}
	_, ok := locationTemplates[locationName]
	if !ok {
		return fmt.Errorf("unknown location: %s", locationName)
	}
	locations[locationName] = filepath.Clean(path)
	return nil
}

func SetBaseDir(baseDirName BaseDirEnum, path string) error {
	if !filepath.IsAbs(path) {
		var err error
		path, err = filepath.Abs(path)
		if err != nil {
			return err
		}
	}
	if _, ok := baseDirs[baseDirName]; !ok {
		return fmt.Errorf("unknown base dir: %s", baseDirName)
	}
	baseDirs[baseDirName] = filepath.Clean(path)
	return expandLocations()
}

func GetRelative(location LocationEnum) string {
	return locations[location]
}

func Get(location LocationEnum) string {
	relPath := locations[location]
	var err error
	var fullPath string
	fullPath, err = fs.ExpandTilde(relPath)
	if err != nil {
		return relPath
	}
	return fullPath
}

func GetBaseDir(baseDir BaseDirEnum) string {
	return baseDirs[baseDir]
}

// Use the variables from baseDirs here
var locationTemplates = map[LocationEnum]string{
	ConfigFile:    "${config}/config.xml",
	CertFile:      "${config}/cert.pem",
	KeyFile:       "${config}/key.pem",
	HTTPSCertFile: "${config}/https-cert.pem",
	HTTPSKeyFile:  "${config}/https-key.pem",
	Database:      "${data}/" + LevelDBDir,
	LogFile:       "${data}/syncthing.log", // --logfile on Windows
	PanicLog:      "${data}/panic-%{timestamp}.log",
	AuditLog:      "${data}/audit-%{timestamp}.log",
	GUIAssets:     "${config}/gui",
	DefFolder:     "Sync",
}

var locations = make(map[LocationEnum]string)

// expandLocations replaces the variables in the locations map with actual
// directory locations.
func expandLocations() error {
	newLocations := make(map[LocationEnum]string)
	for key, dir := range locationTemplates {
<<<<<<< HEAD
		for varName, value := range baseDirs {
			dir = strings.ReplaceAll(dir, "${"+string(varName)+"}", value)
=======
		dir = os.Expand(dir, func(s string) string {
			return baseDirs[BaseDirEnum(s)]
		})
		var err error
		dir, err = fs.ExpandTilde(dir)
		if err != nil {
			return err
>>>>>>> 07a9fa2d
		}
		newLocations[key] = filepath.Clean(dir)
	}
	locations = newLocations
	return nil
}

// ListExpandedPaths returns a machine-readable mapping of the currently configured locations.
func ListExpandedPaths() map[string]string {
	res := make(map[string]string, len(locations))
	for key, path := range baseDirs {
		res["baseDir-"+string(key)] = path
	}
	for key, path := range locations {
		res[string(key)] = path
	}
	return res
}

// PrettyPaths returns a nicely formatted, human-readable listing
func PrettyPaths() string {
	var b strings.Builder
	fmt.Fprintf(&b, "Configuration file:\n\t%s\n\n", Get(ConfigFile))
	fmt.Fprintf(&b, "Device private key & certificate files:\n\t%s\n\t%s\n\n", Get(KeyFile), Get(CertFile))
	fmt.Fprintf(&b, "GUI / API HTTPS private key & certificate files:\n\t%s\n\t%s\n\n", Get(HTTPSKeyFile), Get(HTTPSCertFile))
	fmt.Fprintf(&b, "Database location:\n\t%s\n\n", Get(Database))
	fmt.Fprintf(&b, "Log file:\n\t%s\n\n", Get(LogFile))
	fmt.Fprintf(&b, "GUI override directory:\n\t%s\n\n", Get(GUIAssets))
	fmt.Fprintf(&b, "Default sync folder directory:\n\t%s\n\n", Get(DefFolder))
	return b.String()
}

// defaultConfigDir returns the default configuration directory, as figured
// out by various the environment variables present on each platform, or dies
// trying.
func defaultConfigDir(userHome string) string {
	switch {
	case build.IsWindows:
		return windowsConfigDataDir()

<<<<<<< HEAD
	case build.Darwin, build.IOS:
		return filepath.Join(userHome, "Library/Application Support/Syncthing")
=======
	case build.IsDarwin:
		return darwinConfigDataDir(userHome)
>>>>>>> 07a9fa2d

	default:
		return unixConfigDir(userHome, os.Getenv("XDG_CONFIG_HOME"), os.Getenv("XDG_STATE_HOME"), fileExists)
	}
}

// defaultDataDir returns the default data directory, where we store the
// database, log files, etc.
func defaultDataDir(userHome, configDir string) string {
	if build.IsWindows || build.IsDarwin {
		return configDir
	}

	return unixDataDir(userHome, configDir, os.Getenv("XDG_DATA_HOME"), os.Getenv("XDG_STATE_HOME"), fileExists)
}

func windowsConfigDataDir() string {
	if p := os.Getenv("LocalAppData"); p != "" {
		return filepath.Join(p, "Syncthing")
	}
	return filepath.Join(os.Getenv("AppData"), "Syncthing")
}

func darwinConfigDataDir(userHome string) string {
	return filepath.Join(userHome, "Library/Application Support/Syncthing")
}

func unixConfigDir(userHome, xdgConfigHome, xdgStateHome string, fileExists func(string) bool) string {
	// Legacy: if our config exists under $XDG_CONFIG_HOME/syncthing,
	// use that. The variable should be set to an absolute path or be
	// ignored, but that's not what we did previously, so we retain the
	// old behavior.
	if xdgConfigHome != "" {
		candidate := filepath.Join(xdgConfigHome, "syncthing")
		if fileExists(filepath.Join(candidate, configFileName)) {
			return candidate
		}
	}

	// Legacy: if our config exists under ~/.config/syncthing, use that
	candidate := filepath.Join(userHome, oldDefaultConfigDir)
	if fileExists(filepath.Join(candidate, configFileName)) {
		return candidate
	}

	// If XDG_STATE_HOME is set to an absolute path, use that
	if filepath.IsAbs(xdgStateHome) {
		return filepath.Join(xdgStateHome, "syncthing")
	}

	// Use our default
	return filepath.Join(userHome, defaultStateDir)
}

// unixDataDir returns the default data directory, where we store the
// database, log files, etc, on Unix-like systems.
func unixDataDir(userHome, configDir, xdgDataHome, xdgStateHome string, fileExists func(string) bool) string {
	// If a database exists at the config location, use that. This is the
	// most common case for both legacy (~/.config/syncthing) and current
	// (~/.local/state/syncthing) setups.
	if fileExists(filepath.Join(configDir, LevelDBDir)) {
		return configDir
	}

	// Legacy: if a database exists under $XDG_DATA_HOME/syncthing, use
	// that. The variable should be set to an absolute path or be ignored,
	// but that's not what we did previously, so we retain the old behavior.
	if xdgDataHome != "" {
		candidate := filepath.Join(xdgDataHome, "syncthing")
		if fileExists(filepath.Join(candidate, LevelDBDir)) {
			return candidate
		}
	}

	// Legacy: if a database exists under ~/.config/syncthing, use that
	candidate := filepath.Join(userHome, oldDefaultConfigDir)
	if fileExists(filepath.Join(candidate, LevelDBDir)) {
		return candidate
	}

	// If XDG_STATE_HOME is set to an absolute path, use that
	if filepath.IsAbs(xdgStateHome) {
		return filepath.Join(xdgStateHome, "syncthing")
	}

	// Use our default
	return filepath.Join(userHome, defaultStateDir)
}

func GetTimestamped(key LocationEnum) string {
	return getTimestampedAt(key, time.Now())
}

func getTimestampedAt(key LocationEnum, when time.Time) string {
	// We take the roundtrip via "%{timestamp}" instead of passing the path
	// directly through time.Format() to avoid issues when the path we are
	// expanding contains numbers; otherwise for example
	// /home/user2006/.../panic-20060102-150405.log would get both instances of
	// 2006 replaced by 2015...
	tpl := locations[key]
	timestamp := when.Format("20060102-150405")
	return strings.ReplaceAll(tpl, "%{timestamp}", timestamp)
}

func fileExists(path string) bool {
	_, err := os.Lstat(path)
	return err == nil
}<|MERGE_RESOLUTION|>--- conflicted
+++ resolved
@@ -144,19 +144,9 @@
 func expandLocations() error {
 	newLocations := make(map[LocationEnum]string)
 	for key, dir := range locationTemplates {
-<<<<<<< HEAD
-		for varName, value := range baseDirs {
-			dir = strings.ReplaceAll(dir, "${"+string(varName)+"}", value)
-=======
 		dir = os.Expand(dir, func(s string) string {
 			return baseDirs[BaseDirEnum(s)]
 		})
-		var err error
-		dir, err = fs.ExpandTilde(dir)
-		if err != nil {
-			return err
->>>>>>> 07a9fa2d
-		}
 		newLocations[key] = filepath.Clean(dir)
 	}
 	locations = newLocations
@@ -196,13 +186,9 @@
 	case build.IsWindows:
 		return windowsConfigDataDir()
 
-<<<<<<< HEAD
 	case build.Darwin, build.IOS:
-		return filepath.Join(userHome, "Library/Application Support/Syncthing")
-=======
-	case build.IsDarwin:
+	  // FIXME: check darwinConfigDataDir()
 		return darwinConfigDataDir(userHome)
->>>>>>> 07a9fa2d
 
 	default:
 		return unixConfigDir(userHome, os.Getenv("XDG_CONFIG_HOME"), os.Getenv("XDG_STATE_HOME"), fileExists)
