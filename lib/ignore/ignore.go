// Copyright (C) 2014 The Syncthing Authors.
//
// This Source Code Form is subject to the terms of the Mozilla Public
// License, v. 2.0. If a copy of the MPL was not distributed with this file,
// You can obtain one at https://mozilla.org/MPL/2.0/.

package ignore

import (
	"bufio"
	"bytes"
	"errors"
	"fmt"
	"io"
	"path/filepath"
	"strings"
	"time"

	"github.com/gobwas/glob"

	"github.com/syncthing/syncthing/lib/build"
	"github.com/syncthing/syncthing/lib/fs"
	"github.com/syncthing/syncthing/lib/osutil"
	"github.com/syncthing/syncthing/lib/sha256"
	"github.com/syncthing/syncthing/lib/sync"
)

const (
	resultNotMatched Result = 0
	resultInclude    Result = 1 << iota
	resultDeletable         = 1 << iota
	resultFoldCase          = 1 << iota
)

var defaultResult Result = resultInclude

func init() {
<<<<<<< HEAD
	if runtime.GOOS == "darwin" || runtime.GOOS == "ios" || runtime.GOOS == "windows" {
=======
	if build.IsDarwin || build.IsWindows {
>>>>>>> b10d106a
		defaultResult |= resultFoldCase
	}
}

// A ParseError signifies an error with contents of an ignore file,
// including I/O errors on included files. An I/O error on the root level
// ignore file is not a ParseError.
type ParseError struct {
	inner error
}

func (e *ParseError) Error() string {
	return fmt.Sprintf("parse error: %v", e.inner)
}

func (e *ParseError) Unwrap() error {
	return e.inner
}

func IsParseError(err error) bool {
	var e *ParseError
	return errors.As(err, &e)
}

func parseError(err error) error {
	if err == nil {
		return nil
	}
	return &ParseError{err}
}

type Pattern struct {
	pattern string
	match   glob.Glob
	result  Result
}

func (p Pattern) String() string {
	ret := p.pattern
	if p.result&resultInclude != resultInclude {
		ret = "!" + ret
	}
	if p.result&resultFoldCase == resultFoldCase {
		ret = "(?i)" + ret
	}
	if p.result&resultDeletable == resultDeletable {
		ret = "(?d)" + ret
	}
	return ret
}

func (p Pattern) allowsSkippingIgnoredDirs() bool {
	if p.result.IsIgnored() {
		return true
	}
	if p.pattern[0] != '/' {
		return false
	}
	if strings.Contains(p.pattern[1:], "/") {
		return false
	}
	// Double asterisk everywhere in the path except at the end is bad
	return !strings.Contains(strings.TrimSuffix(p.pattern, "**"), "**")
}

type Result uint8

func (r Result) IsIgnored() bool {
	return r&resultInclude == resultInclude
}

func (r Result) IsDeletable() bool {
	return r.IsIgnored() && r&resultDeletable == resultDeletable
}

func (r Result) IsCaseFolded() bool {
	return r&resultFoldCase == resultFoldCase
}

// The ChangeDetector is responsible for determining if files have changed
// on disk. It gets told to Remember() files (name and modtime) and will
// then get asked if a file has been Seen() (i.e., Remember() has been
// called on it) and if any of the files have Changed(). To forget all
// files, call Reset().
type ChangeDetector interface {
	Remember(fs fs.Filesystem, name string, modtime time.Time)
	Seen(fs fs.Filesystem, name string) bool
	Changed() bool
	Reset()
}

type Matcher struct {
	fs              fs.Filesystem
	lines           []string  // exact lines read from .stignore
	patterns        []Pattern // patterns including those from included files
	withCache       bool
	matches         *cache
	curHash         string
	stop            chan struct{}
	changeDetector  ChangeDetector
	skipIgnoredDirs bool
	mut             sync.Mutex
}

// An Option can be passed to New()
type Option func(*Matcher)

// WithCache enables or disables lookup caching. The default is disabled.
func WithCache(v bool) Option {
	return func(m *Matcher) {
		m.withCache = v
	}
}

// WithChangeDetector sets a custom ChangeDetector. The default is to simply
// use the on disk modtime for comparison.
func WithChangeDetector(cd ChangeDetector) Option {
	return func(m *Matcher) {
		m.changeDetector = cd
	}
}

func New(fs fs.Filesystem, opts ...Option) *Matcher {
	m := &Matcher{
		fs:              fs,
		stop:            make(chan struct{}),
		mut:             sync.NewMutex(),
		skipIgnoredDirs: true,
	}
	for _, opt := range opts {
		opt(m)
	}
	if m.changeDetector == nil {
		m.changeDetector = newModtimeChecker()
	}
	if m.withCache {
		go m.clean(2 * time.Hour)
	}
	return m
}

// Load and parse a file. The returned error may be of type *ParseError in
// which case a file was loaded from disk but the patterns could not be
// parsed. In this case the contents of the file are nonetheless available
// in the Lines() method.
func (m *Matcher) Load(file string) error {
	m.mut.Lock()
	defer m.mut.Unlock()

	if m.changeDetector.Seen(m.fs, file) && !m.changeDetector.Changed() {
		return nil
	}

	fd, info, err := loadIgnoreFile(m.fs, file)
	if err != nil {
		m.parseLocked(&bytes.Buffer{}, file)
		return err
	}
	defer fd.Close()

	m.changeDetector.Reset()

	err = m.parseLocked(fd, file)
	// If we failed to parse, don't cache, as next time Load is called
	// we'll pretend it's all good.
	if err == nil {
		m.changeDetector.Remember(m.fs, file, info.ModTime())
	}
	return err
}

// Load and parse an io.Reader. See Load() for notes on the returned error.
func (m *Matcher) Parse(r io.Reader, file string) error {
	m.mut.Lock()
	defer m.mut.Unlock()
	return m.parseLocked(r, file)
}

func (m *Matcher) parseLocked(r io.Reader, file string) error {
	lines, patterns, err := parseIgnoreFile(m.fs, r, file, m.changeDetector, make(map[string]struct{}))
	// Error is saved and returned at the end. We process the patterns
	// (possibly blank) anyway.

	m.lines = lines

	newHash := hashPatterns(patterns)
	if newHash == m.curHash {
		// We've already loaded exactly these patterns.
		return err
	}

	m.skipIgnoredDirs = true
	var previous string
	for _, p := range patterns {
		// We automatically add patterns with a /** suffix, which normally
		// means that we cannot skip directories. However if the same
		// pattern without the /** already exists (which is true for
		// automatically added patterns) we can skip.
		if l := len(p.pattern); l > 3 && p.pattern[:len(p.pattern)-3] == previous {
			continue
		}
		if !p.allowsSkippingIgnoredDirs() {
			m.skipIgnoredDirs = false
			break
		}
		previous = p.pattern
	}

	m.curHash = newHash
	m.patterns = patterns
	if m.withCache {
		m.matches = newCache(patterns)
	}

	return err
}

func (m *Matcher) Match(file string) (result Result) {
	if file == "." {
		return resultNotMatched
	}

	m.mut.Lock()
	defer m.mut.Unlock()

	if len(m.patterns) == 0 {
		return resultNotMatched
	}

	if m.matches != nil {
		// Check the cache for a known result.
		res, ok := m.matches.get(file)
		if ok {
			return res
		}

		// Update the cache with the result at return time
		defer func() {
			m.matches.set(file, result)
		}()
	}

	// Check all the patterns for a match.
	file = filepath.ToSlash(file)
	var lowercaseFile string
	for _, pattern := range m.patterns {
		if pattern.result.IsCaseFolded() {
			if lowercaseFile == "" {
				lowercaseFile = strings.ToLower(file)
			}
			if pattern.match.Match(lowercaseFile) {
				return pattern.result
			}
		} else if pattern.match.Match(file) {
			return pattern.result
		}
	}

	// Default to not matching.
	return resultNotMatched
}

// Lines return a list of the unprocessed lines in .stignore at last load
func (m *Matcher) Lines() []string {
	m.mut.Lock()
	defer m.mut.Unlock()
	return m.lines
}

// Patterns return a list of the loaded patterns, as they've been parsed
func (m *Matcher) Patterns() []string {
	m.mut.Lock()
	defer m.mut.Unlock()

	patterns := make([]string, len(m.patterns))
	for i, pat := range m.patterns {
		patterns[i] = pat.String()
	}
	return patterns
}

func (m *Matcher) String() string {
	return fmt.Sprintf("Matcher/%v@%p", m.Patterns(), m)
}

func (m *Matcher) Hash() string {
	m.mut.Lock()
	defer m.mut.Unlock()
	return m.curHash
}

func (m *Matcher) Stop() {
	close(m.stop)
}

func (m *Matcher) clean(d time.Duration) {
	t := time.NewTimer(d / 2)
	for {
		select {
		case <-m.stop:
			return
		case <-t.C:
			m.mut.Lock()
			if m.matches != nil {
				m.matches.clean(d)
			}
			t.Reset(d / 2)
			m.mut.Unlock()
		}
	}
}

// ShouldIgnore returns true when a file is temporary, internal or ignored
func (m *Matcher) ShouldIgnore(filename string) bool {
	switch {
	case fs.IsTemporary(filename):
		return true

	case fs.IsInternal(filename):
		return true

	case m.Match(filename).IsIgnored():
		return true
	}

	return false
}

func (m *Matcher) SkipIgnoredDirs() bool {
	m.mut.Lock()
	defer m.mut.Unlock()
	return m.skipIgnoredDirs
}

func hashPatterns(patterns []Pattern) string {
	h := sha256.New()
	for _, pat := range patterns {
		h.Write([]byte(pat.String()))
		h.Write([]byte("\n"))
	}
	return fmt.Sprintf("%x", h.Sum(nil))
}

func loadIgnoreFile(fs fs.Filesystem, file string) (fs.File, fs.FileInfo, error) {
	fd, err := fs.Open(file)
	if err != nil {
		return fd, nil, err
	}

	info, err := fd.Stat()
	if err != nil {
		fd.Close()
	}

	return fd, info, err
}

func loadParseIncludeFile(filesystem fs.Filesystem, file string, cd ChangeDetector, linesSeen map[string]struct{}) ([]Pattern, error) {
	// Allow escaping the folders filesystem.
	// TODO: Deprecate, somehow?
	if filesystem.Type() == fs.FilesystemTypeBasic {
		uri := filesystem.URI()
		joined := filepath.Join(uri, file)
		if !fs.IsParent(joined, uri) {
			filesystem = fs.NewFilesystem(filesystem.Type(), filepath.Dir(joined))
			file = filepath.Base(joined)
		}
	}

	if cd.Seen(filesystem, file) {
		return nil, parseError(fmt.Errorf("multiple include of ignore file %q", file))
	}

	fd, info, err := loadIgnoreFile(filesystem, file)
	if err != nil {
		return nil, err
	}
	defer fd.Close()

	cd.Remember(filesystem, file, info.ModTime())

	_, patterns, err := parseIgnoreFile(filesystem, fd, file, cd, linesSeen)
	return patterns, err
}

func parseLine(line string) ([]Pattern, error) {
	pattern := Pattern{
		result: defaultResult,
	}

	// Allow prefixes to be specified in any order, but only once.
	var seenPrefix [3]bool

	for {
		if strings.HasPrefix(line, "!") && !seenPrefix[0] {
			seenPrefix[0] = true
			line = line[1:]
			pattern.result ^= resultInclude
		} else if strings.HasPrefix(line, "(?i)") && !seenPrefix[1] {
			seenPrefix[1] = true
			pattern.result |= resultFoldCase
			line = line[4:]
		} else if strings.HasPrefix(line, "(?d)") && !seenPrefix[2] {
			seenPrefix[2] = true
			pattern.result |= resultDeletable
			line = line[4:]
		} else {
			break
		}
	}

	if line == "" {
		return nil, parseError(errors.New("missing pattern"))
	}

	if pattern.result.IsCaseFolded() {
		line = strings.ToLower(line)
	}

	pattern.pattern = line

	var err error
	if strings.HasPrefix(line, "/") {
		// Pattern is rooted in the current dir only
		pattern.match, err = glob.Compile(line[1:], '/')
		return []Pattern{pattern}, parseError(err)
	}
	patterns := make([]Pattern, 2)
	if strings.HasPrefix(line, "**/") {
		// Add the pattern as is, and without **/ so it matches in current dir
		pattern.match, err = glob.Compile(line, '/')
		if err != nil {
			return nil, parseError(err)
		}
		patterns[0] = pattern

		line = line[3:]
		pattern.pattern = line
		pattern.match, err = glob.Compile(line, '/')
		if err != nil {
			return nil, parseError(err)
		}
		patterns[1] = pattern
		return patterns, nil
	}
	// Path name or pattern, add it so it matches files both in
	// current directory and subdirs.
	pattern.match, err = glob.Compile(line, '/')
	if err != nil {
		return nil, parseError(err)
	}
	patterns[0] = pattern

	line = "**/" + line
	pattern.pattern = line
	pattern.match, err = glob.Compile(line, '/')
	if err != nil {
		return nil, parseError(err)
	}
	patterns[1] = pattern
	return patterns, nil
}

func parseIgnoreFile(fs fs.Filesystem, fd io.Reader, currentFile string, cd ChangeDetector, linesSeen map[string]struct{}) ([]string, []Pattern, error) {
	var patterns []Pattern

	addPattern := func(line string) error {
		newPatterns, err := parseLine(line)
		if err != nil {
			return fmt.Errorf("invalid pattern %q in ignore file: %w", line, err)
		}
		patterns = append(patterns, newPatterns...)
		return nil
	}

	scanner := bufio.NewScanner(fd)
	var lines []string
	for scanner.Scan() {
		line := strings.TrimSpace(scanner.Text())
		lines = append(lines, line)
	}
	if err := scanner.Err(); err != nil {
		return nil, nil, err
	}

	var err error
	for _, line := range lines {
		if _, ok := linesSeen[line]; ok {
			continue
		}
		linesSeen[line] = struct{}{}
		switch {
		case line == "":
			continue
		case strings.HasPrefix(line, "//"):
			continue
		}

		line = filepath.ToSlash(line)
		switch {
		case strings.HasPrefix(line, "#include"):
			fields := strings.SplitN(line, " ", 2)
			if len(fields) != 2 {
				err = parseError(errors.New("failed to parse #include line: no file?"))
				break
			}

			includeRel := strings.TrimSpace(fields[1])
			if includeRel == "" {
				err = parseError(errors.New("failed to parse #include line: no file?"))
				break
			}

			includeFile := filepath.Join(filepath.Dir(currentFile), includeRel)
			var includePatterns []Pattern
			if includePatterns, err = loadParseIncludeFile(fs, includeFile, cd, linesSeen); err == nil {
				patterns = append(patterns, includePatterns...)
			} else {
				// Wrap the error, as if the include does not exist, we get a
				// IsNotExists(err) == true error, which we use to check
				// existance of the .stignore file, and just end up assuming
				// there is none, rather than a broken include.
				err = parseError(fmt.Errorf("failed to load include file %s: %w", includeFile, err))
			}
		case strings.HasSuffix(line, "/**"):
			err = addPattern(line)
		case strings.HasSuffix(line, "/"):
			err = addPattern(line + "**")
		default:
			err = addPattern(line)
			if err == nil {
				err = addPattern(line + "/**")
			}
		}
		if err != nil {
			return lines, nil, err
		}
	}

	return lines, patterns, nil
}

// WriteIgnores is a convenience function to avoid code duplication
func WriteIgnores(filesystem fs.Filesystem, path string, content []string) error {
	if len(content) == 0 {
		err := filesystem.Remove(path)
		if fs.IsNotExist(err) {
			return nil
		}
		return err
	}

	fd, err := osutil.CreateAtomicFilesystem(filesystem, path)
	if err != nil {
		return err
	}

	wr := osutil.LineEndingsWriter(fd)
	for _, line := range content {
		fmt.Fprintln(wr, line)
	}

	if err := fd.Close(); err != nil {
		return err
	}
	filesystem.Hide(path)

	return nil
}

type modtimeCheckerKey struct {
	fs   fs.Filesystem
	name string
}

// modtimeChecker is the default implementation of ChangeDetector
type modtimeChecker struct {
	modtimes map[modtimeCheckerKey]time.Time
}

func newModtimeChecker() *modtimeChecker {
	return &modtimeChecker{
		modtimes: map[modtimeCheckerKey]time.Time{},
	}
}

func (c *modtimeChecker) Remember(fs fs.Filesystem, name string, modtime time.Time) {
	c.modtimes[modtimeCheckerKey{fs, name}] = modtime
}

func (c *modtimeChecker) Seen(fs fs.Filesystem, name string) bool {
	_, ok := c.modtimes[modtimeCheckerKey{fs, name}]
	return ok
}

func (c *modtimeChecker) Reset() {
	c.modtimes = map[modtimeCheckerKey]time.Time{}
}

func (c *modtimeChecker) Changed() bool {
	for key, modtime := range c.modtimes {
		info, err := key.fs.Stat(key.name)
		if err != nil {
			return true
		}
		if !info.ModTime().Equal(modtime) {
			return true
		}
	}

	return false
}<|MERGE_RESOLUTION|>--- conflicted
+++ resolved
@@ -35,11 +35,7 @@
 var defaultResult Result = resultInclude
 
 func init() {
-<<<<<<< HEAD
-	if runtime.GOOS == "darwin" || runtime.GOOS == "ios" || runtime.GOOS == "windows" {
-=======
-	if build.IsDarwin || build.IsWindows {
->>>>>>> b10d106a
+	if build.IsDarwin || build.IsIOS || build.IsWindows {
 		defaultResult |= resultFoldCase
 	}
 }
