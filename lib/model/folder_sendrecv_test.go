// Copyright (C) 2014 The Syncthing Authors.
//
// This Source Code Form is subject to the terms of the Mozilla Public
// License, v. 2.0. If a copy of the MPL was not distributed with this file,
// You can obtain one at https://mozilla.org/MPL/2.0/.

package model

import (
	"bytes"
	"context"
	"crypto/rand"
	"io"
	"io/ioutil"
	"os"
	"path/filepath"
	"testing"
	"time"

	"github.com/syncthing/syncthing/lib/config"
	"github.com/syncthing/syncthing/lib/db"
	"github.com/syncthing/syncthing/lib/events"
	"github.com/syncthing/syncthing/lib/fs"
	"github.com/syncthing/syncthing/lib/ignore"
	"github.com/syncthing/syncthing/lib/protocol"
	"github.com/syncthing/syncthing/lib/scanner"
	"github.com/syncthing/syncthing/lib/sync"
)

var blocks = []protocol.BlockInfo{
	{Hash: []uint8{0xfa, 0x43, 0x23, 0x9b, 0xce, 0xe7, 0xb9, 0x7c, 0xa6, 0x2f, 0x0, 0x7c, 0xc6, 0x84, 0x87, 0x56, 0xa, 0x39, 0xe1, 0x9f, 0x74, 0xf3, 0xdd, 0xe7, 0x48, 0x6d, 0xb3, 0xf9, 0x8d, 0xf8, 0xe4, 0x71}}, // Zero'ed out block
	{Offset: 0, Size: 0x20000, Hash: []uint8{0x7e, 0xad, 0xbc, 0x36, 0xae, 0xbb, 0xcf, 0x74, 0x43, 0xe2, 0x7a, 0x5a, 0x4b, 0xb8, 0x5b, 0xce, 0xe6, 0x9e, 0x1e, 0x10, 0xf9, 0x8a, 0xbc, 0x77, 0x95, 0x2, 0x29, 0x60, 0x9e, 0x96, 0xae, 0x6c}},
	{Offset: 131072, Size: 0x20000, Hash: []uint8{0x3c, 0xc4, 0x20, 0xf4, 0xb, 0x2e, 0xcb, 0xb9, 0x5d, 0xce, 0x34, 0xa8, 0xc3, 0x92, 0xea, 0xf3, 0xda, 0x88, 0x33, 0xee, 0x7a, 0xb6, 0xe, 0xf1, 0x82, 0x5e, 0xb0, 0xa9, 0x26, 0xa9, 0xc0, 0xef}},
	{Offset: 262144, Size: 0x20000, Hash: []uint8{0x76, 0xa8, 0xc, 0x69, 0xd7, 0x5c, 0x52, 0xfd, 0xdf, 0x55, 0xef, 0x44, 0xc1, 0xd6, 0x25, 0x48, 0x4d, 0x98, 0x48, 0x4d, 0xaa, 0x50, 0xf6, 0x6b, 0x32, 0x47, 0x55, 0x81, 0x6b, 0xed, 0xee, 0xfb}},
	{Offset: 393216, Size: 0x20000, Hash: []uint8{0x44, 0x1e, 0xa4, 0xf2, 0x8d, 0x1f, 0xc3, 0x1b, 0x9d, 0xa5, 0x18, 0x5e, 0x59, 0x1b, 0xd8, 0x5c, 0xba, 0x7d, 0xb9, 0x8d, 0x70, 0x11, 0x5c, 0xea, 0xa1, 0x57, 0x4d, 0xcb, 0x3c, 0x5b, 0xf8, 0x6c}},
	{Offset: 524288, Size: 0x20000, Hash: []uint8{0x8, 0x40, 0xd0, 0x5e, 0x80, 0x0, 0x0, 0x7c, 0x8b, 0xb3, 0x8b, 0xf7, 0x7b, 0x23, 0x26, 0x28, 0xab, 0xda, 0xcf, 0x86, 0x8f, 0xc2, 0x8a, 0x39, 0xc6, 0xe6, 0x69, 0x59, 0x97, 0xb6, 0x1a, 0x43}},
	{Offset: 655360, Size: 0x20000, Hash: []uint8{0x38, 0x8e, 0x44, 0xcb, 0x30, 0xd8, 0x90, 0xf, 0xce, 0x7, 0x4b, 0x58, 0x86, 0xde, 0xce, 0x59, 0xa2, 0x46, 0xd2, 0xf9, 0xba, 0xaf, 0x35, 0x87, 0x38, 0xdf, 0xd2, 0xd, 0xf9, 0x45, 0xed, 0x91}},
	{Offset: 786432, Size: 0x20000, Hash: []uint8{0x32, 0x28, 0xcd, 0xf, 0x37, 0x21, 0xe5, 0xd4, 0x1e, 0x58, 0x87, 0x73, 0x8e, 0x36, 0xdf, 0xb2, 0x70, 0x78, 0x56, 0xc3, 0x42, 0xff, 0xf7, 0x8f, 0x37, 0x95, 0x0, 0x26, 0xa, 0xac, 0x54, 0x72}},
	{Offset: 917504, Size: 0x20000, Hash: []uint8{0x96, 0x6b, 0x15, 0x6b, 0xc4, 0xf, 0x19, 0x18, 0xca, 0xbb, 0x5f, 0xd6, 0xbb, 0xa2, 0xc6, 0x2a, 0xac, 0xbb, 0x8a, 0xb9, 0xce, 0xec, 0x4c, 0xdb, 0x78, 0xec, 0x57, 0x5d, 0x33, 0xf9, 0x8e, 0xaf}},
}

var folders = []string{"default"}

var diffTestData = []struct {
	a string
	b string
	s int
	d []protocol.BlockInfo
}{
	{"contents", "contents", 1024, []protocol.BlockInfo{}},
	{"", "", 1024, []protocol.BlockInfo{}},
	{"contents", "contents", 3, []protocol.BlockInfo{}},
	{"contents", "cantents", 3, []protocol.BlockInfo{{Offset: 0, Size: 3}}},
	{"contents", "contants", 3, []protocol.BlockInfo{{Offset: 3, Size: 3}}},
	{"contents", "cantants", 3, []protocol.BlockInfo{{Offset: 0, Size: 3}, {Offset: 3, Size: 3}}},
	{"contents", "", 3, []protocol.BlockInfo{{Offset: 0, Size: 0}}},
	{"", "contents", 3, []protocol.BlockInfo{{Offset: 0, Size: 3}, {Offset: 3, Size: 3}, {Offset: 6, Size: 2}}},
	{"con", "contents", 3, []protocol.BlockInfo{{Offset: 3, Size: 3}, {Offset: 6, Size: 2}}},
	{"contents", "con", 3, nil},
	{"contents", "cont", 3, []protocol.BlockInfo{{Offset: 3, Size: 1}}},
	{"cont", "contents", 3, []protocol.BlockInfo{{Offset: 3, Size: 3}, {Offset: 6, Size: 2}}},
}

func setUpFile(filename string, blockNumbers []int) protocol.FileInfo {
	// Create existing file
	existingBlocks := make([]protocol.BlockInfo, len(blockNumbers))
	for i := range blockNumbers {
		existingBlocks[i] = blocks[blockNumbers[i]]
	}

	return protocol.FileInfo{
		Name:   filename,
		Blocks: existingBlocks,
	}
}

func setUpModel(files ...protocol.FileInfo) *Model {
	db := db.OpenMemory()
	model := NewModel(defaultCfgWrapper, protocol.LocalDeviceID, "syncthing", "dev", db, nil)
	model.AddFolder(defaultFolderConfig)
	// Update index
	model.updateLocalsFromScanning("default", files)
	return model
}

func setUpSendReceiveFolder(model *Model) *sendReceiveFolder {
	f := &sendReceiveFolder{
		folder: folder{
			stateTracker:        newStateTracker("default"),
			model:               model,
			initialScanFinished: make(chan struct{}),
			ctx:                 context.TODO(),
			FolderConfiguration: config.FolderConfiguration{
				FilesystemType:      fs.FilesystemTypeBasic,
				Path:                "testdata",
				PullerMaxPendingKiB: defaultPullerPendingKiB,
			},
		},

<<<<<<< HEAD
		fs:        fs.NewMtimeFS(fs.NewFilesystem(fs.FilesystemTypeBasic, "testdata"), db.NewNamespacedKV(model.db, "mtime")),
		queue:     newJobQueue(config.OrderAlphabetic, ""),
=======
		queue:     newJobQueue(),
>>>>>>> c1f1fd71
		errors:    make(map[string]string),
		errorsMut: sync.NewMutex(),
	}
	f.fs = fs.NewMtimeFS(f.Filesystem(), db.NewNamespacedKV(model.db, "mtime"))

	// Folders are never actually started, so no initial scan will be done
	close(f.initialScanFinished)

	return f
}

// Layout of the files: (indexes from the above array)
// 12345678 - Required file
// 02005008 - Existing file (currently in the index)
// 02340070 - Temp file on the disk

func TestHandleFile(t *testing.T) {
	// After the diff between required and existing we should:
	// Copy: 2, 5, 8
	// Pull: 1, 3, 4, 6, 7

	existingBlocks := []int{0, 2, 0, 0, 5, 0, 0, 8}
	existingFile := setUpFile("filex", existingBlocks)
	requiredFile := existingFile
	requiredFile.Blocks = blocks[1:]

	m := setUpModel(existingFile)
	f := setUpSendReceiveFolder(m)
	copyChan := make(chan copyBlocksState, 1)
	dbUpdateChan := make(chan dbUpdateJob, 1)

	f.handleFile(requiredFile, copyChan, nil, dbUpdateChan)

	// Receive the results
	toCopy := <-copyChan

	if len(toCopy.blocks) != 8 {
		t.Errorf("Unexpected count of copy blocks: %d != 8", len(toCopy.blocks))
	}

	for _, block := range blocks[1:] {
		found := false
		for _, toCopyBlock := range toCopy.blocks {
			if string(toCopyBlock.Hash) == string(block.Hash) {
				found = true
				break
			}
		}
		if !found {
			t.Errorf("Did not find block %s", block.String())
		}
	}
}

func TestHandleFileWithTemp(t *testing.T) {
	// After diff between required and existing we should:
	// Copy: 2, 5, 8
	// Pull: 1, 3, 4, 6, 7

	// After dropping out blocks already on the temp file we should:
	// Copy: 5, 8
	// Pull: 1, 6

	existingBlocks := []int{0, 2, 0, 0, 5, 0, 0, 8}
	existingFile := setUpFile("file", existingBlocks)
	requiredFile := existingFile
	requiredFile.Blocks = blocks[1:]

	m := setUpModel(existingFile)
	f := setUpSendReceiveFolder(m)
	copyChan := make(chan copyBlocksState, 1)
	dbUpdateChan := make(chan dbUpdateJob, 1)

	f.handleFile(requiredFile, copyChan, nil, dbUpdateChan)

	// Receive the results
	toCopy := <-copyChan

	if len(toCopy.blocks) != 4 {
		t.Errorf("Unexpected count of copy blocks: %d != 4", len(toCopy.blocks))
	}

	for _, idx := range []int{1, 5, 6, 8} {
		found := false
		block := blocks[idx]
		for _, toCopyBlock := range toCopy.blocks {
			if string(toCopyBlock.Hash) == string(block.Hash) {
				found = true
				break
			}
		}
		if !found {
			t.Errorf("Did not find block %s", block.String())
		}
	}
}

func TestCopierFinder(t *testing.T) {
	// After diff between required and existing we should:
	// Copy: 1, 2, 3, 4, 6, 7, 8
	// Since there is no existing file, nor a temp file

	// After dropping out blocks found locally:
	// Pull: 1, 5, 6, 8

	tempFile := filepath.Join("testdata", fs.TempName("file2"))
	err := os.Remove(tempFile)
	if err != nil && !os.IsNotExist(err) {
		t.Error(err)
	}
	defer os.Remove(tempFile)

	existingBlocks := []int{0, 2, 3, 4, 0, 0, 7, 0}
	existingFile := setUpFile(fs.TempName("file"), existingBlocks)
	requiredFile := existingFile
	requiredFile.Blocks = blocks[1:]
	requiredFile.Name = "file2"

	m := setUpModel(existingFile)
	f := setUpSendReceiveFolder(m)
	copyChan := make(chan copyBlocksState)
	pullChan := make(chan pullBlockState, 4)
	finisherChan := make(chan *sharedPullerState, 1)
	dbUpdateChan := make(chan dbUpdateJob, 1)

	// Run a single fetcher routine
	go f.copierRoutine(copyChan, pullChan, finisherChan)

	f.handleFile(requiredFile, copyChan, finisherChan, dbUpdateChan)

	pulls := []pullBlockState{<-pullChan, <-pullChan, <-pullChan, <-pullChan}
	finish := <-finisherChan

	select {
	case <-pullChan:
		t.Fatal("Pull channel has data to be read")
	case <-finisherChan:
		t.Fatal("Finisher channel has data to be read")
	default:
	}

	// Verify that the right blocks went into the pull list.
	// They are pulled in random order.
	for _, idx := range []int{1, 5, 6, 8} {
		found := false
		block := blocks[idx]
		for _, pulledBlock := range pulls {
			if string(pulledBlock.block.Hash) == string(block.Hash) {
				found = true
				break
			}
		}
		if !found {
			t.Errorf("Did not find block %s", block.String())
		}
		if string(finish.file.Blocks[idx-1].Hash) != string(blocks[idx].Hash) {
			t.Errorf("Block %d mismatch: %s != %s", idx, finish.file.Blocks[idx-1].String(), blocks[idx].String())
		}
	}

	// Verify that the fetched blocks have actually been written to the temp file
	blks, err := scanner.HashFile(context.TODO(), fs.NewFilesystem(fs.FilesystemTypeBasic, "."), tempFile, protocol.MinBlockSize, nil, false)
	if err != nil {
		t.Log(err)
	}

	for _, eq := range []int{2, 3, 4, 7} {
		if string(blks[eq-1].Hash) != string(blocks[eq].Hash) {
			t.Errorf("Block %d mismatch: %s != %s", eq, blks[eq-1].String(), blocks[eq].String())
		}
	}
	finish.fd.Close()
}

func TestWeakHash(t *testing.T) {
	tempFile := filepath.Join("testdata", fs.TempName("weakhash"))
	var shift int64 = 10
	var size int64 = 1 << 20
	expectBlocks := int(size / protocol.MinBlockSize)
	expectPulls := int(shift / protocol.MinBlockSize)
	if shift > 0 {
		expectPulls++
	}

	cleanup := func() {
		for _, path := range []string{tempFile, "testdata/weakhash"} {
			os.Remove(path)
		}
	}

	cleanup()
	defer cleanup()

	f, err := os.Create("testdata/weakhash")
	if err != nil {
		t.Error(err)
	}
	defer f.Close()
	_, err = io.CopyN(f, rand.Reader, size)
	if err != nil {
		t.Error(err)
	}
	info, err := f.Stat()
	if err != nil {
		t.Error(err)
	}

	// Create two files, second file has `shifted` bytes random prefix, yet
	// both are of the same length, for example:
	// File 1: abcdefgh
	// File 2: xyabcdef
	f.Seek(0, os.SEEK_SET)
	existing, err := scanner.Blocks(context.TODO(), f, protocol.MinBlockSize, size, nil, true)
	if err != nil {
		t.Error(err)
	}

	f.Seek(0, os.SEEK_SET)
	remainder := io.LimitReader(f, size-shift)
	prefix := io.LimitReader(rand.Reader, shift)
	nf := io.MultiReader(prefix, remainder)
	desired, err := scanner.Blocks(context.TODO(), nf, protocol.MinBlockSize, size, nil, true)
	if err != nil {
		t.Error(err)
	}

	existingFile := protocol.FileInfo{
		Name:       "weakhash",
		Blocks:     existing,
		Size:       size,
		ModifiedS:  info.ModTime().Unix(),
		ModifiedNs: int32(info.ModTime().Nanosecond()),
	}
	desiredFile := protocol.FileInfo{
		Name:      "weakhash",
		Size:      size,
		Blocks:    desired,
		ModifiedS: info.ModTime().Unix() + 1,
	}

	// Setup the model/pull environment
	m := setUpModel(existingFile)
	fo := setUpSendReceiveFolder(m)
	copyChan := make(chan copyBlocksState)
	pullChan := make(chan pullBlockState, expectBlocks)
	finisherChan := make(chan *sharedPullerState, 1)
	dbUpdateChan := make(chan dbUpdateJob, 1)

	// Run a single fetcher routine
	go fo.copierRoutine(copyChan, pullChan, finisherChan)

	// Test 1 - no weak hashing, file gets fully repulled (`expectBlocks` pulls).
	fo.WeakHashThresholdPct = 101
	fo.handleFile(desiredFile, copyChan, finisherChan, dbUpdateChan)

	var pulls []pullBlockState
	for len(pulls) < expectBlocks {
		select {
		case pull := <-pullChan:
			pulls = append(pulls, pull)
		case <-time.After(10 * time.Second):
			t.Errorf("timed out, got %d pulls expected %d", len(pulls), expectPulls)
		}
	}
	finish := <-finisherChan

	select {
	case <-pullChan:
		t.Fatal("Pull channel has data to be read")
	case <-finisherChan:
		t.Fatal("Finisher channel has data to be read")
	default:
	}

	finish.fd.Close()
	if err := os.Remove(tempFile); err != nil && !os.IsNotExist(err) {
		t.Error(err)
	}

	// Test 2 - using weak hash, expectPulls blocks pulled.
	fo.WeakHashThresholdPct = -1
	fo.handleFile(desiredFile, copyChan, finisherChan, dbUpdateChan)

	pulls = pulls[:0]
	for len(pulls) < expectPulls {
		select {
		case pull := <-pullChan:
			pulls = append(pulls, pull)
		case <-time.After(10 * time.Second):
			t.Errorf("timed out, got %d pulls expected %d", len(pulls), expectPulls)
		}
	}

	finish = <-finisherChan
	finish.fd.Close()

	expectShifted := expectBlocks - expectPulls
	if finish.copyOriginShifted != expectShifted {
		t.Errorf("did not copy %d shifted", expectShifted)
	}
}

// Test that updating a file removes its old blocks from the blockmap
func TestCopierCleanup(t *testing.T) {
	iterFn := func(folder, file string, index int32) bool {
		return true
	}

	// Create a file
	file := setUpFile("test", []int{0})
	m := setUpModel(file)

	file.Blocks = []protocol.BlockInfo{blocks[1]}
	file.Version = file.Version.Update(protocol.LocalDeviceID.Short())
	// Update index (removing old blocks)
	m.updateLocalsFromScanning("default", []protocol.FileInfo{file})

	if m.finder.Iterate(folders, blocks[0].Hash, iterFn) {
		t.Error("Unexpected block found")
	}

	if !m.finder.Iterate(folders, blocks[1].Hash, iterFn) {
		t.Error("Expected block not found")
	}

	file.Blocks = []protocol.BlockInfo{blocks[0]}
	file.Version = file.Version.Update(protocol.LocalDeviceID.Short())
	// Update index (removing old blocks)
	m.updateLocalsFromScanning("default", []protocol.FileInfo{file})

	if !m.finder.Iterate(folders, blocks[0].Hash, iterFn) {
		t.Error("Unexpected block found")
	}

	if m.finder.Iterate(folders, blocks[1].Hash, iterFn) {
		t.Error("Expected block not found")
	}
}

func TestDeregisterOnFailInCopy(t *testing.T) {
	file := setUpFile("filex", []int{0, 2, 0, 0, 5, 0, 0, 8})
	defer os.Remove("testdata/" + fs.TempName("filex"))

	db := db.OpenMemory()

	m := NewModel(defaultCfgWrapper, protocol.LocalDeviceID, "syncthing", "dev", db, nil)
	m.AddFolder(defaultFolderConfig)

	f := setUpSendReceiveFolder(m)

	// queue.Done should be called by the finisher routine
	f.queue.Push("filex", 0, time.Time{})
	f.queue.Pop()

	if f.queue.lenProgress() != 1 {
		t.Fatal("Expected file in progress")
	}

	copyChan := make(chan copyBlocksState)
	pullChan := make(chan pullBlockState)
	finisherBufferChan := make(chan *sharedPullerState)
	finisherChan := make(chan *sharedPullerState)
	dbUpdateChan := make(chan dbUpdateJob, 1)

	go f.copierRoutine(copyChan, pullChan, finisherBufferChan)
	go f.finisherRoutine(ignore.New(defaultFs), finisherChan, dbUpdateChan, make(chan string))

	f.handleFile(file, copyChan, finisherChan, dbUpdateChan)

	// Receive a block at puller, to indicate that at least a single copier
	// loop has been performed.
	toPull := <-pullChan
	// Wait until copier is trying to pass something down to the puller again
	time.Sleep(100 * time.Millisecond)
	// Close the file
	toPull.sharedPullerState.fail("test", os.ErrNotExist)
	// Unblock copier
	<-pullChan

	s := events.Default.Subscribe(events.ItemFinished)
	timeout = time.Second
	select {
	case state := <-finisherBufferChan:
		// At this point the file should still be registered with both the job
		// queue, and the progress emitter. Verify this.
		if f.model.progressEmitter.lenRegistry() != 1 || f.queue.lenProgress() != 1 || f.queue.lenQueued() != 0 {
			t.Fatal("Could not find file")
		}

		// Pass the file down the real finisher, and give it time to consume
		finisherChan <- state

		if ev, err := s.Poll(timeout); err != nil {
			t.Fatal("Got error waiting for ItemFinished event:", err)
		} else if n := ev.Data.(map[string]interface{})["item"]; n != state.file.Name {
			t.Fatal("Got ItemFinished event for wrong file:", n)
		}
		time.Sleep(100 * time.Millisecond)

		state.mut.Lock()
		stateFd := state.fd
		state.mut.Unlock()
		if stateFd != nil {
			t.Fatal("File not closed?")
		}

		if f.model.progressEmitter.lenRegistry() != 0 || f.queue.lenProgress() != 0 || f.queue.lenQueued() != 0 {
			t.Fatal("Still registered", f.model.progressEmitter.lenRegistry(), f.queue.lenProgress(), f.queue.lenQueued())
		}

		// Doing it again should have no effect
		finisherChan <- state
		time.Sleep(100 * time.Millisecond)

		if f.model.progressEmitter.lenRegistry() != 0 || f.queue.lenProgress() != 0 || f.queue.lenQueued() != 0 {
			t.Fatal("Still registered", f.model.progressEmitter.lenRegistry(), f.queue.lenProgress(), f.queue.lenQueued())
		}
	case <-time.After(time.Second):
		t.Fatal("Didn't get anything to the finisher")
	}
}

func TestDeregisterOnFailInPull(t *testing.T) {
	file := setUpFile("filex", []int{0, 2, 0, 0, 5, 0, 0, 8})
	defer os.Remove("testdata/" + fs.TempName("filex"))

	db := db.OpenMemory()
	m := NewModel(defaultCfgWrapper, protocol.LocalDeviceID, "syncthing", "dev", db, nil)
	m.AddFolder(defaultFolderConfig)

	f := setUpSendReceiveFolder(m)

	// queue.Done should be called by the finisher routine
	f.queue.Push("filex", 0, time.Time{})
	f.queue.Pop()

	if f.queue.lenProgress() != 1 {
		t.Fatal("Expected file in progress")
	}

	copyChan := make(chan copyBlocksState)
	pullChan := make(chan pullBlockState)
	finisherBufferChan := make(chan *sharedPullerState)
	finisherChan := make(chan *sharedPullerState)
	dbUpdateChan := make(chan dbUpdateJob, 1)

	go f.copierRoutine(copyChan, pullChan, finisherBufferChan)
	go f.pullerRoutine(pullChan, finisherBufferChan)
	go f.finisherRoutine(ignore.New(defaultFs), finisherChan, dbUpdateChan, make(chan string))

	f.handleFile(file, copyChan, finisherChan, dbUpdateChan)

	// Receive at finisher, we should error out as puller has nowhere to pull
	// from.
	s := events.Default.Subscribe(events.ItemFinished)
	timeout = time.Second
	select {
	case state := <-finisherBufferChan:
		// At this point the file should still be registered with both the job
		// queue, and the progress emitter. Verify this.
		if f.model.progressEmitter.lenRegistry() != 1 || f.queue.lenProgress() != 1 || f.queue.lenQueued() != 0 {
			t.Fatal("Could not find file", f.model.progressEmitter.lenRegistry(), f.queue.lenProgress(), f.queue.lenQueued())
		}

		// Pass the file down the real finisher, and give it time to consume
		finisherChan <- state

		if ev, err := s.Poll(timeout); err != nil {
			t.Fatal("Got error waiting for ItemFinished event:", err)
		} else if n := ev.Data.(map[string]interface{})["item"]; n != state.file.Name {
			t.Fatal("Got ItemFinished event for wrong file:", n)
		}
		time.Sleep(100 * time.Millisecond)

		state.mut.Lock()
		stateFd := state.fd
		state.mut.Unlock()
		if stateFd != nil {
			t.Fatal("File not closed?")
		}

		if f.model.progressEmitter.lenRegistry() != 0 || f.queue.lenProgress() != 0 || f.queue.lenQueued() != 0 {
			t.Fatal("Still registered", f.model.progressEmitter.lenRegistry(), f.queue.lenProgress(), f.queue.lenQueued())
		}

		// Doing it again should have no effect
		finisherChan <- state
		time.Sleep(100 * time.Millisecond)

		if f.model.progressEmitter.lenRegistry() != 0 || f.queue.lenProgress() != 0 || f.queue.lenQueued() != 0 {
			t.Fatal("Still registered", f.model.progressEmitter.lenRegistry(), f.queue.lenProgress(), f.queue.lenQueued())
		}
	case <-time.After(time.Second):
		t.Fatal("Didn't get anything to the finisher")
	}
}

func TestIssue3164(t *testing.T) {
	m := setUpModel(protocol.FileInfo{})
	f := setUpSendReceiveFolder(m)

	defaultFs.RemoveAll("issue3164")
	defer defaultFs.RemoveAll("issue3164")

	if err := defaultFs.MkdirAll("issue3164/oktodelete/foobar", 0777); err != nil {
		t.Fatal(err)
	}
	if err := ioutil.WriteFile("testdata/issue3164/oktodelete/foobar/file", []byte("Hello"), 0644); err != nil {
		t.Fatal(err)
	}
	if err := ioutil.WriteFile("testdata/issue3164/oktodelete/file", []byte("Hello"), 0644); err != nil {
		t.Fatal(err)
	}
	file := protocol.FileInfo{
		Name: "issue3164",
	}

	matcher := ignore.New(defaultFs)
	if err := matcher.Parse(bytes.NewBufferString("(?d)oktodelete"), ""); err != nil {
		t.Fatal(err)
	}

	dbUpdateChan := make(chan dbUpdateJob, 1)

	f.handleDeleteDir(file, matcher, dbUpdateChan, make(chan string))

	if _, err := defaultFs.Stat("testdata/issue3164"); !fs.IsNotExist(err) {
		t.Fatal(err)
	}
}

func TestDiff(t *testing.T) {
	for i, test := range diffTestData {
		a, _ := scanner.Blocks(context.TODO(), bytes.NewBufferString(test.a), test.s, -1, nil, false)
		b, _ := scanner.Blocks(context.TODO(), bytes.NewBufferString(test.b), test.s, -1, nil, false)
		_, d := blockDiff(a, b)
		if len(d) != len(test.d) {
			t.Fatalf("Incorrect length for diff %d; %d != %d", i, len(d), len(test.d))
		} else {
			for j := range test.d {
				if d[j].Offset != test.d[j].Offset {
					t.Errorf("Incorrect offset for diff %d block %d; %d != %d", i, j, d[j].Offset, test.d[j].Offset)
				}
				if d[j].Size != test.d[j].Size {
					t.Errorf("Incorrect length for diff %d block %d; %d != %d", i, j, d[j].Size, test.d[j].Size)
				}
			}
		}
	}
}

func BenchmarkDiff(b *testing.B) {
	testCases := make([]struct{ a, b []protocol.BlockInfo }, 0, len(diffTestData))
	for _, test := range diffTestData {
		a, _ := scanner.Blocks(context.TODO(), bytes.NewBufferString(test.a), test.s, -1, nil, false)
		b, _ := scanner.Blocks(context.TODO(), bytes.NewBufferString(test.b), test.s, -1, nil, false)
		testCases = append(testCases, struct{ a, b []protocol.BlockInfo }{a, b})
	}
	b.ReportAllocs()
	b.ResetTimer()
	for i := 0; i < b.N; i++ {
		for _, tc := range testCases {
			blockDiff(tc.a, tc.b)
		}
	}
}

func TestDiffEmpty(t *testing.T) {
	emptyCases := []struct {
		a    []protocol.BlockInfo
		b    []protocol.BlockInfo
		need int
		have int
	}{
		{nil, nil, 0, 0},
		{[]protocol.BlockInfo{{Offset: 3, Size: 1}}, nil, 0, 0},
		{nil, []protocol.BlockInfo{{Offset: 3, Size: 1}}, 1, 0},
	}
	for _, emptyCase := range emptyCases {
		h, n := blockDiff(emptyCase.a, emptyCase.b)
		if len(h) != emptyCase.have {
			t.Errorf("incorrect have: %d != %d", len(h), emptyCase.have)
		}
		if len(n) != emptyCase.need {
			t.Errorf("incorrect have: %d != %d", len(h), emptyCase.have)
		}
	}
}<|MERGE_RESOLUTION|>--- conflicted
+++ resolved
@@ -97,12 +97,7 @@
 			},
 		},
 
-<<<<<<< HEAD
-		fs:        fs.NewMtimeFS(fs.NewFilesystem(fs.FilesystemTypeBasic, "testdata"), db.NewNamespacedKV(model.db, "mtime")),
 		queue:     newJobQueue(config.OrderAlphabetic, ""),
-=======
-		queue:     newJobQueue(),
->>>>>>> c1f1fd71
 		errors:    make(map[string]string),
 		errorsMut: sync.NewMutex(),
 	}
