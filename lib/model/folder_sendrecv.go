// Copyright (C) 2014 The Syncthing Authors.
//
// This Source Code Form is subject to the terms of the Mozilla Public
// License, v. 2.0. If a copy of the MPL was not distributed with this file,
// You can obtain one at https://mozilla.org/MPL/2.0/.

package model

import (
	"bytes"
	"errors"
	"fmt"
	"math/rand"
	"path/filepath"
	"runtime"
	"sort"
	"strings"
	stdsync "sync"
	"time"

	"github.com/syncthing/syncthing/lib/config"
	"github.com/syncthing/syncthing/lib/db"
	"github.com/syncthing/syncthing/lib/events"
	"github.com/syncthing/syncthing/lib/fs"
	"github.com/syncthing/syncthing/lib/ignore"
	"github.com/syncthing/syncthing/lib/osutil"
	"github.com/syncthing/syncthing/lib/protocol"
	"github.com/syncthing/syncthing/lib/scanner"
	"github.com/syncthing/syncthing/lib/sha256"
	"github.com/syncthing/syncthing/lib/sync"
	"github.com/syncthing/syncthing/lib/versioner"
	"github.com/syncthing/syncthing/lib/weakhash"
)

var (
	blockStats    = make(map[string]int)
	blockStatsMut = sync.NewMutex()
)

func init() {
	folderFactories[config.FolderTypeSendReceive] = newSendReceiveFolder
}

// A pullBlockState is passed to the puller routine for each block that needs
// to be fetched.
type pullBlockState struct {
	*sharedPullerState
	block protocol.BlockInfo
}

// A copyBlocksState is passed to copy routine if the file has blocks to be
// copied.
type copyBlocksState struct {
	*sharedPullerState
	blocks []protocol.BlockInfo
	have   int
}

// Which filemode bits to preserve
const retainBits = fs.ModeSetgid | fs.ModeSetuid | fs.ModeSticky

var (
	activity               = newDeviceActivity()
	errNoDevice            = errors.New("peers who had this file went away, or the file has changed while syncing. will retry later")
	errSymlinksUnsupported = errors.New("symlinks not supported")
	errDirHasToBeScanned   = errors.New("directory contains unexpected files, scheduling scan")
	errDirHasIgnored       = errors.New("directory contains ignored files (see ignore documentation for (?d) prefix)")
	errDirNotEmpty         = errors.New("directory is not empty")
	errNotAvailable        = errors.New("no connected device has the required version of this file")
	errModified            = errors.New("file modified but not rescanned; will try again later")
)

const (
	dbUpdateHandleDir = iota
	dbUpdateDeleteDir
	dbUpdateHandleFile
	dbUpdateDeleteFile
	dbUpdateShortcutFile
	dbUpdateHandleSymlink
	dbUpdateInvalidate
)

const (
	defaultCopiers          = 2
	defaultPullerPause      = 60 * time.Second
	defaultPullerPendingKiB = 2 * protocol.MaxBlockSize / 1024

	maxPullerIterations = 3
)

type dbUpdateJob struct {
	file    protocol.FileInfo
	jobType int
}

type sendReceiveFolder struct {
	folder

	prevIgnoreHash string
	fs             fs.Filesystem
	versioner      versioner.Versioner

	queue *jobQueue

	pullErrors    map[string]string // path -> error string
	pullErrorsMut sync.Mutex
}

func newSendReceiveFolder(model *Model, cfg config.FolderConfiguration, ver versioner.Versioner, fs fs.Filesystem) service {
	f := &sendReceiveFolder{
		folder:        newFolder(model, cfg),
		fs:            fs,
		versioner:     ver,
		queue:         newJobQueue(),
		pullErrorsMut: sync.NewMutex(),
	}
	f.folder.puller = f

	if f.Copiers == 0 {
		f.Copiers = defaultCopiers
	}

	// If the configured max amount of pending data is zero, we use the
	// default. If it's configured to something non-zero but less than the
	// protocol block size we adjust it upwards accordingly.
	if f.PullerMaxPendingKiB == 0 {
		f.PullerMaxPendingKiB = defaultPullerPendingKiB
	}
	if blockSizeKiB := protocol.MaxBlockSize / 1024; f.PullerMaxPendingKiB < blockSizeKiB {
		f.PullerMaxPendingKiB = blockSizeKiB
	}

	return f
}

func (f *sendReceiveFolder) pull() bool {
	select {
	case <-f.initialScanFinished:
	default:
		// Once the initial scan finished, a pull will be scheduled
		return true
	}

	if err := f.CheckHealth(); err != nil {
		l.Debugln("Skipping pull of", f.Description(), "due to folder error:", err)
		return true
	}

	f.model.fmut.RLock()
	curIgnores := f.model.folderIgnores[f.folderID]
	folderFiles := f.model.folderFiles[f.folderID]
	f.model.fmut.RUnlock()

	// If there is nothing to do, don't even enter pulling state.
	abort := true
	folderFiles.WithNeed(protocol.LocalDeviceID, func(intf db.FileIntf) bool {
		abort = false
		return false
	})
	if abort {
		return true
	}

	curIgnoreHash := curIgnores.Hash()
	ignoresChanged := curIgnoreHash != f.prevIgnoreHash

	l.Debugf("%v pulling (ignoresChanged=%v)", f, ignoresChanged)

	f.setState(FolderSyncing)
	f.clearPullErrors()

	scanChan := make(chan string)
	go f.pullScannerRoutine(scanChan)

	defer func() {
		close(scanChan)
		f.setState(FolderIdle)
	}()

	var changed int
	tries := 0

	for {
		tries++

		changed = f.pullerIteration(curIgnores, folderFiles, ignoresChanged, scanChan)

		select {
		case <-f.ctx.Done():
			return false
		default:
		}

		l.Debugln(f, "changed", changed)

		if changed == 0 {
			// No files were changed by the puller, so we are in
			// sync.
			break
		}

		if tries == maxPullerIterations {
			// We've tried a bunch of times to get in sync, but
			// we're not making it. Probably there are write
			// errors preventing us. Flag this with a warning and
			// wait a bit longer before retrying.
			if fileErrors := f.FileErrors(); len(fileErrors) > 0 {
				events.Default.Log(events.FolderErrors, map[string]interface{}{
					"folder": f.folderID,
					"errors": fileErrors,
				})
			}
			break
		}
	}

	if changed == 0 {
		f.prevIgnoreHash = curIgnoreHash
		return true
	}

	return false
}

// pullerIteration runs a single puller iteration for the given folder and
// returns the number items that should have been synced (even those that
// might have failed). One puller iteration handles all files currently
// flagged as needed in the folder.
func (f *sendReceiveFolder) pullerIteration(ignores *ignore.Matcher, folderFiles *db.FileSet, ignoresChanged bool, scanChan chan<- string) int {
	pullChan := make(chan pullBlockState)
	copyChan := make(chan copyBlocksState)
	finisherChan := make(chan *sharedPullerState)
	dbUpdateChan := make(chan dbUpdateJob)

	pullWg := sync.NewWaitGroup()
	copyWg := sync.NewWaitGroup()
	doneWg := sync.NewWaitGroup()
	updateWg := sync.NewWaitGroup()

	l.Debugln(f, "copiers:", f.Copiers, "pullerPendingKiB:", f.PullerMaxPendingKiB)

	updateWg.Add(1)
	go func() {
		// dbUpdaterRoutine finishes when dbUpdateChan is closed
		f.dbUpdaterRoutine(dbUpdateChan)
		updateWg.Done()
	}()

	for i := 0; i < f.Copiers; i++ {
		copyWg.Add(1)
		go func() {
			// copierRoutine finishes when copyChan is closed
			f.copierRoutine(copyChan, pullChan, finisherChan)
			copyWg.Done()
		}()
	}

	pullWg.Add(1)
	go func() {
		// pullerRoutine finishes when pullChan is closed
		f.pullerRoutine(pullChan, finisherChan)
		pullWg.Done()
	}()

	doneWg.Add(1)
	// finisherRoutine finishes when finisherChan is closed
	go func() {
		f.finisherRoutine(ignores, finisherChan, dbUpdateChan, scanChan)
		doneWg.Done()
	}()

	changed, fileDeletions, dirDeletions, err := f.processNeeded(ignores, folderFiles, dbUpdateChan, copyChan, finisherChan, scanChan)

	// Signal copy and puller routines that we are done with the in data for
	// this iteration. Wait for them to finish.
	close(copyChan)
	copyWg.Wait()
	close(pullChan)
	pullWg.Wait()

	// Signal the finisher chan that there will be no more input and wait
	// for it to finish.
	close(finisherChan)
	doneWg.Wait()

	if err == nil {
		f.processDeletions(ignores, fileDeletions, dirDeletions, dbUpdateChan, scanChan)
	}

	// Wait for db updates and scan scheduling to complete
	close(dbUpdateChan)
	updateWg.Wait()

	return changed
}

func (f *sendReceiveFolder) processNeeded(ignores *ignore.Matcher, folderFiles *db.FileSet, dbUpdateChan chan<- dbUpdateJob, copyChan chan<- copyBlocksState, finisherChan chan<- *sharedPullerState, scanChan chan<- string) (int, map[string]protocol.FileInfo, []protocol.FileInfo, error) {
	changed := 0
	var processDirectly []protocol.FileInfo
	var dirDeletions []protocol.FileInfo
	fileDeletions := map[string]protocol.FileInfo{}
	buckets := map[string][]protocol.FileInfo{}

	// Iterate the list of items that we need and sort them into piles.
	// Regular files to pull goes into the file queue, everything else
	// (directories, symlinks and deletes) goes into the "process directly"
	// pile.
	folderFiles.WithNeed(protocol.LocalDeviceID, func(intf db.FileIntf) bool {
		select {
		case <-f.ctx.Done():
			return false
		default:
		}

		if f.IgnoreDelete && intf.IsDeleted() {
			l.Debugln(f, "ignore file deletion (config)", intf.FileName())
			return true
		}

		file := intf.(protocol.FileInfo)

		switch {
		case ignores.ShouldIgnore(file.Name):
			file.SetIgnored(f.shortID)
			l.Debugln(f, "Handling ignored file", file)
			dbUpdateChan <- dbUpdateJob{file, dbUpdateInvalidate}
			changed++

		case runtime.GOOS == "windows" && fs.WindowsInvalidFilename(file.Name):
			f.newPullError("pull", file.Name, fs.ErrInvalidFilename)

		case file.IsDeleted():
			if file.IsDirectory() {
				// Perform directory deletions at the end, as we may have
				// files to delete inside them before we get to that point.
				dirDeletions = append(dirDeletions, file)
			} else {
				fileDeletions[file.Name] = file
				df, ok := f.model.CurrentFolderFile(f.folderID, file.Name)
				// Local file can be already deleted, but with a lower version
				// number, hence the deletion coming in again as part of
				// WithNeed, furthermore, the file can simply be of the wrong
				// type if we haven't yet managed to pull it.
				if ok && !df.IsDeleted() && !df.IsSymlink() && !df.IsDirectory() && !df.IsInvalid() {
					// Put files into buckets per first hash
					key := string(df.Blocks[0].Hash)
					buckets[key] = append(buckets[key], df)
				}
			}
			changed++

		case file.Type == protocol.FileInfoTypeFile:
			// Queue files for processing after directories and symlinks.
			f.queue.Push(file.Name, file.Size, file.ModTime())

		case runtime.GOOS == "windows" && file.IsSymlink():
			file.SetUnsupported(f.shortID)
			l.Debugln(f, "Invalidating symlink (unsupported)", file.Name)
			dbUpdateChan <- dbUpdateJob{file, dbUpdateInvalidate}
			changed++

		default:
			// Directories, symlinks
			l.Debugln(f, "to be processed directly", file)
			processDirectly = append(processDirectly, file)
			changed++
		}

		return true
	})

	select {
	case <-f.ctx.Done():
		return changed, nil, nil, f.ctx.Err()
	default:
	}

	// Sort the "process directly" pile by number of path components. This
	// ensures that we handle parents before children.

	sort.Sort(byComponentCount(processDirectly))

	// Process the list.

	for _, fi := range processDirectly {
		select {
		case <-f.ctx.Done():
			return changed, fileDeletions, dirDeletions, f.ctx.Err()
		default:
		}

		if !f.checkParent(fi.Name, scanChan) {
			continue
		}

		switch {
		case fi.IsDirectory() && !fi.IsSymlink():
			l.Debugln(f, "Handling directory", fi.Name)
			f.handleDir(fi, dbUpdateChan)

		case fi.IsSymlink():
			l.Debugln("Handling symlink", fi.Name)
			l.Debugln(f, "Handling symlink", fi.Name)
			f.handleSymlink(fi, dbUpdateChan)

		default:
			l.Warnln(fi)
			panic("unhandleable item type, can't happen")
		}
	}

	// Now do the file queue. Reorder it according to configuration.

	switch f.Order {
	case config.OrderRandom:
		f.queue.Shuffle()
	case config.OrderAlphabetic:
	// The queue is already in alphabetic order.
	case config.OrderSmallestFirst:
		f.queue.SortSmallestFirst()
	case config.OrderLargestFirst:
		f.queue.SortLargestFirst()
	case config.OrderOldestFirst:
		f.queue.SortOldestFirst()
	case config.OrderNewestFirst:
		f.queue.SortNewestFirst()
	}

	// Process the file queue.

nextFile:
	for {
		select {
		case <-f.ctx.Done():
			return changed, fileDeletions, dirDeletions, f.ctx.Err()
		default:
		}

		fileName, ok := f.queue.Pop()
		if !ok {
			break
		}

		fi, ok := f.model.CurrentGlobalFile(f.folderID, fileName)
		if !ok {
			// File is no longer in the index. Mark it as done and drop it.
			f.queue.Done(fileName)
			continue
		}

		if fi.IsDeleted() || fi.Type != protocol.FileInfoTypeFile {
			// The item has changed type or status in the index while we
			// were processing directories above.
			f.queue.Done(fileName)
			continue
		}

		if !f.checkParent(fi.Name, scanChan) {
			f.queue.Done(fileName)
			continue
		}

		// Check our list of files to be removed for a match, in which case
		// we can just do a rename instead.
		key := string(fi.Blocks[0].Hash)
		for i, candidate := range buckets[key] {
			if protocol.BlocksEqual(candidate.Blocks, fi.Blocks) {
				// Remove the candidate from the bucket
				lidx := len(buckets[key]) - 1
				buckets[key][i] = buckets[key][lidx]
				buckets[key] = buckets[key][:lidx]

				// candidate is our current state of the file, where as the
				// desired state with the delete bit set is in the deletion
				// map.
				desired := fileDeletions[candidate.Name]
				if err := f.renameFile(candidate, desired, fi, dbUpdateChan, scanChan); err != nil {
					// Failed to rename, try to handle files as separate
					// deletions and updates.
					break
				}

				// Remove the pending deletion (as we performed it by renaming)
				delete(fileDeletions, candidate.Name)

				f.queue.Done(fileName)
				continue nextFile
			}
		}

		devices := folderFiles.Availability(fileName)
		for _, dev := range devices {
			if _, ok := f.model.Connection(dev); ok {
				changed++
				// Handle the file normally, by coping and pulling, etc.
				f.handleFile(fi, copyChan, finisherChan, dbUpdateChan)
				continue nextFile
			}
		}
		f.newPullError("pull", fileName, errNotAvailable)
	}

	return changed, fileDeletions, dirDeletions, nil
}

func (f *sendReceiveFolder) processDeletions(ignores *ignore.Matcher, fileDeletions map[string]protocol.FileInfo, dirDeletions []protocol.FileInfo, dbUpdateChan chan<- dbUpdateJob, scanChan chan<- string) {
	for _, file := range fileDeletions {
		select {
		case <-f.ctx.Done():
			return
		default:
		}

		l.Debugln(f, "Deleting file", file.Name)
		if update, err := f.deleteFile(file, scanChan); err != nil {
			f.newPullError("delete file", file.Name, err)
		} else {
			dbUpdateChan <- update
		}
	}

	for i := range dirDeletions {
		select {
		case <-f.ctx.Done():
			return
		default:
		}

		dir := dirDeletions[len(dirDeletions)-i-1]
		l.Debugln(f, "Deleting dir", dir.Name)
		f.handleDeleteDir(dir, ignores, dbUpdateChan, scanChan)
	}
}

// handleDir creates or updates the given directory
func (f *sendReceiveFolder) handleDir(file protocol.FileInfo, dbUpdateChan chan<- dbUpdateJob) {
	// Used in the defer closure below, updated by the function body. Take
	// care not declare another err.
	var err error

	events.Default.Log(events.ItemStarted, map[string]string{
		"folder": f.folderID,
		"item":   file.Name,
		"type":   "dir",
		"action": "update",
	})

	defer func() {
		events.Default.Log(events.ItemFinished, map[string]interface{}{
			"folder": f.folderID,
			"item":   file.Name,
			"error":  events.Error(err),
			"type":   "dir",
			"action": "update",
		})
	}()

	mode := fs.FileMode(file.Permissions & 0777)
	if f.IgnorePerms || file.NoPermissions {
		mode = 0777
	}

	if shouldDebug() {
		curFile, _ := f.model.CurrentFolderFile(f.folderID, file.Name)
		l.Debugf("need dir\n\t%v\n\t%v", file, curFile)
	}

	info, err := f.fs.Lstat(file.Name)
	switch {
	// There is already something under that name, but it's a file/link.
	// Most likely a file/link is getting replaced with a directory.
	// Remove the file/link and fall through to directory creation.
	case err == nil && (!info.IsDir() || info.IsSymlink()):
		err = osutil.InWritableDir(f.fs.Remove, f.fs, file.Name)
		if err != nil {
			f.newPullError("dir replace", file.Name, err)
			return
		}
		fallthrough
	// The directory doesn't exist, so we create it with the right
	// mode bits from the start.
	case err != nil && fs.IsNotExist(err):
		// We declare a function that acts on only the path name, so
		// we can pass it to InWritableDir. We use a regular Mkdir and
		// not MkdirAll because the parent should already exist.
		mkdir := func(path string) error {
			err = f.fs.Mkdir(path, mode)
			if err != nil || f.IgnorePerms || file.NoPermissions {
				return err
			}

			// Stat the directory so we can check its permissions.
			info, err := f.fs.Lstat(path)
			if err != nil {
				return err
			}

			// Mask for the bits we want to preserve and add them in to the
			// directories permissions.
			return f.fs.Chmod(path, mode|(info.Mode()&retainBits))
		}

		if err = osutil.InWritableDir(mkdir, f.fs, file.Name); err == nil {
			dbUpdateChan <- dbUpdateJob{file, dbUpdateHandleDir}
		} else {
			f.newPullError("dir mkdir", file.Name, err)
		}
		return
	// Weird error when stat()'ing the dir. Probably won't work to do
	// anything else with it if we can't even stat() it.
	case err != nil:
		f.newPullError("dir stat", file.Name, err)
		return
	}

	// The directory already exists, so we just correct the mode bits. (We
	// don't handle modification times on directories, because that sucks...)
	// It's OK to change mode bits on stuff within non-writable directories.
	if f.IgnorePerms || file.NoPermissions {
		dbUpdateChan <- dbUpdateJob{file, dbUpdateHandleDir}
	} else if err := f.fs.Chmod(file.Name, mode|(fs.FileMode(info.Mode())&retainBits)); err == nil {
		dbUpdateChan <- dbUpdateJob{file, dbUpdateHandleDir}
	} else {
		f.newPullError("dir chmod", file.Name, err)
	}
}

// checkParent verifies that the thing we are handling lives inside a directory,
// and not a symlink or regular file. It also resurrects missing parent dirs.
func (f *sendReceiveFolder) checkParent(file string, scanChan chan<- string) bool {
	parent := filepath.Dir(file)

	if err := osutil.TraversesSymlink(f.fs, parent); err != nil {
		f.newPullError("traverses q", file, err)
		return false
	}

	// issues #114 and #4475: This works around a race condition
	// between two devices, when one device removes a directory and the
	// other creates a file in it. However that happens, we end up with
	// a directory for "foo" with the delete bit, but a file "foo/bar"
	// that we want to sync. We never create the directory, and hence
	// fail to create the file and end up looping forever on it. This
	// breaks that by creating the directory and scheduling a scan,
	// where it will be found and the delete bit on it removed. The
	// user can then clean up as they like...
	// This can also occur if an entire tree structure was deleted, but only
	// a leave has been scanned.
	if _, err := f.fs.Lstat(parent); !fs.IsNotExist(err) {
		l.Debugf("%v parent not missing %v", f, file)
		return true
	}
	l.Debugf("%v resurrecting parent directory of %v", f, file)
	if err := f.fs.MkdirAll(parent, 0755); err != nil {
		f.newPullError("resurrecting parent dir", file, err)
		return false
	}
	scanChan <- parent
	return true
}

// handleSymlink creates or updates the given symlink
func (f *sendReceiveFolder) handleSymlink(file protocol.FileInfo, dbUpdateChan chan<- dbUpdateJob) {
	// Used in the defer closure below, updated by the function body. Take
	// care not declare another err.
	var err error

	events.Default.Log(events.ItemStarted, map[string]string{
		"folder": f.folderID,
		"item":   file.Name,
		"type":   "symlink",
		"action": "update",
	})

	defer func() {
		events.Default.Log(events.ItemFinished, map[string]interface{}{
			"folder": f.folderID,
			"item":   file.Name,
			"error":  events.Error(err),
			"type":   "symlink",
			"action": "update",
		})
	}()

	if shouldDebug() {
		curFile, _ := f.model.CurrentFolderFile(f.folderID, file.Name)
		l.Debugf("need symlink\n\t%v\n\t%v", file, curFile)
	}

	if len(file.SymlinkTarget) == 0 {
		// Index entry from a Syncthing predating the support for including
		// the link target in the index entry. We log this as an error.
		err = errors.New("incompatible symlink entry; rescan with newer Syncthing on source")
		f.newPullError("symlink", file.Name, err)
		return
	}

	if _, err = f.fs.Lstat(file.Name); err == nil {
		// There is already something under that name. Remove it to replace
		// with the symlink. This also handles the "change symlink type"
		// path.
		err = osutil.InWritableDir(f.fs.Remove, f.fs, file.Name)
		if err != nil {
			f.newPullError("symlink remove", file.Name, err)
			return
		}
	}

	// We declare a function that acts on only the path name, so
	// we can pass it to InWritableDir.
	createLink := func(path string) error {
		return f.fs.CreateSymlink(file.SymlinkTarget, path)
	}

	if err = osutil.InWritableDir(createLink, f.fs, file.Name); err == nil {
		dbUpdateChan <- dbUpdateJob{file, dbUpdateHandleSymlink}
	} else {
		f.newPullError("symlink create", file.Name, err)
	}
}

// handleDeleteDir attempts to remove a directory that was deleted on a remote
func (f *sendReceiveFolder) handleDeleteDir(file protocol.FileInfo, ignores *ignore.Matcher, dbUpdateChan chan<- dbUpdateJob, scanChan chan<- string) {
	// Used in the defer closure below, updated by the function body. Take
	// care not declare another err.
	var err error

	events.Default.Log(events.ItemStarted, map[string]string{
		"folder": f.folderID,
		"item":   file.Name,
		"type":   "dir",
		"action": "delete",
	})

	defer func() {
		events.Default.Log(events.ItemFinished, map[string]interface{}{
			"folder": f.folderID,
			"item":   file.Name,
			"error":  events.Error(err),
			"type":   "dir",
			"action": "delete",
		})
	}()

	if err = f.deleteDir(file.Name, ignores, scanChan); err != nil {
		f.newPullError("delete dir", file.Name, err)
		return
	}

	dbUpdateChan <- dbUpdateJob{file, dbUpdateDeleteDir}
}

// deleteFile attempts to delete the given file
func (f *sendReceiveFolder) deleteFile(file protocol.FileInfo, scanChan chan<- string) (dbUpdateJob, error) {
	// Used in the defer closure below, updated by the function body. Take
	// care not declare another err.
	var err error

	events.Default.Log(events.ItemStarted, map[string]string{
		"folder": f.folderID,
		"item":   file.Name,
		"type":   "file",
		"action": "delete",
	})

	defer func() {
		events.Default.Log(events.ItemFinished, map[string]interface{}{
			"folder": f.folderID,
			"item":   file.Name,
			"error":  events.Error(err),
			"type":   "file",
			"action": "delete",
		})
	}()

	cur, ok := f.model.CurrentFolderFile(f.folderID, file.Name)
	if !ok {
		// We should never try to pull a deletion for a file we don't have in the DB.
		l.Debugln(f, "not deleting file we don't have", file.Name)
		return dbUpdateJob{file, dbUpdateDeleteFile}, nil
	}
	if err = f.checkToBeDeleted(cur, scanChan); err != nil {
		return dbUpdateJob{}, err
	}

	if f.inConflict(cur.Version, file.Version) {
		// There is a conflict here. Move the file to a conflict copy instead
		// of deleting. Also merge with the version vector we had, to indicate
		// we have resolved the conflict.
		file.Version = file.Version.Merge(cur.Version)
		err = osutil.InWritableDir(func(name string) error {
			return f.moveForConflict(name, file.ModifiedBy.String())
		}, f.fs, file.Name)
	} else if f.versioner != nil && !cur.IsSymlink() {
		err = osutil.InWritableDir(f.versioner.Archive, f.fs, file.Name)
	} else {
		err = osutil.InWritableDir(f.fs.Remove, f.fs, file.Name)
	}

	if err == nil || fs.IsNotExist(err) {
		// It was removed or it doesn't exist to start with
		return dbUpdateJob{file, dbUpdateDeleteFile}, nil
	}

	if _, serr := f.fs.Lstat(file.Name); serr != nil && !fs.IsPermission(serr) {
		// We get an error just looking at the file, and it's not a permission
		// problem. Lets assume the error is in fact some variant of "file
		// does not exist" (possibly expressed as some parent being a file and
		// not a directory etc) and that the delete is handled.
		err = nil
		return dbUpdateJob{file, dbUpdateDeleteFile}, nil
	}

	return dbUpdateJob{}, err
}

// renameFile attempts to rename an existing file to a destination
// and set the right attributes on it.
func (f *sendReceiveFolder) renameFile(cur, source, target protocol.FileInfo, dbUpdateChan chan<- dbUpdateJob, scanChan chan<- string) error {
	// Used in the defer closure below, updated by the function body. Take
	// care not declare another err.
	var err error

	events.Default.Log(events.ItemStarted, map[string]string{
		"folder": f.folderID,
		"item":   source.Name,
		"type":   "file",
		"action": "delete",
	})
	events.Default.Log(events.ItemStarted, map[string]string{
		"folder": f.folderID,
		"item":   target.Name,
		"type":   "file",
		"action": "update",
	})

	defer func() {
		events.Default.Log(events.ItemFinished, map[string]interface{}{
			"folder": f.folderID,
			"item":   source.Name,
			"error":  events.Error(err),
			"type":   "file",
			"action": "delete",
		})
		events.Default.Log(events.ItemFinished, map[string]interface{}{
			"folder": f.folderID,
			"item":   target.Name,
			"error":  events.Error(err),
			"type":   "file",
			"action": "update",
		})
	}()

	l.Debugln(f, "taking rename shortcut", source.Name, "->", target.Name)

	// Check that source is compatible with what we have in the DB
	if err = f.checkToBeDeleted(cur, scanChan); err != nil {
<<<<<<< HEAD
		err = fmt.Errorf("from %s: %s", source.Name, err.Error())
		f.newPullError("rename check source", target.Name, err)
		return
=======
		return err
>>>>>>> d10773c3
	}
	// Check that the target corresponds to what we have in the DB
	curTarget, ok := f.model.CurrentFolderFile(f.folderID, target.Name)
	switch stat, serr := f.fs.Lstat(target.Name); {
	case serr != nil && fs.IsNotExist(serr):
		if !ok || curTarget.IsDeleted() {
			break
		}
		scanChan <- target.Name
		err = errModified
	case serr != nil:
		// We can't check whether the file changed as compared to the db,
		// do not delete.
		err = serr
	case !ok:
		// Target appeared from nowhere
		scanChan <- target.Name
		err = errModified
	default:
		if fi, err := scanner.CreateFileInfo(stat, target.Name, f.fs); err == nil {
			if !fi.IsEquivalentOptional(curTarget, false, true, protocol.LocalAllFlags) {
				// Target changed
				scanChan <- target.Name
				err = errModified
			}
		}
	}
	if err != nil {
<<<<<<< HEAD
		err = fmt.Errorf("from %s: %s", source.Name, err.Error())
		f.newPullError("rename check target", target.Name, err)
		return
=======
		return err
>>>>>>> d10773c3
	}

	tempName := fs.TempName(target.Name)

	if f.versioner != nil {
		err = f.CheckAvailableSpace(source.Size)
		if err == nil {
			err = osutil.Copy(f.fs, source.Name, tempName)
			if err == nil {
				err = osutil.InWritableDir(f.versioner.Archive, f.fs, source.Name)
			}
		}
	} else {
		err = osutil.TryRename(f.fs, source.Name, tempName)
	}
	if err != nil {
		return err
	}

	blockStatsMut.Lock()
	blockStats["total"] += len(target.Blocks)
	blockStats["renamed"] += len(target.Blocks)
	blockStatsMut.Unlock()

	// The file was renamed, so we have handled both the necessary delete
	// of the source and the creation of the target temp file. Fix-up the metadata,
	// update the local index of the target file and rename from temp to real name.

	if err = f.performFinish(nil, target, curTarget, true, tempName, dbUpdateChan, scanChan); err != nil {
		return err
	}

<<<<<<< HEAD
		err = osutil.InWritableDir(f.fs.Remove, f.fs, source.Name)
		if err != nil {
			err = fmt.Errorf("from %s: %s", source.Name, err.Error())
			f.newPullError("rename delete", target.Name, err)
			return
		}
=======
	dbUpdateChan <- dbUpdateJob{source, dbUpdateDeleteFile}
>>>>>>> d10773c3

	return nil
}

// This is the flow of data and events here, I think...
//
// +-----------------------+
// |                       | - - - - > ItemStarted
// |      handleFile       | - - - - > ItemFinished (on shortcuts)
// |                       |
// +-----------------------+
//             |
//             | copyChan (copyBlocksState; unless shortcut taken)
//             |
//             |    +-----------------------+
//             |    | +-----------------------+
//             +--->| |                       |
//                  | |     copierRoutine     |
//                  +-|                       |
//                    +-----------------------+
//                                |
//                                | pullChan (sharedPullerState)
//                                |
//                                |   +-----------------------+
//                                |   | +-----------------------+
//                                +-->| |                       |
//                                    | |     pullerRoutine     |
//                                    +-|                       |
//                                      +-----------------------+
//                                                  |
//                                                  | finisherChan (sharedPullerState)
//                                                  |
//                                                  |   +-----------------------+
//                                                  |   |                       |
//                                                  +-->|    finisherRoutine    | - - - - > ItemFinished
//                                                      |                       |
//                                                      +-----------------------+

// handleFile queues the copies and pulls as necessary for a single new or
// changed file.
func (f *sendReceiveFolder) handleFile(file protocol.FileInfo, copyChan chan<- copyBlocksState, finisherChan chan<- *sharedPullerState, dbUpdateChan chan<- dbUpdateJob) {
	curFile, hasCurFile := f.model.CurrentFolderFile(f.folderID, file.Name)

	have, need := blockDiff(curFile.Blocks, file.Blocks)

	if hasCurFile && len(need) == 0 {
		// We are supposed to copy the entire file, and then fetch nothing. We
		// are only updating metadata, so we don't actually *need* to make the
		// copy.
		f.shortcutFile(file, curFile, dbUpdateChan)
	}

	tempName := fs.TempName(file.Name)

	populateOffsets(file.Blocks)

	blocks := make([]protocol.BlockInfo, 0, len(file.Blocks))
	var blocksSize int64
	reused := make([]int32, 0, len(file.Blocks))

	// Check for an old temporary file which might have some blocks we could
	// reuse.
	tempBlocks, err := scanner.HashFile(f.ctx, f.fs, tempName, file.BlockSize(), nil, false)
	if err == nil {
		// Check for any reusable blocks in the temp file
		tempCopyBlocks, _ := blockDiff(tempBlocks, file.Blocks)

		// block.String() returns a string unique to the block
		existingBlocks := make(map[string]struct{}, len(tempCopyBlocks))
		for _, block := range tempCopyBlocks {
			existingBlocks[block.String()] = struct{}{}
		}

		// Since the blocks are already there, we don't need to get them.
		for i, block := range file.Blocks {
			_, ok := existingBlocks[block.String()]
			if !ok {
				blocks = append(blocks, block)
				blocksSize += int64(block.Size)
			} else {
				reused = append(reused, int32(i))
			}
		}

		// The sharedpullerstate will know which flags to use when opening the
		// temp file depending if we are reusing any blocks or not.
		if len(reused) == 0 {
			// Otherwise, discard the file ourselves in order for the
			// sharedpuller not to panic when it fails to exclusively create a
			// file which already exists
			osutil.InWritableDir(f.fs.Remove, f.fs, tempName)
		}
	} else {
		// Copy the blocks, as we don't want to shuffle them on the FileInfo
		blocks = append(blocks, file.Blocks...)
		blocksSize = file.Size
	}

	if err := f.CheckAvailableSpace(blocksSize); err != nil {
		f.newPullError("pulling file", file.Name, err)
		f.queue.Done(file.Name)
		return
	}

	// Shuffle the blocks
	for i := range blocks {
		j := rand.Intn(i + 1)
		blocks[i], blocks[j] = blocks[j], blocks[i]
	}

	events.Default.Log(events.ItemStarted, map[string]string{
		"folder": f.folderID,
		"item":   file.Name,
		"type":   "file",
		"action": "update",
	})

	s := sharedPullerState{
		file:             file,
		fs:               f.fs,
		folder:           f.folderID,
		tempName:         tempName,
		realName:         file.Name,
		copyTotal:        len(blocks),
		copyNeeded:       len(blocks),
		reused:           len(reused),
		updated:          time.Now(),
		available:        reused,
		availableUpdated: time.Now(),
		ignorePerms:      f.IgnorePerms || file.NoPermissions,
		hasCurFile:       hasCurFile,
		curFile:          curFile,
		mut:              sync.NewRWMutex(),
		sparse:           !f.DisableSparseFiles,
		created:          time.Now(),
	}

	l.Debugf("%v need file %s; copy %d, reused %v", f, file.Name, len(blocks), len(reused))

	cs := copyBlocksState{
		sharedPullerState: &s,
		blocks:            blocks,
		have:              len(have),
	}
	copyChan <- cs
}

// blockDiff returns lists of common and missing (to transform src into tgt)
// blocks. Both block lists must have been created with the same block size.
func blockDiff(src, tgt []protocol.BlockInfo) ([]protocol.BlockInfo, []protocol.BlockInfo) {
	if len(tgt) == 0 {
		return nil, nil
	}

	if len(src) == 0 {
		// Copy the entire file
		return nil, tgt
	}

	have := make([]protocol.BlockInfo, 0, len(src))
	need := make([]protocol.BlockInfo, 0, len(tgt))

	for i := range tgt {
		if i >= len(src) {
			return have, append(need, tgt[i:]...)
		}
		if !bytes.Equal(tgt[i].Hash, src[i].Hash) {
			// Copy differing block
			need = append(need, tgt[i])
		} else {
			have = append(have, tgt[i])
		}
	}

	return have, need
}

// populateOffsets sets the Offset field on each block
func populateOffsets(blocks []protocol.BlockInfo) {
	var offset int64
	for i := range blocks {
		blocks[i].Offset = offset
		offset += int64(blocks[i].Size)
	}
}

// shortcutFile sets file mode and modification time, when that's the only
// thing that has changed.
func (f *sendReceiveFolder) shortcutFile(file, curFile protocol.FileInfo, dbUpdateChan chan<- dbUpdateJob) {
	l.Debugln(f, "taking shortcut on", file.Name)

	events.Default.Log(events.ItemStarted, map[string]string{
		"folder": f.folderID,
		"item":   file.Name,
		"type":   "file",
		"action": "metadata",
	})

	var err error
	defer events.Default.Log(events.ItemFinished, map[string]interface{}{
		"folder": f.folderID,
		"item":   file.Name,
		"error":  events.Error(err),
		"type":   "file",
		"action": "metadata",
	})

	f.queue.Done(file.Name)

	if !f.IgnorePerms && !file.NoPermissions {
		if err = f.fs.Chmod(file.Name, fs.FileMode(file.Permissions&0777)); err != nil {
			f.newPullError("shortcut", file.Name, err)
			return
		}
	}

	f.fs.Chtimes(file.Name, file.ModTime(), file.ModTime()) // never fails

	// This may have been a conflict. We should merge the version vectors so
	// that our clock doesn't move backwards.
	file.Version = file.Version.Merge(curFile.Version)

	dbUpdateChan <- dbUpdateJob{file, dbUpdateShortcutFile}

	return
}

// copierRoutine reads copierStates until the in channel closes and performs
// the relevant copies when possible, or passes it to the puller routine.
func (f *sendReceiveFolder) copierRoutine(in <-chan copyBlocksState, pullChan chan<- pullBlockState, out chan<- *sharedPullerState) {
	buf := make([]byte, protocol.MinBlockSize)

	for state := range in {
		dstFd, err := state.tempFile()
		if err != nil {
			// Nothing more to do for this failed file, since we couldn't create a temporary for it.
			out <- state.sharedPullerState
			continue
		}

		if f.model.progressEmitter != nil {
			f.model.progressEmitter.Register(state.sharedPullerState)
		}

		folderFilesystems := make(map[string]fs.Filesystem)
		var folders []string
		f.model.fmut.RLock()
		for folder, cfg := range f.model.folderCfgs {
			folderFilesystems[folder] = cfg.Filesystem()
			folders = append(folders, folder)
		}
		f.model.fmut.RUnlock()

		var file fs.File
		var weakHashFinder *weakhash.Finder

		blocksPercentChanged := 0
		if tot := len(state.file.Blocks); tot > 0 {
			blocksPercentChanged = (tot - state.have) * 100 / tot
		}

		if blocksPercentChanged >= f.WeakHashThresholdPct {
			hashesToFind := make([]uint32, 0, len(state.blocks))
			for _, block := range state.blocks {
				if block.WeakHash != 0 {
					hashesToFind = append(hashesToFind, block.WeakHash)
				}
			}

			if len(hashesToFind) > 0 {
				file, err = f.fs.Open(state.file.Name)
				if err == nil {
					weakHashFinder, err = weakhash.NewFinder(f.ctx, file, int(state.file.BlockSize()), hashesToFind)
					if err != nil {
						l.Debugln("weak hasher", err)
					}
				}
			} else {
				l.Debugf("not weak hashing %s. file did not contain any weak hashes", state.file.Name)
			}
		} else {
			l.Debugf("not weak hashing %s. not enough changed %.02f < %d", state.file.Name, blocksPercentChanged, f.WeakHashThresholdPct)
		}

	blocks:
		for _, block := range state.blocks {
			select {
			case <-f.ctx.Done():
				state.fail("folder stopped", f.ctx.Err())
				break blocks
			default:
			}

			if !f.DisableSparseFiles && state.reused == 0 && block.IsEmpty() {
				// The block is a block of all zeroes, and we are not reusing
				// a temp file, so there is no need to do anything with it.
				// If we were reusing a temp file and had this block to copy,
				// it would be because the block in the temp file was *not* a
				// block of all zeroes, so then we should not skip it.

				// Pretend we copied it.
				state.copiedFromOrigin()
				state.copyDone(block)
				continue
			}

			if s := int(block.Size); s > cap(buf) {
				buf = make([]byte, s)
			} else {
				buf = buf[:s]
			}

			found, err := weakHashFinder.Iterate(block.WeakHash, buf, func(offset int64) bool {
				if verifyBuffer(buf, block) != nil {
					return true
				}

				_, err = dstFd.WriteAt(buf, block.Offset)
				if err != nil {
					state.fail("dst write", err)

				}
				if offset == block.Offset {
					state.copiedFromOrigin()
				} else {
					state.copiedFromOriginShifted()
				}

				return false
			})
			if err != nil {
				l.Debugln("weak hasher iter", err)
			}

			if !found {
				found = f.model.finder.Iterate(folders, block.Hash, func(folder, path string, index int32) bool {
					fs := folderFilesystems[folder]
					fd, err := fs.Open(path)
					if err != nil {
						return false
					}

					_, err = fd.ReadAt(buf, int64(state.file.BlockSize())*int64(index))
					fd.Close()
					if err != nil {
						return false
					}

					if err := verifyBuffer(buf, block); err != nil {
						l.Debugln("Finder failed to verify buffer", err)
						return false
					}

					_, err = dstFd.WriteAt(buf, block.Offset)
					if err != nil {
						state.fail("dst write", err)
					}
					if path == state.file.Name {
						state.copiedFromOrigin()
					}
					return true
				})
			}

			if state.failed() != nil {
				break
			}

			if !found {
				state.pullStarted()
				ps := pullBlockState{
					sharedPullerState: state.sharedPullerState,
					block:             block,
				}
				pullChan <- ps
			} else {
				state.copyDone(block)
			}
		}
		if file != nil {
			// os.File used to return invalid argument if nil.
			// fs.File panics as it's an interface.
			file.Close()
		}

		out <- state.sharedPullerState
	}
}

func verifyBuffer(buf []byte, block protocol.BlockInfo) error {
	if len(buf) != int(block.Size) {
		return fmt.Errorf("length mismatch %d != %d", len(buf), block.Size)
	}
	hf := sha256.New()
	_, err := hf.Write(buf)
	if err != nil {
		return err
	}
	hash := hf.Sum(nil)

	if !bytes.Equal(hash, block.Hash) {
		return fmt.Errorf("hash mismatch %x != %x", hash, block.Hash)
	}

	return nil
}

func (f *sendReceiveFolder) pullerRoutine(in <-chan pullBlockState, out chan<- *sharedPullerState) {
	requestLimiter := newByteSemaphore(f.PullerMaxPendingKiB * 1024)
	wg := sync.NewWaitGroup()

	for state := range in {
		if state.failed() != nil {
			out <- state.sharedPullerState
			continue
		}

		// The requestLimiter limits how many pending block requests we have
		// ongoing at any given time, based on the size of the blocks
		// themselves.

		state := state
		bytes := int(state.block.Size)

		requestLimiter.take(bytes)
		wg.Add(1)

		go func() {
			defer wg.Done()
			defer requestLimiter.give(bytes)

			f.pullBlock(state, out)
		}()
	}
	wg.Wait()
}

func (f *sendReceiveFolder) pullBlock(state pullBlockState, out chan<- *sharedPullerState) {
	// Get an fd to the temporary file. Technically we don't need it until
	// after fetching the block, but if we run into an error here there is
	// no point in issuing the request to the network.
	fd, err := state.tempFile()
	if err != nil {
		out <- state.sharedPullerState
		return
	}

	if !f.DisableSparseFiles && state.reused == 0 && state.block.IsEmpty() {
		// There is no need to request a block of all zeroes. Pretend we
		// requested it and handled it correctly.
		state.pullDone(state.block)
		out <- state.sharedPullerState
		return
	}

	var lastError error
	candidates := f.model.Availability(f.folderID, state.file, state.block)
	for {
		select {
		case <-f.ctx.Done():
			state.fail("folder stopped", f.ctx.Err())
			return
		default:
		}

		// Select the least busy device to pull the block from. If we found no
		// feasible device at all, fail the block (and in the long run, the
		// file).
		selected, found := activity.leastBusy(candidates)
		if !found {
			if lastError != nil {
				state.fail("pull", lastError)
			} else {
				state.fail("pull", errNoDevice)
			}
			break
		}

		candidates = removeAvailability(candidates, selected)

		// Fetch the block, while marking the selected device as in use so that
		// leastBusy can select another device when someone else asks.
		activity.using(selected)
		buf, lastError := f.model.requestGlobal(selected.ID, f.folderID, state.file.Name, state.block.Offset, int(state.block.Size), state.block.Hash, state.block.WeakHash, selected.FromTemporary)
		activity.done(selected)
		if lastError != nil {
			l.Debugln("request:", f.folderID, state.file.Name, state.block.Offset, state.block.Size, "returned error:", lastError)
			continue
		}

		// Verify that the received block matches the desired hash, if not
		// try pulling it from another device.
		lastError = verifyBuffer(buf, state.block)
		if lastError != nil {
			l.Debugln("request:", f.folderID, state.file.Name, state.block.Offset, state.block.Size, "hash mismatch")
			continue
		}

		// Save the block data we got from the cluster
		_, err = fd.WriteAt(buf, state.block.Offset)
		if err != nil {
			state.fail("save", err)
		} else {
			state.pullDone(state.block)
		}
		break
	}
	out <- state.sharedPullerState
}

func (f *sendReceiveFolder) performFinish(ignores *ignore.Matcher, file, curFile protocol.FileInfo, hasCurFile bool, tempName string, dbUpdateChan chan<- dbUpdateJob, scanChan chan<- string) error {
	// Set the correct permission bits on the new file
	if !f.IgnorePerms && !file.NoPermissions {
		if err := f.fs.Chmod(tempName, fs.FileMode(file.Permissions&0777)); err != nil {
			return err
		}
	}

	if stat, err := f.fs.Lstat(file.Name); err == nil {
		// There is an old file or directory already in place. We need to
		// handle that.

		curMode := uint32(stat.Mode())

		// Check that the file on disk is what we expect it to be according
		// to the database. If there's a mismatch here, there might be local
		// changes that we don't know about yet and we should scan before
		// touching the file. There is also a case where we think the file
		// should be there, but it was removed, which is a conflict, yet
		// creations always wins when competing with a deletion, so no need
		// to handle that specially.
		changed := false
		switch {
		case !hasCurFile || curFile.Deleted:
			// The file appeared from nowhere
			l.Debugln("file exists on disk but not in db; not finishing:", file.Name)
			changed = true

		case stat.IsDir() != curFile.IsDirectory() || stat.IsSymlink() != curFile.IsSymlink():
			// The file changed type. IsRegular is implicitly tested in the condition above
			l.Debugln("file type changed but not rescanned; not finishing:", curFile.Name)
			changed = true

		case stat.IsRegular():
			if !stat.ModTime().Equal(curFile.ModTime()) || stat.Size() != curFile.Size {
				l.Debugln("file modified but not rescanned; not finishing:", curFile.Name)
				changed = true
				break
			}
			// check permissions
			fallthrough

		case stat.IsDir():
			// Dirs only have perm, no modetime/size
			if !f.IgnorePerms && !curFile.NoPermissions && curFile.HasPermissionBits() && !protocol.PermsEqual(curFile.Permissions, curMode) {
				l.Debugln("file permission modified but not rescanned; not finishing:", curFile.Name)
				changed = true
			}
		}

		if changed {
			scanChan <- curFile.Name
			return errModified
		}

		switch {
		case stat.IsDir() || stat.IsSymlink():
			// It's a directory or a symlink. These are not versioned or
			// archived for conflicts, only removed (which of course fails for
			// non-empty directories).

			if err = f.deleteDir(file.Name, ignores, scanChan); err != nil {
				return err
			}

		case f.inConflict(curFile.Version, file.Version):
			// The new file has been changed in conflict with the existing one. We
			// should file it away as a conflict instead of just removing or
			// archiving. Also merge with the version vector we had, to indicate
			// we have resolved the conflict.

			file.Version = file.Version.Merge(curFile.Version)
			err = osutil.InWritableDir(func(name string) error {
				return f.moveForConflict(name, file.ModifiedBy.String())
			}, f.fs, file.Name)
			if err != nil {
				return err
			}

		case f.versioner != nil && !file.IsSymlink():
			// If we should use versioning, let the versioner archive the old
			// file before we replace it. Archiving a non-existent file is not
			// an error.

			if err = osutil.InWritableDir(f.versioner.Archive, f.fs, file.Name); err != nil {
				return err
			}
		}
	}

	// Replace the original content with the new one. If it didn't work,
	// leave the temp file in place for reuse.
	if err := osutil.TryRename(f.fs, tempName, file.Name); err != nil {
		return err
	}

	// Set the correct timestamp on the new file
	f.fs.Chtimes(file.Name, file.ModTime(), file.ModTime()) // never fails

	// Record the updated file in the index
	dbUpdateChan <- dbUpdateJob{file, dbUpdateHandleFile}
	return nil
}

func (f *sendReceiveFolder) finisherRoutine(ignores *ignore.Matcher, in <-chan *sharedPullerState, dbUpdateChan chan<- dbUpdateJob, scanChan chan<- string) {
	for state := range in {
		if closed, err := state.finalClose(); closed {
			l.Debugln(f, "closing", state.file.Name)

			f.queue.Done(state.file.Name)

			if err == nil {
				err = f.performFinish(ignores, state.file, state.curFile, state.hasCurFile, state.tempName, dbUpdateChan, scanChan)
			}

			if err != nil {
				f.newPullError("finisher", state.file.Name, err)
			} else {
				blockStatsMut.Lock()
				blockStats["total"] += state.reused + state.copyTotal + state.pullTotal
				blockStats["reused"] += state.reused
				blockStats["pulled"] += state.pullTotal
				// copyOriginShifted is counted towards copyOrigin due to progress bar reasons
				// for reporting reasons we want to separate these.
				blockStats["copyOrigin"] += state.copyOrigin - state.copyOriginShifted
				blockStats["copyOriginShifted"] += state.copyOriginShifted
				blockStats["copyElsewhere"] += state.copyTotal - state.copyOrigin
				blockStatsMut.Unlock()
			}

			events.Default.Log(events.ItemFinished, map[string]interface{}{
				"folder": f.folderID,
				"item":   state.file.Name,
				"error":  events.Error(err),
				"type":   "file",
				"action": "update",
			})

			if f.model.progressEmitter != nil {
				f.model.progressEmitter.Deregister(state)
			}
		}
	}
}

// Moves the given filename to the front of the job queue
func (f *sendReceiveFolder) BringToFront(filename string) {
	f.queue.BringToFront(filename)
}

func (f *sendReceiveFolder) Jobs() ([]string, []string) {
	return f.queue.Jobs()
}

// dbUpdaterRoutine aggregates db updates and commits them in batches no
// larger than 1000 items, and no more delayed than 2 seconds.
func (f *sendReceiveFolder) dbUpdaterRoutine(dbUpdateChan <-chan dbUpdateJob) {
	const maxBatchTime = 2 * time.Second

	batch := make([]dbUpdateJob, 0, maxBatchSizeFiles)
	files := make([]protocol.FileInfo, 0, maxBatchSizeFiles)
	tick := time.NewTicker(maxBatchTime)
	defer tick.Stop()

	changedDirs := make(map[string]struct{})

	handleBatch := func() {
		found := false
		var lastFile protocol.FileInfo

		for _, job := range batch {
			files = append(files, job.file)

			switch job.jobType {
			case dbUpdateHandleFile, dbUpdateShortcutFile:
				changedDirs[filepath.Dir(job.file.Name)] = struct{}{}
			case dbUpdateHandleDir:
				changedDirs[job.file.Name] = struct{}{}
			case dbUpdateHandleSymlink, dbUpdateInvalidate:
				// fsyncing symlinks is only supported by MacOS
				// and invalidated files are db only changes -> no sync
			}

			if job.file.IsInvalid() || (job.file.IsDirectory() && !job.file.IsSymlink()) {
				continue
			}

			if job.jobType&(dbUpdateHandleFile|dbUpdateDeleteFile) == 0 {
				continue
			}

			found = true
			lastFile = job.file
		}

		// sync directories
		for dir := range changedDirs {
			delete(changedDirs, dir)
			fd, err := f.fs.Open(dir)
			if err != nil {
				l.Debugf("fsync %q failed: %v", dir, err)
				continue
			}
			if err := fd.Sync(); err != nil {
				l.Debugf("fsync %q failed: %v", dir, err)
			}
			fd.Close()
		}

		// All updates to file/folder objects that originated remotely
		// (across the network) use this call to updateLocals
		f.model.updateLocalsFromPulling(f.folderID, files)

		if found {
			f.model.receivedFile(f.folderID, lastFile)
		}

		batch = batch[:0]
		files = files[:0]
	}

	batchSizeBytes := 0
loop:
	for {
		select {
		case job, ok := <-dbUpdateChan:
			if !ok {
				break loop
			}

			job.file.Sequence = 0
			batch = append(batch, job)

			batchSizeBytes += job.file.ProtoSize()
			if len(batch) == maxBatchSizeFiles || batchSizeBytes > maxBatchSizeBytes {
				handleBatch()
				batchSizeBytes = 0
			}

		case <-tick.C:
			if len(batch) > 0 {
				handleBatch()
				batchSizeBytes = 0
			}
		}
	}

	if len(batch) > 0 {
		handleBatch()
	}
}

// pullScannerRoutine aggregates paths to be scanned after pulling. The scan is
// scheduled once when scanChan is closed (scanning can not happen during pulling).
func (f *sendReceiveFolder) pullScannerRoutine(scanChan <-chan string) {
	toBeScanned := make(map[string]struct{})

	for path := range scanChan {
		toBeScanned[path] = struct{}{}
	}

	if len(toBeScanned) != 0 {
		scanList := make([]string, 0, len(toBeScanned))
		for path := range toBeScanned {
			l.Debugln(f, "scheduling scan after pulling for", path)
			scanList = append(scanList, path)
		}
		f.Scan(scanList)
	}
}

func (f *sendReceiveFolder) inConflict(current, replacement protocol.Vector) bool {
	if current.Concurrent(replacement) {
		// Obvious case
		return true
	}
	if replacement.Counter(f.shortID) > current.Counter(f.shortID) {
		// The replacement file contains a higher version for ourselves than
		// what we have. This isn't supposed to be possible, since it's only
		// we who can increment that counter. We take it as a sign that
		// something is wrong (our index may have been corrupted or removed)
		// and flag it as a conflict.
		return true
	}
	return false
}

func removeAvailability(availabilities []Availability, availability Availability) []Availability {
	for i := range availabilities {
		if availabilities[i] == availability {
			availabilities[i] = availabilities[len(availabilities)-1]
			return availabilities[:len(availabilities)-1]
		}
	}
	return availabilities
}

func (f *sendReceiveFolder) moveForConflict(name string, lastModBy string) error {
	if strings.Contains(filepath.Base(name), ".sync-conflict-") {
		l.Infoln("Conflict for", name, "which is already a conflict copy; not copying again.")
		if err := f.fs.Remove(name); err != nil && !fs.IsNotExist(err) {
			return err
		}
		return nil
	}

	if f.MaxConflicts == 0 {
		if err := f.fs.Remove(name); err != nil && !fs.IsNotExist(err) {
			return err
		}
		return nil
	}

	ext := filepath.Ext(name)
	withoutExt := name[:len(name)-len(ext)]
	newName := withoutExt + time.Now().Format(".sync-conflict-20060102-150405-") + lastModBy + ext
	err := f.fs.Rename(name, newName)
	if fs.IsNotExist(err) {
		// We were supposed to move a file away but it does not exist. Either
		// the user has already moved it away, or the conflict was between a
		// remote modification and a local delete. In either way it does not
		// matter, go ahead as if the move succeeded.
		err = nil
	}
	if f.MaxConflicts > -1 {
		matches, gerr := f.fs.Glob(withoutExt + ".sync-conflict-????????-??????*" + ext)
		if gerr == nil && len(matches) > f.MaxConflicts {
			sort.Sort(sort.Reverse(sort.StringSlice(matches)))
			for _, match := range matches[f.MaxConflicts:] {
				gerr = f.fs.Remove(match)
				if gerr != nil {
					l.Debugln(f, "removing extra conflict", gerr)
				}
			}
		} else if gerr != nil {
			l.Debugln(f, "globbing for conflicts", gerr)
		}
	}
	return err
}

func (f *sendReceiveFolder) newPullError(context, path string, err error) {
	f.pullErrorsMut.Lock()
	defer f.pullErrorsMut.Unlock()

	// We might get more than one error report for a file (i.e. error on
	// Write() followed by Close()); we keep the first error as that is
	// probably closer to the root cause.
	if _, ok := f.pullErrors[path]; ok {
		return
	}
	l.Infof("Puller (folder %s, file %q): %s: %v", f.Description(), path, context, err)
	f.pullErrors[path] = fmt.Sprintf("%s: %s", context, err.Error())
}

func (f *sendReceiveFolder) clearPullErrors() {
	f.pullErrorsMut.Lock()
	f.pullErrors = make(map[string]string)
	f.pullErrorsMut.Unlock()
}

func (f *sendReceiveFolder) FileErrors() []FileError {
	scanErrors := f.folder.FileErrors()
	f.pullErrorsMut.Lock()
	errors := make([]FileError, 0, len(f.pullErrors)+len(f.scanErrors))
	for path, err := range f.pullErrors {
		errors = append(errors, FileError{path, err})
	}
	f.pullErrorsMut.Unlock()
	errors = append(errors, scanErrors...)
	sort.Sort(fileErrorList(errors))
	return errors
}

// deleteDir attempts to delete a directory. It checks for files/dirs inside
// the directory and removes them if possible or returns an error if it fails
func (f *sendReceiveFolder) deleteDir(dir string, ignores *ignore.Matcher, scanChan chan<- string) error {
	files, _ := f.fs.DirNames(dir)

	toBeDeleted := make([]string, 0, len(files))

	hasIgnored := false
	hasKnown := false
	hasToBeScanned := false

	for _, dirFile := range files {
		fullDirFile := filepath.Join(dir, dirFile)
		if fs.IsTemporary(dirFile) || ignores.Match(fullDirFile).IsDeletable() {
			toBeDeleted = append(toBeDeleted, fullDirFile)
		} else if ignores != nil && ignores.Match(fullDirFile).IsIgnored() {
			hasIgnored = true
		} else if cf, ok := f.model.CurrentFolderFile(f.ID, fullDirFile); !ok || cf.IsDeleted() || cf.IsInvalid() {
			// Something appeared in the dir that we either are not aware of
			// at all, that we think should be deleted or that is invalid,
			// but not currently ignored -> schedule scan. The scanChan
			// might be nil, in which case we trust the scanning to be
			// handled later as a result of our error return.
			if scanChan != nil {
				scanChan <- fullDirFile
			}
			hasToBeScanned = true
		} else {
			// Dir contains file that is valid according to db and
			// not ignored -> something weird is going on
			hasKnown = true
		}
	}

	if hasToBeScanned {
		return errDirHasToBeScanned
	}
	if hasIgnored {
		return errDirHasIgnored
	}
	if hasKnown {
		return errDirNotEmpty
	}

	for _, del := range toBeDeleted {
		f.fs.RemoveAll(del)
	}

	err := osutil.InWritableDir(f.fs.Remove, f.fs, dir)
	if err == nil || fs.IsNotExist(err) {
		// It was removed or it doesn't exist to start with
		return nil
	}
	if _, serr := f.fs.Lstat(dir); serr != nil && !fs.IsPermission(serr) {
		// We get an error just looking at the directory, and it's not a
		// permission problem. Lets assume the error is in fact some variant
		// of "file does not exist" (possibly expressed as some parent being a
		// file and not a directory etc) and that the delete is handled.
		return nil
	}

	return err
}

// checkToBeDeleted makes sure the file on disk is compatible with what there is
// in the DB before the caller proceeds with actually deleting it.
func (f *sendReceiveFolder) checkToBeDeleted(cur protocol.FileInfo, scanChan chan<- string) error {
	stat, err := f.fs.Lstat(cur.Name)
	if err != nil {
		if fs.IsNotExist(err) {
			// File doesn't exist to start with.
			return nil
		}
		// We can't check whether the file changed as compared to the db,
		// do not delete.
		return err
	}
	fi, err := scanner.CreateFileInfo(stat, cur.Name, f.fs)
	if err != nil {
		return err
	}
	if !fi.IsEquivalentOptional(cur, false, true, protocol.LocalAllFlags) {
		// File changed
		scanChan <- cur.Name
		return errModified
	}
	return nil
}

// A []FileError is sent as part of an event and will be JSON serialized.
type FileError struct {
	Path string `json:"path"`
	Err  string `json:"error"`
}

type fileErrorList []FileError

func (l fileErrorList) Len() int {
	return len(l)
}

func (l fileErrorList) Less(a, b int) bool {
	return l[a].Path < l[b].Path
}

func (l fileErrorList) Swap(a, b int) {
	l[a], l[b] = l[b], l[a]
}

// byComponentCount sorts by the number of path components in Name, that is
// "x/y" sorts before "foo/bar/baz".
type byComponentCount []protocol.FileInfo

func (l byComponentCount) Len() int {
	return len(l)
}

func (l byComponentCount) Less(a, b int) bool {
	return componentCount(l[a].Name) < componentCount(l[b].Name)
}

func (l byComponentCount) Swap(a, b int) {
	l[a], l[b] = l[b], l[a]
}

func componentCount(name string) int {
	count := 0
	for _, codepoint := range name {
		if codepoint == fs.PathSeparator {
			count++
		}
	}
	return count
}

type byteSemaphore struct {
	max       int
	available int
	mut       stdsync.Mutex
	cond      *stdsync.Cond
}

func newByteSemaphore(max int) *byteSemaphore {
	s := byteSemaphore{
		max:       max,
		available: max,
	}
	s.cond = stdsync.NewCond(&s.mut)
	return &s
}

func (s *byteSemaphore) take(bytes int) {
	if bytes > s.max {
		panic("bug: more than max bytes will never be available")
	}
	s.mut.Lock()
	for bytes > s.available {
		s.cond.Wait()
	}
	s.available -= bytes
	s.mut.Unlock()
}

func (s *byteSemaphore) give(bytes int) {
	s.mut.Lock()
	if s.available+bytes > s.max {
		panic("bug: can never give more than max")
	}
	s.available += bytes
	s.cond.Broadcast()
	s.mut.Unlock()
}<|MERGE_RESOLUTION|>--- conflicted
+++ resolved
@@ -855,13 +855,7 @@
 
 	// Check that source is compatible with what we have in the DB
 	if err = f.checkToBeDeleted(cur, scanChan); err != nil {
-<<<<<<< HEAD
-		err = fmt.Errorf("from %s: %s", source.Name, err.Error())
-		f.newPullError("rename check source", target.Name, err)
-		return
-=======
 		return err
->>>>>>> d10773c3
 	}
 	// Check that the target corresponds to what we have in the DB
 	curTarget, ok := f.model.CurrentFolderFile(f.folderID, target.Name)
@@ -890,13 +884,7 @@
 		}
 	}
 	if err != nil {
-<<<<<<< HEAD
-		err = fmt.Errorf("from %s: %s", source.Name, err.Error())
-		f.newPullError("rename check target", target.Name, err)
-		return
-=======
 		return err
->>>>>>> d10773c3
 	}
 
 	tempName := fs.TempName(target.Name)
@@ -929,16 +917,7 @@
 		return err
 	}
 
-<<<<<<< HEAD
-		err = osutil.InWritableDir(f.fs.Remove, f.fs, source.Name)
-		if err != nil {
-			err = fmt.Errorf("from %s: %s", source.Name, err.Error())
-			f.newPullError("rename delete", target.Name, err)
-			return
-		}
-=======
 	dbUpdateChan <- dbUpdateJob{source, dbUpdateDeleteFile}
->>>>>>> d10773c3
 
 	return nil
 }
