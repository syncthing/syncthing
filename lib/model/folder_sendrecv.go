--- conflicted
+++ resolved
@@ -312,13 +312,7 @@
 	return changed
 }
 
-<<<<<<< HEAD
 func (f *sendReceiveFolder) processNeeded(snap *db.Snapshot, dbUpdateChan chan<- dbUpdateJob, copyChan chan<- copyBlocksState, scanChan chan<- string) (int, map[string]protocol.FileInfo, []protocol.FileInfo, error) {
-	defer f.queue.Reset()
-
-=======
-func (f *sendReceiveFolder) processNeeded(dbUpdateChan chan<- dbUpdateJob, copyChan chan<- copyBlocksState, scanChan chan<- string) (int, map[string]protocol.FileInfo, []protocol.FileInfo, error) {
->>>>>>> 119d76d0
 	changed := 0
 	var dirDeletions []protocol.FileInfo
 	fileDeletions := map[string]protocol.FileInfo{}
