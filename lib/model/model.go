// Copyright (C) 2014 The Syncthing Authors.
//
// This Source Code Form is subject to the terms of the Mozilla Public
// License, v. 2.0. If a copy of the MPL was not distributed with this file,
// You can obtain one at https://mozilla.org/MPL/2.0/.

package model

import (
	"bytes"
	"context"
	"encoding/json"
	"fmt"
	"io"
	"net"
	"path/filepath"
	"reflect"
	"runtime"
	"strings"
	stdsync "sync"
	"time"
	"unicode"

	"github.com/pkg/errors"
	"github.com/thejerf/suture"

	"github.com/syncthing/syncthing/lib/config"
	"github.com/syncthing/syncthing/lib/connections"
	"github.com/syncthing/syncthing/lib/db"
	"github.com/syncthing/syncthing/lib/events"
	"github.com/syncthing/syncthing/lib/fs"
	"github.com/syncthing/syncthing/lib/ignore"
	"github.com/syncthing/syncthing/lib/osutil"
	"github.com/syncthing/syncthing/lib/protocol"
	"github.com/syncthing/syncthing/lib/scanner"
	"github.com/syncthing/syncthing/lib/stats"
	"github.com/syncthing/syncthing/lib/sync"
	"github.com/syncthing/syncthing/lib/ur/contract"
	"github.com/syncthing/syncthing/lib/util"
	"github.com/syncthing/syncthing/lib/versioner"
)

// How many files to send in each Index/IndexUpdate message.
const (
	maxBatchSizeBytes = 250 * 1024 // Aim for making index messages no larger than 250 KiB (uncompressed)
	maxBatchSizeFiles = 1000       // Either way, don't include more files than this
)

type service interface {
	BringToFront(string)
	Override()
	Revert()
	DelayScan(d time.Duration)
	SchedulePull()                                    // something relevant changed, we should try a pull
	Jobs(page, perpage int) ([]string, []string, int) // In progress, Queued, skipped
	Scan(subs []string) error
	Serve()
	Stop()
	Errors() []FileError
	WatchError() error
	ScheduleForceRescan(path string)
	GetStatistics() (stats.FolderStatistics, error)

	getState() (folderState, time.Time, error)
}

type Availability struct {
	ID            protocol.DeviceID `json:"id"`
	FromTemporary bool              `json:"fromTemporary"`
}

type Model interface {
	suture.Service

	connections.Model

	ResetFolder(folder string)
	DelayScan(folder string, next time.Duration)
	ScanFolder(folder string) error
	ScanFolders() map[string]error
	ScanFolderSubdirs(folder string, subs []string) error
	State(folder string) (string, time.Time, error)
	FolderErrors(folder string) ([]FileError, error)
	WatchError(folder string) error
	Override(folder string)
	Revert(folder string)
	BringToFront(folder, file string)
	GetIgnores(folder string) ([]string, []string, error)
	SetIgnores(folder string, content []string) error

	GetFolderVersions(folder string) (map[string][]versioner.FileVersion, error)
	RestoreFolderVersions(folder string, versions map[string]time.Time) (map[string]string, error)

	DBSnapshot(folder string) (*db.Snapshot, error)
	NeedFolderFiles(folder string, page, perpage int) ([]db.FileInfoTruncated, []db.FileInfoTruncated, []db.FileInfoTruncated)
	FolderProgressBytesCompleted(folder string) int64

	CurrentFolderFile(folder string, file string) (protocol.FileInfo, bool)
	CurrentGlobalFile(folder string, file string) (protocol.FileInfo, bool)
	Availability(folder string, file protocol.FileInfo, block protocol.BlockInfo) []Availability

	Completion(device protocol.DeviceID, folder string) FolderCompletion
	ConnectionStats() map[string]interface{}
	DeviceStatistics() (map[string]stats.DeviceStatistics, error)
	FolderStatistics() (map[string]stats.FolderStatistics, error)
	UsageReportingStats(report *contract.Report, version int, preview bool)

	StartDeadlockDetector(timeout time.Duration)
	GlobalDirectoryTree(folder, prefix string, levels int, dirsonly bool) map[string]interface{}
}

type model struct {
	*suture.Supervisor

	// constructor parameters
	cfg            config.Wrapper
	id             protocol.DeviceID
	clientName     string
	clientVersion  string
	db             *db.Lowlevel
	protectedFiles []string
	evLogger       events.Logger

	// constant or concurrency safe fields
	finder          *db.BlockFinder
	progressEmitter *ProgressEmitter
	shortID         protocol.ShortID
	// globalRequestLimiter limits the amount of data in concurrent incoming
	// requests
	globalRequestLimiter *byteSemaphore
	// folderIOLimiter limits the number of concurrent I/O heavy operations,
	// such as scans and pulls.
	folderIOLimiter *byteSemaphore

	// fields protected by fmut
	fmut              sync.RWMutex
	folderCfgs        map[string]config.FolderConfiguration                  // folder -> cfg
	folderFiles       map[string]*db.FileSet                                 // folder -> files
	deviceStatRefs    map[protocol.DeviceID]*stats.DeviceStatisticsReference // deviceID -> statsRef
	folderIgnores     map[string]*ignore.Matcher                             // folder -> matcher object
	folderRunners     map[string]service                                     // folder -> puller or scanner
	folderRunnerToken map[string]suture.ServiceToken                         // folder -> token for folder runner
	folderRestartMuts syncMutexMap                                           // folder -> restart mutex
	folderVersioners  map[string]versioner.Versioner                         // folder -> versioner (may be nil)
	folderEncPwTokens map[string][]byte                                      // folder -> encryption token (may be missing, and only for encryption type folders)
	folderEncFailures map[string]map[protocol.DeviceID]error                 // folder -> device -> error regarding encryption consistency (may be missing)

	// fields protected by pmut
	pmut                sync.RWMutex
	conn                map[protocol.DeviceID]connections.Connection
	connRequestLimiters map[protocol.DeviceID]*byteSemaphore
	closed              map[protocol.DeviceID]chan struct{}
	helloMessages       map[protocol.DeviceID]protocol.HelloResult
	deviceDownloads     map[protocol.DeviceID]*deviceDownloadState
	remotePausedFolders map[protocol.DeviceID][]string // deviceID -> folders

	foldersRunning int32 // for testing only
}

type folderFactory func(*model, *db.FileSet, *ignore.Matcher, config.FolderConfiguration, versioner.Versioner, fs.Filesystem, events.Logger, *byteSemaphore) service

var (
	folderFactories = make(map[config.FolderType]folderFactory)
)

var (
	errDeviceUnknown     = errors.New("unknown device")
	errDevicePaused      = errors.New("device is paused")
	errDeviceIgnored     = errors.New("device is ignored")
	errDeviceRemoved     = errors.New("device has been removed")
	ErrFolderPaused      = errors.New("folder is paused")
	errFolderNotRunning  = errors.New("folder is not running")
	errFolderMissing     = errors.New("no such folder")
	errNetworkNotAllowed = errors.New("network not allowed")
	errNoVersioner       = errors.New("folder has no versioner")
	// errors about why a connection is closed
	errIgnoredFolderRemoved     = errors.New("folder no longer ignored")
	errReplacingConnection      = errors.New("replacing connection")
	errStopped                  = errors.New("Syncthing is being stopped")
	errEncInvConfigLocal        = errors.New("can't encrypt data for a device when the folder type is receiveEncrypted")
	errEncInvConfigRemote       = errors.New("remote has encrypted data and encrypts that data for us - this is impossible")
	errEncNotEncryptedLocal     = errors.New("folder is announced as encrypted, but not configured thus")
	errEncNotEncryptedRemote    = errors.New("folder is configured to be encrypted but not announced thus")
	errEncNotEncryptedUntrusted = errors.New("device is untrusted, but configured to receive not encrypted data")
	errEncPW                    = errors.New("different passwords used")
)

// NewModel creates and starts a new model. The model starts in read-only mode,
// where it sends index information to connected peers and responds to requests
// for file data without altering the local folder in any way.
func NewModel(cfg config.Wrapper, id protocol.DeviceID, clientName, clientVersion string, ldb *db.Lowlevel, protectedFiles []string, evLogger events.Logger) Model {
	m := &model{
		Supervisor: suture.New("model", suture.Spec{
			Log: func(line string) {
				l.Debugln(line)
			},
			PassThroughPanics: true,
		}),

		// constructor parameters
		cfg:            cfg,
		id:             id,
		clientName:     clientName,
		clientVersion:  clientVersion,
		db:             ldb,
		protectedFiles: protectedFiles,
		evLogger:       evLogger,

		// constant or concurrency safe fields
		finder:               db.NewBlockFinder(ldb),
		progressEmitter:      NewProgressEmitter(cfg, evLogger),
		shortID:              id.Short(),
		globalRequestLimiter: newByteSemaphore(1024 * cfg.Options().MaxConcurrentIncomingRequestKiB()),
		folderIOLimiter:      newByteSemaphore(cfg.Options().MaxFolderConcurrency()),

		// fields protected by fmut
		fmut:              sync.NewRWMutex(),
		folderCfgs:        make(map[string]config.FolderConfiguration),
		folderFiles:       make(map[string]*db.FileSet),
		deviceStatRefs:    make(map[protocol.DeviceID]*stats.DeviceStatisticsReference),
		folderIgnores:     make(map[string]*ignore.Matcher),
		folderRunners:     make(map[string]service),
		folderRunnerToken: make(map[string]suture.ServiceToken),
		folderVersioners:  make(map[string]versioner.Versioner),
		folderEncPwTokens: make(map[string][]byte),
		folderEncFailures: make(map[string]map[protocol.DeviceID]error),

		// fields protected by pmut
		pmut:                sync.NewRWMutex(),
		conn:                make(map[protocol.DeviceID]connections.Connection),
		connRequestLimiters: make(map[protocol.DeviceID]*byteSemaphore),
		closed:              make(map[protocol.DeviceID]chan struct{}),
		helloMessages:       make(map[protocol.DeviceID]protocol.HelloResult),
		deviceDownloads:     make(map[protocol.DeviceID]*deviceDownloadState),
		remotePausedFolders: make(map[protocol.DeviceID][]string),
	}
	for devID := range cfg.Devices() {
		m.deviceStatRefs[devID] = stats.NewDeviceStatisticsReference(m.db, devID.String())
	}
	m.Add(m.progressEmitter)

	return m
}

func (m *model) Serve() {
	m.onServe()
	m.Supervisor.Serve()
}

func (m *model) ServeBackground() {
	m.onServe()
	m.Supervisor.ServeBackground()
}

func (m *model) onServe() {
	// Add and start folders
	cacheIgnoredFiles := m.cfg.Options().CacheIgnoredFiles
	for _, folderCfg := range m.cfg.Folders() {
		if folderCfg.Paused {
			folderCfg.CreateRoot()
			continue
		}
		m.newFolder(folderCfg, cacheIgnoredFiles)
	}
	m.cfg.Subscribe(m)
}

func (m *model) Stop() {
	m.cfg.Unsubscribe(m)
	m.Supervisor.Stop()
	devs := m.cfg.Devices()
	ids := make([]protocol.DeviceID, 0, len(devs))
	for id := range devs {
		ids = append(ids, id)
	}
	w := m.closeConns(ids, errStopped)
	w.Wait()
}

// StartDeadlockDetector starts a deadlock detector on the models locks which
// causes panics in case the locks cannot be acquired in the given timeout
// period.
func (m *model) StartDeadlockDetector(timeout time.Duration) {
	l.Infof("Starting deadlock detector with %v timeout", timeout)
	detector := newDeadlockDetector(timeout)
	detector.Watch("fmut", m.fmut)
	detector.Watch("pmut", m.pmut)
}

// Need to hold lock on m.fmut when calling this.
func (m *model) addAndStartFolderLocked(cfg config.FolderConfiguration, fset *db.FileSet, cacheIgnoredFiles bool) {
	ignores := ignore.New(cfg.Filesystem(), ignore.WithCache(cacheIgnoredFiles))
	if err := ignores.Load(".stignore"); err != nil && !fs.IsNotExist(err) {
		l.Warnln("Loading ignores:", err)
	}

	m.addAndStartFolderLockedWithIgnores(cfg, fset, ignores)
}

// Only needed for testing, use addAndStartFolderLocked instead.
func (m *model) addAndStartFolderLockedWithIgnores(cfg config.FolderConfiguration, fset *db.FileSet, ignores *ignore.Matcher) {
	m.folderCfgs[cfg.ID] = cfg
	m.folderFiles[cfg.ID] = fset
	m.folderIgnores[cfg.ID] = ignores

	_, ok := m.folderRunners[cfg.ID]
	if ok {
		l.Warnln("Cannot start already running folder", cfg.Description())
		panic("cannot start already running folder")
	}

	folderFactory, ok := folderFactories[cfg.Type]
	if !ok {
		panic(fmt.Sprintf("unknown folder type 0x%x", cfg.Type))
	}

	folder := cfg.ID

	// Find any devices for which we hold the index in the db, but the folder
	// is not shared, and drop it.
	expected := mapDevices(cfg.DeviceIDs())
	for _, available := range fset.ListDevices() {
		if _, ok := expected[available]; !ok {
			l.Debugln("dropping", folder, "state for", available)
			fset.Drop(available)
		}
	}

	v, ok := fset.Sequence(protocol.LocalDeviceID), true
	indexHasFiles := ok && v > 0
	if !indexHasFiles {
		// It's a blank folder, so this may the first time we're looking at
		// it. Attempt to create and tag with our marker as appropriate. We
		// don't really do anything with errors at this point except warn -
		// if these things don't work, we still want to start the folder and
		// it'll show up as errored later.

		if err := cfg.CreateRoot(); err != nil {
			l.Warnln("Failed to create folder root directory", err)
		} else if err = cfg.CreateMarker(); err != nil {
			l.Warnln("Failed to create folder marker:", err)
		}
	}

	ffs := fset.MtimeFS()

	if cfg.Type == config.FolderTypeReceiveEncrypted {
		if encToken, err := readEncToken(cfg); err == nil {
			m.folderEncPwTokens[folder] = encToken
		} else if !fs.IsNotExist(err) {
			l.Warnf("Failed to read encryption token: %v", err)
		}
	}

	// These are our metadata files, and they should always be hidden.
	_ = ffs.Hide(config.DefaultMarkerName)
	_ = ffs.Hide(config.DefaultMarkerNameReceiveEncrypted)
	_ = ffs.Hide(".stversions")
	_ = ffs.Hide(".stignore")

	var ver versioner.Versioner
	if cfg.Versioning.Type != "" {
		var err error
		ver, err = versioner.New(cfg)
		if err != nil {
			panic(fmt.Errorf("creating versioner: %w", err))
		}
	}
	m.folderVersioners[folder] = ver

	p := folderFactory(m, fset, ignores, cfg, ver, ffs, m.evLogger, m.folderIOLimiter)

	m.folderRunners[folder] = p

	m.warnAboutOverwritingProtectedFiles(cfg, ignores)

	m.folderRunnerToken[folder] = m.Add(p)

	l.Infof("Ready to synchronize %s (%s)", cfg.Description(), cfg.Type)
}

func (m *model) warnAboutOverwritingProtectedFiles(cfg config.FolderConfiguration, ignores *ignore.Matcher) {
	if cfg.Type == config.FolderTypeSendOnly {
		return
	}

	// This is a bit of a hack.
	ffs := cfg.Filesystem()
	if ffs.Type() != fs.FilesystemTypeBasic {
		return
	}
	folderLocation := ffs.URI()

	var filesAtRisk []string
	for _, protectedFilePath := range m.protectedFiles {
		// check if file is synced in this folder
		if protectedFilePath != folderLocation && !fs.IsParent(protectedFilePath, folderLocation) {
			continue
		}

		// check if file is ignored
		relPath, _ := filepath.Rel(folderLocation, protectedFilePath)
		if ignores.Match(relPath).IsIgnored() {
			continue
		}

		filesAtRisk = append(filesAtRisk, protectedFilePath)
	}

	if len(filesAtRisk) > 0 {
		l.Warnln("Some protected files may be overwritten and cause issues. See https://docs.syncthing.net/users/config.html#syncing-configuration-files for more information. The at risk files are:", strings.Join(filesAtRisk, ", "))
	}
}

func (m *model) removeFolder(cfg config.FolderConfiguration) {
	m.stopFolder(cfg, fmt.Errorf("removing folder %v", cfg.Description()))

	m.fmut.Lock()

	isPathUnique := true
	for folderID, folderCfg := range m.folderCfgs {
		if folderID != cfg.ID && folderCfg.Path == cfg.Path {
			isPathUnique = false
			break
		}
	}
	if isPathUnique {
		// Delete syncthing specific files
		cfg.Filesystem().RemoveAll(config.DefaultMarkerName)
	}

	m.cleanupFolderLocked(cfg)

	m.fmut.Unlock()

	// Remove it from the database
	db.DropFolder(m.db, cfg.ID)
}

func (m *model) stopFolder(cfg config.FolderConfiguration, err error) {
	// Stop the services running for this folder and wait for them to finish
	// stopping to prevent races on restart.
	m.fmut.RLock()
	token, ok := m.folderRunnerToken[cfg.ID]
	m.fmut.RUnlock()

	if ok {
		m.RemoveAndWait(token, 0)
	}

	// Wait for connections to stop to ensure that no more calls to methods
	// expecting this folder to exist happen (e.g. .IndexUpdate).
	m.closeConns(cfg.DeviceIDs(), err).Wait()
}

// Need to hold lock on m.fmut when calling this.
func (m *model) cleanupFolderLocked(cfg config.FolderConfiguration) {
	// clear up our config maps
	delete(m.folderCfgs, cfg.ID)
	delete(m.folderFiles, cfg.ID)
	delete(m.folderIgnores, cfg.ID)
	delete(m.folderRunners, cfg.ID)
	delete(m.folderRunnerToken, cfg.ID)
	delete(m.folderVersioners, cfg.ID)
}

func (m *model) restartFolder(from, to config.FolderConfiguration, cacheIgnoredFiles bool) {
	if len(to.ID) == 0 {
		panic("bug: cannot restart empty folder ID")
	}
	if to.ID != from.ID {
		l.Warnf("bug: folder restart cannot change ID %q -> %q", from.ID, to.ID)
		panic("bug: folder restart cannot change ID")
	}

	// This mutex protects the entirety of the restart operation, preventing
	// there from being more than one folder restart operation in progress
	// at any given time. The usual fmut/pmut stuff doesn't cover this,
	// because those locks are released while we are waiting for the folder
	// to shut down (and must be so because the folder might need them as
	// part of its operations before shutting down).
	restartMut := m.folderRestartMuts.Get(to.ID)
	restartMut.Lock()
	defer restartMut.Unlock()

	var infoMsg string
	var errMsg string
	switch {
	case to.Paused:
		infoMsg = "Paused"
		errMsg = "pausing"
	case from.Paused:
		infoMsg = "Unpaused"
		errMsg = "unpausing"
	default:
		infoMsg = "Restarted"
		errMsg = "restarting"
	}

	var fset *db.FileSet
	if !to.Paused {
		// Creating the fileset can take a long time (metadata calculation)
		// so we do it outside of the lock.
		fset = db.NewFileSet(to.ID, to.Filesystem(), m.db)
	}

	err := fmt.Errorf("%v folder %v", errMsg, to.Description())
	m.stopFolder(from, err)
	// Need to send CC change to both from and to devices.
	m.closeConns(to.DeviceIDs(), err)

	m.fmut.Lock()
	defer m.fmut.Unlock()

	m.cleanupFolderLocked(from)
	if !to.Paused {
		m.addAndStartFolderLocked(to, fset, cacheIgnoredFiles)
	}
	l.Infof("%v folder %v (%v)", infoMsg, to.Description(), to.Type)
}

func (m *model) newFolder(cfg config.FolderConfiguration, cacheIgnoredFiles bool) {
	// Creating the fileset can take a long time (metadata calculation) so
	// we do it outside of the lock.
	fset := db.NewFileSet(cfg.ID, cfg.Filesystem(), m.db)

	// Close connections to affected devices
	m.closeConns(cfg.DeviceIDs(), fmt.Errorf("started folder %v", cfg.Description()))

	m.fmut.Lock()
	defer m.fmut.Unlock()
	m.addAndStartFolderLocked(cfg, fset, cacheIgnoredFiles)
}

func (m *model) UsageReportingStats(report *contract.Report, version int, preview bool) {
	if version >= 3 {
		// Block stats
		blockStatsMut.Lock()
		for k, v := range blockStats {
			switch k {
			case "total":
				report.BlockStats.Total = v
			case "renamed":
				report.BlockStats.Renamed = v
			case "reused":
				report.BlockStats.Reused = v
			case "pulled":
				report.BlockStats.Pulled = v
			case "copyOrigin":
				report.BlockStats.CopyOrigin = v
			case "copyOriginShifted":
				report.BlockStats.CopyOriginShifted = v
			case "copyElsewhere":
				report.BlockStats.CopyElsewhere = v
			}
			// Reset counts, as these are incremental
			if !preview {
				blockStats[k] = 0
			}
		}
		blockStatsMut.Unlock()

		// Transport stats
		m.pmut.RLock()
		for _, conn := range m.conn {
			report.TransportStats[conn.Transport()]++
		}
		m.pmut.RUnlock()

		// Ignore stats
		var seenPrefix [3]bool
		for folder := range m.cfg.Folders() {
			lines, _, err := m.GetIgnores(folder)
			if err != nil {
				continue
			}
			report.IgnoreStats.Lines += len(lines)

			for _, line := range lines {
				// Allow prefixes to be specified in any order, but only once.
				for {
					if strings.HasPrefix(line, "!") && !seenPrefix[0] {
						seenPrefix[0] = true
						line = line[1:]
						report.IgnoreStats.Inverts++
					} else if strings.HasPrefix(line, "(?i)") && !seenPrefix[1] {
						seenPrefix[1] = true
						line = line[4:]
						report.IgnoreStats.Folded++
					} else if strings.HasPrefix(line, "(?d)") && !seenPrefix[2] {
						seenPrefix[2] = true
						line = line[4:]
						report.IgnoreStats.Deletable++
					} else {
						seenPrefix[0] = false
						seenPrefix[1] = false
						seenPrefix[2] = false
						break
					}
				}

				// Noops, remove
				line = strings.TrimSuffix(line, "**")
				line = strings.TrimPrefix(line, "**/")

				if strings.HasPrefix(line, "/") {
					report.IgnoreStats.Rooted++
				} else if strings.HasPrefix(line, "#include ") {
					report.IgnoreStats.Includes++
					if strings.Contains(line, "..") {
						report.IgnoreStats.EscapedIncludes++
					}
				}

				if strings.Contains(line, "**") {
					report.IgnoreStats.DoubleStars++
					// Remove not to trip up star checks.
					line = strings.Replace(line, "**", "", -1)
				}

				if strings.Contains(line, "*") {
					report.IgnoreStats.Stars++
				}
			}
		}
	}
}

type ConnectionInfo struct {
	protocol.Statistics
	Connected     bool
	Paused        bool
	Address       string
	ClientVersion string
	Type          string
	Crypto        string
}

func (info ConnectionInfo) MarshalJSON() ([]byte, error) {
	return json.Marshal(map[string]interface{}{
		"at":            info.At,
		"inBytesTotal":  info.InBytesTotal,
		"outBytesTotal": info.OutBytesTotal,
		"connected":     info.Connected,
		"paused":        info.Paused,
		"address":       info.Address,
		"clientVersion": info.ClientVersion,
		"type":          info.Type,
		"crypto":        info.Crypto,
	})
}

// ConnectionStats returns a map with connection statistics for each device.
func (m *model) ConnectionStats() map[string]interface{} {
	m.pmut.RLock()
	defer m.pmut.RUnlock()

	res := make(map[string]interface{})
	devs := m.cfg.Devices()
	conns := make(map[string]ConnectionInfo, len(devs))
	for device, deviceCfg := range devs {
		hello := m.helloMessages[device]
		versionString := hello.ClientVersion
		if hello.ClientName != "syncthing" {
			versionString = hello.ClientName + " " + hello.ClientVersion
		}
		ci := ConnectionInfo{
			ClientVersion: strings.TrimSpace(versionString),
			Paused:        deviceCfg.Paused,
		}
		if conn, ok := m.conn[device]; ok {
			ci.Type = conn.Type()
			ci.Crypto = conn.Crypto()
			ci.Connected = ok
			ci.Statistics = conn.Statistics()
			if addr := conn.RemoteAddr(); addr != nil {
				ci.Address = addr.String()
			}
		}

		conns[device.String()] = ci
	}

	res["connections"] = conns

	in, out := protocol.TotalInOut()
	res["total"] = ConnectionInfo{
		Statistics: protocol.Statistics{
			At:            time.Now(),
			InBytesTotal:  in,
			OutBytesTotal: out,
		},
	}

	return res
}

// DeviceStatistics returns statistics about each device
func (m *model) DeviceStatistics() (map[string]stats.DeviceStatistics, error) {
	m.fmut.RLock()
	defer m.fmut.RUnlock()
	res := make(map[string]stats.DeviceStatistics, len(m.deviceStatRefs))
	for id, sr := range m.deviceStatRefs {
		stats, err := sr.GetStatistics()
		if err != nil {
			return nil, err
		}
		res[id.String()] = stats
	}
	return res, nil
}

// FolderStatistics returns statistics about each folder
func (m *model) FolderStatistics() (map[string]stats.FolderStatistics, error) {
	res := make(map[string]stats.FolderStatistics)
	m.fmut.RLock()
	defer m.fmut.RUnlock()
	for id, runner := range m.folderRunners {
		stats, err := runner.GetStatistics()
		if err != nil {
			return nil, err
		}
		res[id] = stats
	}
	return res, nil
}

type FolderCompletion struct {
	CompletionPct float64
	GlobalBytes   int64
	NeedBytes     int64
	GlobalItems   int32
	NeedItems     int32
	NeedDeletes   int32
}

func newFolderCompletion(global, need db.Counts) FolderCompletion {
	comp := FolderCompletion{
		GlobalBytes: global.Bytes,
		NeedBytes:   need.Bytes,
		GlobalItems: global.Files + global.Directories + global.Symlinks,
		NeedItems:   need.Files + need.Directories + need.Symlinks,
		NeedDeletes: need.Deleted,
	}
	comp.setComplectionPct()
	return comp
}

func (comp *FolderCompletion) add(other FolderCompletion) {
	comp.GlobalBytes += other.GlobalBytes
	comp.NeedBytes += other.NeedBytes
	comp.GlobalItems += other.GlobalItems
	comp.NeedItems += other.NeedItems
	comp.NeedDeletes += other.NeedDeletes
	comp.setComplectionPct()
}

func (comp *FolderCompletion) setComplectionPct() {
	if comp.GlobalBytes == 0 {
		comp.CompletionPct = 100
	} else {
		needRatio := float64(comp.NeedBytes) / float64(comp.GlobalBytes)
		comp.CompletionPct = 100 * (1 - needRatio)
	}

	// If the completion is 100% but there are deletes we need to handle,
	// drop it down a notch. Hack for consumers that look only at the
	// percentage (our own GUI does the same calculation as here on its own
	// and needs the same fixup).
	if comp.NeedBytes == 0 && comp.NeedDeletes > 0 {
		comp.CompletionPct = 95 // chosen by fair dice roll
	}
}

// Map returns the members as a map, e.g. used in api to serialize as Json.
func (comp FolderCompletion) Map() map[string]interface{} {
	return map[string]interface{}{
		"completion":  comp.CompletionPct,
		"globalBytes": comp.GlobalBytes,
		"needBytes":   comp.NeedBytes,
		"globalItems": comp.GlobalItems,
		"needItems":   comp.NeedItems,
		"needDeletes": comp.NeedDeletes,
	}
}

// Completion returns the completion status, in percent with some counters,
// for the given device and folder. The device can be any known device ID
// (including the local device) or explicitly protocol.LocalDeviceID. An
// empty folder string means the aggregate of all folders shared with the
// given device.
func (m *model) Completion(device protocol.DeviceID, folder string) FolderCompletion {
	// The user specifically asked for our own device ID. Internally that is
	// known as protocol.LocalDeviceID so translate.
	if device == m.id {
		device = protocol.LocalDeviceID
	}

	if folder != "" {
		// We want completion for a specific folder.
		return m.folderCompletion(device, folder)
	}

	// We want completion for all (shared) folders as an aggregate.
	var comp FolderCompletion
	for _, fcfg := range m.cfg.FolderList() {
		if device == protocol.LocalDeviceID || fcfg.SharedWith(device) {
			comp.add(m.folderCompletion(device, fcfg.ID))
		}
	}
	return comp
}

func (m *model) folderCompletion(device protocol.DeviceID, folder string) FolderCompletion {
	m.fmut.RLock()
	rf, ok := m.folderFiles[folder]
	m.fmut.RUnlock()
	if !ok {
		return FolderCompletion{} // Folder doesn't exist, so we hardly have any of it
	}

	snap := rf.Snapshot()
	defer snap.Release()

	global := snap.GlobalSize()
	if global.Bytes == 0 {
		// Folder is empty, so we have all of it
		return FolderCompletion{
			CompletionPct: 100,
		}
	}

	m.pmut.RLock()
	downloaded := m.deviceDownloads[device].BytesDownloaded(folder)
	m.pmut.RUnlock()

	need := snap.NeedSize(device)
	need.Bytes -= downloaded
	// This might might be more than it really is, because some blocks can be of a smaller size.
	if need.Bytes < 0 {
		need.Bytes = 0
	}

	comp := newFolderCompletion(global, need)

	l.Debugf("%v Completion(%s, %q): %v", m, device, folder, comp.Map())
	return comp
}

// DBSnapshot returns a snapshot of the database content relevant to the given folder.
func (m *model) DBSnapshot(folder string) (*db.Snapshot, error) {
	m.fmut.RLock()
	err := m.checkFolderRunningLocked(folder)
	rf := m.folderFiles[folder]
	m.fmut.RUnlock()
	if err != nil {
		return nil, err
	}
	return rf.Snapshot(), nil
}

func (m *model) FolderProgressBytesCompleted(folder string) int64 {
	return m.progressEmitter.BytesCompleted(folder)
}

// NeedFolderFiles returns paginated list of currently needed files in
// progress, queued, and to be queued on next puller iteration.
func (m *model) NeedFolderFiles(folder string, page, perpage int) ([]db.FileInfoTruncated, []db.FileInfoTruncated, []db.FileInfoTruncated) {
	m.fmut.RLock()
	rf, rfOk := m.folderFiles[folder]
	runner, runnerOk := m.folderRunners[folder]
	cfg := m.folderCfgs[folder]
	m.fmut.RUnlock()

	if !rfOk {
		return nil, nil, nil
	}

	snap := rf.Snapshot()
	defer snap.Release()
	var progress, queued, rest []db.FileInfoTruncated
	var seen map[string]struct{}

	skip := (page - 1) * perpage
	get := perpage

	if runnerOk {
		progressNames, queuedNames, skipped := runner.Jobs(page, perpage)

		progress = make([]db.FileInfoTruncated, len(progressNames))
		queued = make([]db.FileInfoTruncated, len(queuedNames))
		seen = make(map[string]struct{}, len(progressNames)+len(queuedNames))

		for i, name := range progressNames {
			if f, ok := snap.GetGlobalTruncated(name); ok {
				progress[i] = f
				seen[name] = struct{}{}
			}
		}

		for i, name := range queuedNames {
			if f, ok := snap.GetGlobalTruncated(name); ok {
				queued[i] = f
				seen[name] = struct{}{}
			}
		}

		get -= len(seen)
		if get == 0 {
			return progress, queued, nil
		}
		skip -= skipped
	}

	rest = make([]db.FileInfoTruncated, 0, perpage)
	snap.WithNeedTruncated(protocol.LocalDeviceID, func(f protocol.FileIntf) bool {
		if cfg.IgnoreDelete && f.IsDeleted() {
			return true
		}

		if skip > 0 {
			skip--
			return true
		}
		ft := f.(db.FileInfoTruncated)
		if _, ok := seen[ft.Name]; !ok {
			rest = append(rest, ft)
			get--
		}
		return get > 0
	})

	return progress, queued, rest
}

// Index is called when a new device is connected and we receive their full index.
// Implements the protocol.Model interface.
func (m *model) Index(deviceID protocol.DeviceID, folder string, fs []protocol.FileInfo) error {
	return m.handleIndex(deviceID, folder, fs, false)
}

// IndexUpdate is called for incremental updates to connected devices' indexes.
// Implements the protocol.Model interface.
func (m *model) IndexUpdate(deviceID protocol.DeviceID, folder string, fs []protocol.FileInfo) error {
	return m.handleIndex(deviceID, folder, fs, true)
}

func (m *model) handleIndex(deviceID protocol.DeviceID, folder string, fs []protocol.FileInfo, update bool) error {
	op := "Index"
	if update {
		op += " update"
	}

	l.Debugf("%v (in): %s / %q: %d files", op, deviceID, folder, len(fs))

	if cfg, ok := m.cfg.Folder(folder); !ok || !cfg.SharedWith(deviceID) {
		l.Infof("%v for unexpected folder ID %q sent from device %q; ensure that the folder exists and that this device is selected under \"Share With\" in the folder configuration.", op, folder, deviceID)
		return errors.Wrap(errFolderMissing, folder)
	} else if cfg.Paused {
		l.Debugf("%v for paused folder (ID %q) sent from device %q.", op, folder, deviceID)
		return errors.Wrap(ErrFolderPaused, folder)
	}

	m.fmut.RLock()
	files, existing := m.folderFiles[folder]
	runner, running := m.folderRunners[folder]
	m.fmut.RUnlock()

	if !existing {
		l.Infof("%v for nonexistent folder %q", op, folder)
		return errors.Wrap(errFolderMissing, folder)
	}

	if running {
		defer runner.SchedulePull()
	}

	m.pmut.RLock()
	downloads := m.deviceDownloads[deviceID]
	m.pmut.RUnlock()
	downloads.Update(folder, makeForgetUpdate(fs))

	if !update {
		files.Drop(deviceID)
	}
	for i := range fs {
		// The local attributes should never be transmitted over the wire.
		// Make sure they look like they weren't.
		fs[i].LocalFlags = 0
		fs[i].VersionHash = nil
	}
	files.Update(deviceID, fs)

	m.evLogger.Log(events.RemoteIndexUpdated, map[string]interface{}{
		"device":  deviceID.String(),
		"folder":  folder,
		"items":   len(fs),
		"version": files.Sequence(deviceID),
	})

	return nil
}

func (m *model) ClusterConfig(deviceID protocol.DeviceID, cm protocol.ClusterConfig) error {
	// Check the peer device's announced folders against our own. Emits events
	// for folders that we don't expect (unknown or not shared).
	// Also, collect a list of folders we do share, and if he's interested in
	// temporary indexes, subscribe the connection.

	m.pmut.RLock()
	conn, ok := m.conn[deviceID]
	closed := m.closed[deviceID]
	m.pmut.RUnlock()
	if !ok {
		panic("bug: ClusterConfig called on closed or nonexistent connection")
	}

	changed := false
	deviceCfg, ok := m.cfg.Devices()[deviceID]
	if !ok {
		l.Debugln("Device disappeared from config while processing cluster-config")
		return errDeviceUnknown
	}

	// Assemble the device information from the connected device about
	// themselves and us for all folders.
	ccDevicesRemote := make(map[string]protocol.Device, len(cm.Folders))
	ccDevicesLocal := make(map[string]protocol.Device, len(cm.Folders))
	for _, folder := range cm.Folders {
		var foundDevice, foundUs bool
		for _, dev := range folder.Devices {
			if dev.ID == m.id {
				ccDevicesLocal[folder.ID] = dev
				foundUs = true
			} else if dev.ID == deviceID {
				ccDevicesRemote[folder.ID] = dev
				foundDevice = true
			}
			if foundDevice && foundUs {
				break
			}
		}
	}

	// Needs to happen outside of the fmut, as can cause CommitConfiguration
	if deviceCfg.AutoAcceptFolders {
		changedFolders := make([]config.FolderConfiguration, 0, len(cm.Folders))
		for _, folder := range cm.Folders {
			if fcfg, fchanged := m.handleAutoAccepts(deviceID, folder, ccDevicesRemote, ccDevicesLocal); fchanged {
				changedFolders = append(changedFolders, fcfg)
			}
		}
		if len(changedFolders) > 0 {
			// Need to wait for the waiter, as this calls CommitConfiguration,
			// which sets up the folder and as we return from this call,
			// ClusterConfig starts poking at m.folderFiles and other things
			// that might not exist until the config is committed.
			w, _ := m.cfg.SetFolders(changedFolders)
			w.Wait()
			changed = true
		}
	}

<<<<<<< HEAD
	m.fmut.RLock()
	changedHere, tempIndexFolders, paused, err := m.ccHandleFoldersLocked(cm.Folders, deviceCfg, ccDevicesRemote, ccDevicesLocal, conn, closed)
	m.fmut.RUnlock()
	if err != nil {
		return err
	}
	changed = changed || changedHere

	m.pmut.Lock()
	m.remotePausedFolders[deviceID] = paused
	m.pmut.Unlock()

	// This breaks if we send multiple CM messages during the same connection.
	if len(tempIndexFolders) > 0 {
		m.pmut.RLock()
		conn, ok := m.conn[deviceID]
		m.pmut.RUnlock()
		// In case we've got ClusterConfig, and the connection disappeared
		// from infront of our nose.
		if ok {
			m.progressEmitter.temporaryIndexSubscribe(conn, tempIndexFolders)
		}
	}

	if deviceCfg.Introducer {
		folders, devices, foldersDevices, introduced := m.handleIntroductions(deviceCfg, cm)
		folders, devices, deintroduced := m.handleDeintroductions(deviceCfg, foldersDevices, folders, devices)
		if introduced || deintroduced {
			changed = true
			cfg := m.cfg.RawCopy()
			cfg.Folders = make([]config.FolderConfiguration, 0, len(folders))
			for _, fcfg := range folders {
				cfg.Folders = append(cfg.Folders, fcfg)
			}
			cfg.Devices = make([]config.DeviceConfiguration, len(devices))
			for _, dcfg := range devices {
				cfg.Devices = append(cfg.Devices, dcfg)
			}
			m.cfg.Replace(cfg)
		}
	}

	if changed {
		if err := m.cfg.Save(); err != nil {
			l.Warnln("Failed to save config", err)
		}
	}

	return nil
}

// requires read-lock on m.fmut
func (m *model) ccHandleFoldersLocked(folders []protocol.Folder, deviceCfg config.DeviceConfiguration, ccDevicesRemote, ccDevicesLocal map[string]protocol.Device, conn protocol.Connection, closed chan struct{}) (bool, []string, []string, error) {
	var changed bool
	var folderDevice config.FolderDeviceConfiguration
	tempIndexFolders := make([]string, 0, len(folders))
	paused := make([]string, 0, len(folders))
	deviceID := deviceCfg.DeviceID
	for _, folder := range folders {
=======
	var paused []string
	for _, folder := range cm.Folders {
>>>>>>> 3393db1f
		cfg, ok := m.cfg.Folder(folder.ID)
		if ok {
			folderDevice, ok = cfg.Device(deviceID)
		}
		if !ok {
			if deviceCfg.IgnoredFolder(folder.ID) {
				l.Infof("Ignoring folder %s from device %s since we are configured to", folder.Description(), deviceID)
				continue
			}
			m.cfg.AddOrUpdatePendingFolder(folder.ID, folder.Label, deviceID)
			changed = true
			m.evLogger.Log(events.FolderRejected, map[string]string{
				"folder":      folder.ID,
				"folderLabel": folder.Label,
				"device":      deviceID.String(),
			})
			l.Infof("Unexpected folder %s sent from device %q; ensure that the folder exists and that this device is selected under \"Share With\" in the folder configuration.", folder.Description(), deviceID)
			continue
		}
		if folder.Paused {
			paused = append(paused, folder.ID)
			continue
		}
		if cfg.Paused {
			continue
		}
		m.fmut.RLock()
		fs, ok := m.folderFiles[folder.ID]
		m.fmut.RUnlock()
		if !ok {
			// Shouldn't happen because !cfg.Paused, but might happen
			// if the folder is about to be unpaused, but not yet.
			continue
		}

		ccDeviceRemote, hasDevice := ccDevicesRemote[folder.ID]
		ccDeviceLocal, hasDeviceLocal := ccDevicesLocal[folder.ID]

		if err := m.ccCheckEncryptionLocked(cfg, folderDevice, ccDeviceRemote, ccDeviceLocal, hasDevice, hasDeviceLocal, deviceCfg.Untrusted); err != nil {
			sameError := false
			if devs, ok := m.folderEncFailures[folder.ID]; ok {
				sameError = devs[deviceID] == err
			} else {
				m.folderEncFailures[folder.ID] = make(map[protocol.DeviceID]error)
			}
			m.folderEncFailures[folder.ID][deviceID] = err
			msg := fmt.Sprintf("Failure checking encryption consistency with device %v for folder %v: %v", deviceID, cfg.Description(), err)
			if sameError {
				l.Debugln(msg)
			} else {
				l.Warnln(msg)
			}

			return changed, tempIndexFolders, paused, err
		}
		if devErrs, ok := m.folderEncFailures[folder.ID]; ok {
			if len(devErrs) == 1 {
				delete(m.folderEncFailures, folder.ID)
			} else {
				delete(m.folderEncFailures[folder.ID], deviceID)
			}
		}

		// Handle indexes

		if !folder.DisableTempIndexes {
			tempIndexFolders = append(tempIndexFolders, folder.ID)
		}

		myIndexID := fs.IndexID(protocol.LocalDeviceID)
		mySequence := fs.Sequence(protocol.LocalDeviceID)
		var startSequence int64

<<<<<<< HEAD
		// This is the other side's description of what it knows
		// about us. Lets check to see if we can start sending index
		// updates directly or need to send the index from start...

		if hasDeviceLocal && ccDeviceLocal.IndexID == myIndexID && ccDeviceLocal.MaxSequence <= mySequence {
			// They say they've seen our index ID before and their
			// max sequence is consistent with ours, so we can
			// send a delta update only.
			l.Debugf("Device %v folder %s is delta index compatible (mlv=%d)", deviceID, folder.Description(), ccDeviceLocal.MaxSequence)
			startSequence = ccDeviceLocal.MaxSequence
		} else if !hasDeviceLocal {
			l.Debugf("Device %v folder %s sent no info about us", deviceID, folder.Description())
		} else if ccDeviceLocal.IndexID == myIndexID {
			// Safety check above failed: They claim to have more or newer
			// index data than we have - either we have lost
			// index data, or reset the index without resetting
			// the IndexID, or something else weird has
			// happened. We send a full index to reset the
			// situation.
			l.Infof("Device %v folder %s is delta index compatible, but seems out of sync with reality", deviceID, folder.Description())
		} else if ccDeviceLocal.IndexID != 0 {
			// They say they've seen an index ID from us, but it's
			// not the right one. Either they are confused or we
			// must have reset our database since last talking to
			// them. We'll start with a full index transfer.
			l.Infof("Device %v folder %s has mismatching index ID for us (%v != %v)", deviceID, folder.Description(), ccDeviceLocal.IndexID, myIndexID)
		}

		// This is the other side's description of themselves. We
		// check to see that it matches the IndexID we have on file,
		// otherwise we drop our old index data and expect to get a
		// completely new set.

		switch {
		case !hasDevice:
			l.Debugf("Device %v folder %s sent no info about themselves", deviceID, folder.Description())
			fallthrough
		case ccDeviceRemote.IndexID == 0:
			// They're not announcing an index ID. This means they
			// do not support delta indexes and we should clear any
			// information we have from them before accepting their
			// index, which will presumably be a full index.
			fs.Drop(deviceID)
		default:
			theirIndexID := fs.IndexID(deviceID)
			if ccDeviceRemote.IndexID != theirIndexID {
				// The index ID we have on file is not what they're
				// announcing. They must have reset their database and
				// will probably send us a full index. We drop any
				// information we have and remember this new index ID
				// instead.
				l.Infof("Device %v folder %s has a new index ID (%v)", deviceID, folder.Description(), ccDeviceRemote.IndexID)
				fs.Drop(deviceID)
				fs.SetIndexID(deviceID, ccDeviceRemote.IndexID)
			} else {
				// They're sending a recognized index ID and will most
				// likely use delta indexes. We might already have files
				// that we need to pull so let the folder runner know
				// that it should recheck the index data.
				if runner := m.folderRunners[folder.ID]; runner != nil {
					defer runner.SchedulePull()
=======
		for _, dev := range folder.Devices {
			if dev.ID == m.id {
				// This is the other side's description of what it knows
				// about us. Lets check to see if we can start sending index
				// updates directly or need to send the index from start...

				if dev.IndexID == myIndexID {
					// They say they've seen our index ID before, so we can
					// send a delta update only.

					if dev.MaxSequence > mySequence {
						// Safety check. They claim to have more or newer
						// index data than we have - either we have lost
						// index data, or reset the index without resetting
						// the IndexID, or something else weird has
						// happened. We send a full index to reset the
						// situation.
						l.Infof("Device %v folder %s is delta index compatible, but seems out of sync with reality", deviceID, folder.Description())
						startSequence = 0
						continue
					}

					l.Debugf("Device %v folder %s is delta index compatible (mlv=%d)", deviceID, folder.Description(), dev.MaxSequence)
					startSequence = dev.MaxSequence
				} else if dev.IndexID != 0 {
					// They say they've seen an index ID from us, but it's
					// not the right one. Either they are confused or we
					// must have reset our database since last talking to
					// them. We'll start with a full index transfer.
					l.Infof("Device %v folder %s has mismatching index ID for us (%v != %v)", deviceID, folder.Description(), dev.IndexID, myIndexID)
					startSequence = 0
				}
			} else if dev.ID == deviceID {
				// This is the other side's description of themselves. We
				// check to see that it matches the IndexID we have on file,
				// otherwise we drop our old index data and expect to get a
				// completely new set.

				theirIndexID := fs.IndexID(deviceID)
				if dev.IndexID == 0 {
					// They're not announcing an index ID. This means they
					// do not support delta indexes and we should clear any
					// information we have from them before accepting their
					// index, which will presumably be a full index.
					fs.Drop(deviceID)
				} else if dev.IndexID != theirIndexID {
					// The index ID we have on file is not what they're
					// announcing. They must have reset their database and
					// will probably send us a full index. We drop any
					// information we have and remember this new index ID
					// instead.
					l.Infof("Device %v folder %s has a new index ID (%v)", deviceID, folder.Description(), dev.IndexID)
					fs.Drop(deviceID)
					fs.SetIndexID(deviceID, dev.IndexID)
				} else {
					// They're sending a recognized index ID and will most
					// likely use delta indexes. We might already have files
					// that we need to pull so let the folder runner know
					// that it should recheck the index data.
					m.fmut.RLock()
					if runner := m.folderRunners[folder.ID]; runner != nil {
						defer runner.SchedulePull()
					}
					m.fmut.RUnlock()
>>>>>>> 3393db1f
				}
			}
		}

		is := &indexSender{
			conn:                     conn,
			connClosed:               closed,
			folder:                   folder.ID,
			folderIsReceiveEncrypted: cfg.Type == config.FolderTypeReceiveEncrypted,
			fset:                     fs,
			prevSequence:             startSequence,
			evLogger:                 m.evLogger,
		}
		is.Service = util.AsService(is.serve, is.String())
		// The token isn't tracked as the service stops when the connection
		// terminates and is automatically removed from supervisor (by
		// implementing suture.IsCompletable).
		m.Add(is)
	}

	return changed, tempIndexFolders, paused, nil
}

// requires fmut read-lock
func (m *model) ccCheckEncryptionLocked(fcfg config.FolderConfiguration, folderDevice config.FolderDeviceConfiguration, ccDeviceRemote, ccDeviceLocal protocol.Device, hasDeviceRemote, hasDeviceLocal, deviceUntrusted bool) error {
	hasTokenRemote := hasDeviceRemote && len(ccDeviceRemote.EncPwToken) > 0
	hasTokenLocal := hasDeviceLocal && len(ccDeviceLocal.EncPwToken) > 0
	isEncRemote := folderDevice.EncryptionPassword != ""
	isEncLocal := fcfg.Type == config.FolderTypeReceiveEncrypted

	if !isEncRemote && !isEncLocal && deviceUntrusted {
		return errEncNotEncryptedUntrusted
	}

	if !(hasTokenRemote || hasTokenLocal || isEncRemote || isEncLocal) {
		// Noone cares about encryption here
		return nil
	}

	if isEncRemote && isEncLocal {
		// Should never happen, but config racyness and be safe.
		return errEncInvConfigLocal
	}

	if hasTokenRemote && hasTokenLocal {
		return errEncInvConfigRemote
	}

	if !(hasTokenRemote || hasTokenLocal) {
		return errEncNotEncryptedRemote
	}

	if !(isEncRemote || isEncLocal) {
		return errEncNotEncryptedLocal
	}

	if isEncRemote {
		pwToken := protocol.PasswordToken(fcfg.ID, folderDevice.EncryptionPassword)
		match := false
		if hasTokenLocal {
			match = bytes.Equal(pwToken, ccDeviceLocal.EncPwToken)
		} else {
			// hasTokenDev == true
			match = bytes.Equal(pwToken, ccDeviceRemote.EncPwToken)
		}
		if !match {
			return errEncPW
		}
		return nil
	}

	// isEncLocal == true

	var ccToken []byte
	if hasTokenLocal {
		ccToken = ccDeviceLocal.EncPwToken
	} else {
		// hasTokenRemote == true
		ccToken = ccDeviceRemote.EncPwToken
	}
	token, ok := m.folderEncPwTokens[fcfg.ID]
	if !ok {
		var err error
		token, err := readEncToken(fcfg)
		if err != nil && !fs.IsNotExist(err) {
			return err
		}
		if fs.IsNotExist(err) {
			return writeEncToken(token, fcfg)
		}
	}
	if !bytes.Equal(token, ccToken) {
		return errEncPW
	}
	return nil
}

// handleIntroductions handles adding devices/folders that are shared by an introducer device
func (m *model) handleIntroductions(introducerCfg config.DeviceConfiguration, cm protocol.ClusterConfig) (map[string]config.FolderConfiguration, map[protocol.DeviceID]config.DeviceConfiguration, folderDeviceSet, bool) {
	changed := false
	folders := m.cfg.Folders()
	devices := m.cfg.Devices()

	foldersDevices := make(folderDeviceSet)

	for _, folder := range cm.Folders {
		// Adds devices which we do not have, but the introducer has
		// for the folders that we have in common. Also, shares folders
		// with devices that we have in common, yet are currently not sharing
		// the folder.

		fcfg, ok := folders[folder.ID]
		if !ok {
			// Don't have this folder, carry on.
			continue
		}

		folderChanged := false

		for _, device := range folder.Devices {
			// No need to share with self.
			if device.ID == m.id {
				continue
			}

			foldersDevices.set(device.ID, folder.ID)

			if _, ok := m.cfg.Devices()[device.ID]; !ok {
				// The device is currently unknown. Add it to the config.
				devices[device.ID] = m.introduceDevice(device, introducerCfg)
			} else if fcfg.SharedWith(device.ID) {
				// We already share the folder with this device, so
				// nothing to do.
				continue
			}

			// We don't yet share this folder with this device. Add the device
			// to sharing list of the folder.
			l.Infof("Sharing folder %s with %v (vouched for by introducer %v)", folder.Description(), device.ID, introducerCfg.DeviceID)
			fcfg.Devices = append(fcfg.Devices, config.FolderDeviceConfiguration{
				DeviceID:     device.ID,
				IntroducedBy: introducerCfg.DeviceID,
			})
			folderChanged = true
		}

		if folderChanged {
			folders[fcfg.ID] = fcfg
			changed = true
		}
	}

	return folders, devices, foldersDevices, changed
}

// handleDeintroductions handles removals of devices/shares that are removed by an introducer device
func (m *model) handleDeintroductions(introducerCfg config.DeviceConfiguration, foldersDevices folderDeviceSet, folders map[string]config.FolderConfiguration, devices map[protocol.DeviceID]config.DeviceConfiguration) (map[string]config.FolderConfiguration, map[protocol.DeviceID]config.DeviceConfiguration, bool) {
	if introducerCfg.SkipIntroductionRemovals {
		return folders, devices, false
	}

	changed := false
	devicesNotIntroduced := make(map[protocol.DeviceID]struct{})

	// Check if we should unshare some folders, if the introducer has unshared them.
	for folderID, folderCfg := range folders {
		for k := 0; k < len(folderCfg.Devices); k++ {
			if folderCfg.Devices[k].IntroducedBy != introducerCfg.DeviceID {
				devicesNotIntroduced[folderCfg.Devices[k].DeviceID] = struct{}{}
				continue
			}
			if !foldersDevices.has(folderCfg.Devices[k].DeviceID, folderCfg.ID) {
				// We could not find that folder shared on the
				// introducer with the device that was introduced to us.
				// We should follow and unshare as well.
				l.Infof("Unsharing folder %s with %v as introducer %v no longer shares the folder with that device", folderCfg.Description(), folderCfg.Devices[k].DeviceID, folderCfg.Devices[k].IntroducedBy)
				folderCfg.Devices = append(folderCfg.Devices[:k], folderCfg.Devices[k+1:]...)
				folders[folderID] = folderCfg
				k--
				changed = true
			}
		}
	}

	// Check if we should remove some devices, if the introducer no longer
	// shares any folder with them. Yet do not remove if we share other
	// folders that haven't been introduced by the introducer.
	for deviceID, device := range devices {
		if device.IntroducedBy == introducerCfg.DeviceID {
			if !foldersDevices.hasDevice(deviceID) {
				if _, ok := devicesNotIntroduced[deviceID]; !ok {
					// The introducer no longer shares any folder with the
					// device, remove the device.
					l.Infof("Removing device %v as introducer %v no longer shares any folders with that device", deviceID, device.IntroducedBy)
					changed = true
					delete(devices, deviceID)
					continue
				}
				l.Infof("Would have removed %v as %v no longer shares any folders, yet there are other folders that are shared with this device that haven't been introduced by this introducer.", deviceID, device.IntroducedBy)
			}
		}
	}

	return folders, devices, changed
}

// handleAutoAccepts handles adding and sharing folders for devices that have
// AutoAcceptFolders set to true.
func (m *model) handleAutoAccepts(deviceID protocol.DeviceID, folder protocol.Folder, ccDevicesRemote, ccDevicesLocal map[string]protocol.Device) (config.FolderConfiguration, bool) {
	ccDevice, hasDevice := ccDevicesRemote[folder.ID]
	ccDeviceUs, hasDeviceLocal := ccDevicesLocal[folder.ID]
	if cfg, ok := m.cfg.Folder(folder.ID); !ok {
		if !hasDevice || !hasDeviceLocal {
			l.Infof("Failed to auto-accept folder %s from %s due to missing information on encryption from remote device", folder.Description(), deviceID)
			return config.FolderConfiguration{}, false
		}
		defaultPath := m.cfg.Options().DefaultFolderPath
		defaultPathFs := fs.NewFilesystem(fs.FilesystemTypeBasic, defaultPath)
		pathAlternatives := []string{
			sanitizePath(folder.Label),
			sanitizePath(folder.ID),
		}
		for _, path := range pathAlternatives {
			if _, err := defaultPathFs.Lstat(path); !fs.IsNotExist(err) {
				continue
			}

			fcfg := config.NewFolderConfiguration(m.id, folder.ID, folder.Label, fs.FilesystemTypeBasic, filepath.Join(defaultPath, path))
			fcfg.Devices = append(fcfg.Devices, config.FolderDeviceConfiguration{
				DeviceID: deviceID,
			})

			if len(ccDevice.EncPwToken) > 0 || len(ccDeviceUs.EncPwToken) > 0 {
				fcfg.Type = config.FolderTypeReceiveEncrypted
			}

			l.Infof("Auto-accepted %s folder %s at path %s", deviceID, folder.Description(), fcfg.Path)
			return fcfg, true
		}
		l.Infof("Failed to auto-accept folder %s from %s due to path conflict", folder.Description(), deviceID)
		return config.FolderConfiguration{}, false
	} else {
		for _, device := range cfg.DeviceIDs() {
			if device == deviceID {
				// Already shared nothing todo.
				return config.FolderConfiguration{}, false
			}
		}
		if !hasDevice || !hasDeviceLocal {
			l.Infof("Failed to auto-accept folder %s from %s due to missing information on encryption from remote device", folder.Description(), deviceID)
			return config.FolderConfiguration{}, false
		}
		if cfg.Type == config.FolderTypeReceiveEncrypted {
			if len(ccDevice.EncPwToken) == 0 && len(ccDeviceUs.EncPwToken) == 0 {
				l.Infof("Failed to auto-accept folder %s from %s as the remote wants to send us un-encrypted data, but we are encrypted", folder.Description(), deviceID)
				return config.FolderConfiguration{}, false
			}
		} else {
			if len(ccDevice.EncPwToken) > 0 || len(ccDeviceUs.EncPwToken) > 0 {
				l.Infof("Failed to auto-accept folder %s from %s as the remote wants to send us encrypted data, but we are not encrypted", folder.Description(), deviceID)
				return config.FolderConfiguration{}, false
			}
		}
		cfg.Devices = append(cfg.Devices, config.FolderDeviceConfiguration{
			DeviceID: deviceID,
		})
		l.Infof("Shared %s with %s due to auto-accept", folder.ID, deviceID)
		return cfg, true
	}
}

func (m *model) introduceDevice(device protocol.Device, introducerCfg config.DeviceConfiguration) config.DeviceConfiguration {
	addresses := []string{"dynamic"}
	for _, addr := range device.Addresses {
		if addr != "dynamic" {
			addresses = append(addresses, addr)
		}
	}

	l.Infof("Adding device %v to config (vouched for by introducer %v)", device.ID, introducerCfg.DeviceID)
	newDeviceCfg := config.DeviceConfiguration{
		DeviceID:     device.ID,
		Name:         device.Name,
		Compression:  introducerCfg.Compression,
		Addresses:    addresses,
		CertName:     device.CertName,
		IntroducedBy: introducerCfg.DeviceID,
	}

	// The introducers' introducers are also our introducers.
	if device.Introducer {
		l.Infof("Device %v is now also an introducer", device.ID)
		newDeviceCfg.Introducer = true
		newDeviceCfg.SkipIntroductionRemovals = device.SkipIntroductionRemovals
	}

	return newDeviceCfg
}

// Closed is called when a connection has been closed
func (m *model) Closed(conn protocol.Connection, err error) {
	device := conn.ID()

	m.pmut.Lock()
	conn, ok := m.conn[device]
	if !ok {
		m.pmut.Unlock()
		return
	}
	delete(m.conn, device)
	delete(m.connRequestLimiters, device)
	delete(m.helloMessages, device)
	delete(m.deviceDownloads, device)
	delete(m.remotePausedFolders, device)
	closed := m.closed[device]
	delete(m.closed, device)
	m.pmut.Unlock()

	m.progressEmitter.temporaryIndexUnsubscribe(conn)

	l.Infof("Connection to %s at %s closed: %v", device, conn.Name(), err)
	m.evLogger.Log(events.DeviceDisconnected, map[string]string{
		"id":    device.String(),
		"error": err.Error(),
	})
	close(closed)
}

// closeConns will close the underlying connection for given devices and return
// a waiter that will return once all the connections are finished closing.
func (m *model) closeConns(devs []protocol.DeviceID, err error) config.Waiter {
	conns := make([]connections.Connection, 0, len(devs))
	closed := make([]chan struct{}, 0, len(devs))
	m.pmut.RLock()
	for _, dev := range devs {
		if conn, ok := m.conn[dev]; ok {
			conns = append(conns, conn)
			closed = append(closed, m.closed[dev])
		}
	}
	m.pmut.RUnlock()
	for _, conn := range conns {
		conn.Close(err)
	}
	return &channelWaiter{chans: closed}
}

// closeConn closes the underlying connection for the given device and returns
// a waiter that will return once the connection is finished closing.
func (m *model) closeConn(dev protocol.DeviceID, err error) config.Waiter {
	return m.closeConns([]protocol.DeviceID{dev}, err)
}

type channelWaiter struct {
	chans []chan struct{}
}

func (w *channelWaiter) Wait() {
	for _, c := range w.chans {
		<-c
	}
}

// Implements protocol.RequestResponse
type requestResponse struct {
	data   []byte
	closed chan struct{}
	once   stdsync.Once
}

func newRequestResponse(size int) *requestResponse {
	return &requestResponse{
		data:   protocol.BufferPool.Get(size),
		closed: make(chan struct{}),
	}
}

func (r *requestResponse) Data() []byte {
	return r.data
}

func (r *requestResponse) Close() {
	r.once.Do(func() {
		protocol.BufferPool.Put(r.data)
		close(r.closed)
	})
}

func (r *requestResponse) Wait() {
	<-r.closed
}

// Request returns the specified data segment by reading it from local disk.
// Implements the protocol.Model interface.
func (m *model) Request(deviceID protocol.DeviceID, folder, name string, blockNo, size int32, offset int64, hash []byte, weakHash uint32, fromTemporary bool) (out protocol.RequestResponse, err error) {
	if size < 0 || offset < 0 {
		return nil, protocol.ErrInvalid
	}

	m.fmut.RLock()
	folderCfg, ok := m.folderCfgs[folder]
	folderIgnores := m.folderIgnores[folder]
	m.fmut.RUnlock()
	if !ok {
		// The folder might be already unpaused in the config, but not yet
		// in the model.
		l.Debugf("Request from %s for file %s in unstarted folder %q", deviceID, name, folder)
		return nil, protocol.ErrGeneric
	}

	if !folderCfg.SharedWith(deviceID) {
		l.Warnf("Request from %s for file %s in unshared folder %q", deviceID, name, folder)
		return nil, protocol.ErrGeneric
	}
	if folderCfg.Paused {
		l.Debugf("Request from %s for file %s in paused folder %q", deviceID, name, folder)
		return nil, protocol.ErrGeneric
	}

	// Make sure the path is valid and in canonical form
	if name, err = fs.Canonicalize(name); err != nil {
		l.Debugf("Request from %s in folder %q for invalid filename %s", deviceID, folder, name)
		return nil, protocol.ErrGeneric
	}

	if deviceID != protocol.LocalDeviceID {
		l.Debugf("%v REQ(in): %s: %q / %q o=%d s=%d t=%v", m, deviceID, folder, name, offset, size, fromTemporary)
	}

	if fs.IsInternal(name) {
		l.Debugf("%v REQ(in) for internal file: %s: %q / %q o=%d s=%d", m, deviceID, folder, name, offset, size)
		return nil, protocol.ErrInvalid
	}

	if folderIgnores.Match(name).IsIgnored() {
		l.Debugf("%v REQ(in) for ignored file: %s: %q / %q o=%d s=%d", m, deviceID, folder, name, offset, size)
		return nil, protocol.ErrInvalid
	}

	folderFs := folderCfg.Filesystem()

	if err := osutil.TraversesSymlink(folderFs, filepath.Dir(name)); err != nil {
		l.Debugf("%v REQ(in) traversal check: %s - %s: %q / %q o=%d s=%d", m, err, deviceID, folder, name, offset, size)
		return nil, protocol.ErrNoSuchFile
	}

	// Restrict parallel requests by connection/device

	m.pmut.RLock()
	limiter := m.connRequestLimiters[deviceID]
	m.pmut.RUnlock()

	// The requestResponse releases the bytes to the buffer pool and the
	// limiters when its Close method is called.
	res := newLimitedRequestResponse(int(size), limiter, m.globalRequestLimiter)

	defer func() {
		// Close it ourselves if it isn't returned due to an error
		if err != nil {
			res.Close()
		}
	}()

	// Only check temp files if the flag is set, and if we are set to advertise
	// the temp indexes.
	if fromTemporary && !folderCfg.DisableTempIndexes {
		tempFn := fs.TempName(name)

		if info, err := folderFs.Lstat(tempFn); err != nil || !info.IsRegular() {
			// Reject reads for anything that doesn't exist or is something
			// other than a regular file.
			l.Debugf("%v REQ(in) failed stating temp file (%v): %s: %q / %q o=%d s=%d", m, err, deviceID, folder, name, offset, size)
			return nil, protocol.ErrNoSuchFile
		}
		err := readOffsetIntoBuf(folderFs, tempFn, offset, res.data)
		if err == nil && scanner.Validate(res.data, hash, weakHash) {
			return res, nil
		}
		// Fall through to reading from a non-temp file, just incase the temp
		// file has finished downloading.
	}

	if info, err := folderFs.Lstat(name); err != nil || !info.IsRegular() {
		// Reject reads for anything that doesn't exist or is something
		// other than a regular file.
		l.Debugf("%v REQ(in) failed stating file (%v): %s: %q / %q o=%d s=%d", m, err, deviceID, folder, name, offset, size)
		return nil, protocol.ErrNoSuchFile
	}

	if err := readOffsetIntoBuf(folderFs, name, offset, res.data); fs.IsNotExist(err) {
		l.Debugf("%v REQ(in) file doesn't exist: %s: %q / %q o=%d s=%d", m, deviceID, folder, name, offset, size)
		return nil, protocol.ErrNoSuchFile
	} else if err == io.EOF && len(hash) == 0 {
		// Read beyond end of file when we can't verify the hash -- this is
		// a padded read for an encrypted file. It's fine.
	} else if err != nil {
		l.Debugf("%v REQ(in) failed reading file (%v): %s: %q / %q o=%d s=%d", m, err, deviceID, folder, name, offset, size)
		return nil, protocol.ErrGeneric
	}

	if len(hash) > 0 && !scanner.Validate(res.data, hash, weakHash) {
		m.recheckFile(deviceID, folder, name, offset, hash, weakHash)
		l.Debugf("%v REQ(in) failed validating data: %s: %q / %q o=%d s=%d", m, deviceID, folder, name, offset, size)
		return nil, protocol.ErrNoSuchFile
	}

	return res, nil
}

// newLimitedRequestResponse takes size bytes from the limiters in order,
// skipping nil limiters, then returns a requestResponse of the given size.
// When the requestResponse is closed the limiters are given back the bytes,
// in reverse order.
func newLimitedRequestResponse(size int, limiters ...*byteSemaphore) *requestResponse {
	for _, limiter := range limiters {
		if limiter != nil {
			limiter.take(size)
		}
	}

	res := newRequestResponse(size)

	go func() {
		res.Wait()
		for i := range limiters {
			limiter := limiters[len(limiters)-1-i]
			if limiter != nil {
				limiter.give(size)
			}
		}
	}()

	return res
}

func (m *model) recheckFile(deviceID protocol.DeviceID, folder, name string, offset int64, hash []byte, weakHash uint32) {
	cf, ok := m.CurrentFolderFile(folder, name)
	if !ok {
		l.Debugf("%v recheckFile: %s: %q / %q: no current file", m, deviceID, folder, name)
		return
	}

	if cf.IsDeleted() || cf.IsInvalid() || cf.IsSymlink() || cf.IsDirectory() {
		l.Debugf("%v recheckFile: %s: %q / %q: not a regular file", m, deviceID, folder, name)
		return
	}

	blockIndex := int(offset / int64(cf.BlockSize()))
	if blockIndex >= len(cf.Blocks) {
		l.Debugf("%v recheckFile: %s: %q / %q i=%d: block index too far", m, deviceID, folder, name, blockIndex)
		return
	}

	block := cf.Blocks[blockIndex]

	// Seems to want a different version of the file, whatever.
	if !bytes.Equal(block.Hash, hash) {
		l.Debugf("%v recheckFile: %s: %q / %q i=%d: hash mismatch %x != %x", m, deviceID, folder, name, blockIndex, block.Hash, hash)
		return
	}
	if weakHash != 0 && block.WeakHash != weakHash {
		l.Debugf("%v recheckFile: %s: %q / %q i=%d: weak hash mismatch %v != %v", m, deviceID, folder, name, blockIndex, block.WeakHash, weakHash)
		return
	}

	// The hashes provided part of the request match what we expect to find according
	// to what we have in the database, yet the content we've read off the filesystem doesn't
	// Something is fishy, invalidate the file and rescan it.
	// The file will temporarily become invalid, which is ok as the content is messed up.
	m.fmut.RLock()
	runner, ok := m.folderRunners[folder]
	m.fmut.RUnlock()
	if !ok {
		l.Debugf("%v recheckFile: %s: %q / %q: Folder stopped before rescan could be scheduled", m, deviceID, folder, name)
		return
	}

	runner.ScheduleForceRescan(name)

	l.Debugf("%v recheckFile: %s: %q / %q", m, deviceID, folder, name)
}

func (m *model) CurrentFolderFile(folder string, file string) (protocol.FileInfo, bool) {
	m.fmut.RLock()
	fs, ok := m.folderFiles[folder]
	m.fmut.RUnlock()
	if !ok {
		return protocol.FileInfo{}, false
	}
	snap := fs.Snapshot()
	defer snap.Release()
	return snap.Get(protocol.LocalDeviceID, file)
}

func (m *model) CurrentGlobalFile(folder string, file string) (protocol.FileInfo, bool) {
	m.fmut.RLock()
	fs, ok := m.folderFiles[folder]
	m.fmut.RUnlock()
	if !ok {
		return protocol.FileInfo{}, false
	}
	snap := fs.Snapshot()
	defer snap.Release()
	return snap.GetGlobal(file)
}

// Connection returns the current connection for device, and a boolean whether a connection was found.
func (m *model) Connection(deviceID protocol.DeviceID) (connections.Connection, bool) {
	m.pmut.RLock()
	cn, ok := m.conn[deviceID]
	m.pmut.RUnlock()
	if ok {
		m.deviceWasSeen(deviceID)
	}
	return cn, ok
}

func (m *model) GetIgnores(folder string) ([]string, []string, error) {
	m.fmut.RLock()
	cfg, cfgOk := m.folderCfgs[folder]
	ignores, ignoresOk := m.folderIgnores[folder]
	m.fmut.RUnlock()

	if !cfgOk {
		cfg, cfgOk = m.cfg.Folders()[folder]
		if !cfgOk {
			return nil, nil, fmt.Errorf("folder %s does not exist", folder)
		}
	}

	// On creation a new folder with ignore patterns validly has no marker yet.
	if err := cfg.CheckPath(); err != nil && err != config.ErrMarkerMissing {
		return nil, nil, err
	}

	if !ignoresOk {
		ignores = ignore.New(fs.NewFilesystem(cfg.FilesystemType, cfg.Path))
	}

	err := ignores.Load(".stignore")
	if fs.IsNotExist(err) {
		// Having no ignores is not an error.
		return nil, nil, nil
	}

	// Return lines and patterns, which may have some meaning even when err
	// != nil, depending on the specific error.
	return ignores.Lines(), ignores.Patterns(), err
}

func (m *model) SetIgnores(folder string, content []string) error {
	cfg, ok := m.cfg.Folders()[folder]
	if !ok {
		return fmt.Errorf("folder %s does not exist", cfg.Description())
	}

	err := cfg.CheckPath()
	if err == config.ErrPathMissing {
		if err = cfg.CreateRoot(); err != nil {
			return errors.Wrap(err, "failed to create folder root")
		}
		err = cfg.CheckPath()
	}
	if err != nil && err != config.ErrMarkerMissing {
		return err
	}

	if err := ignore.WriteIgnores(cfg.Filesystem(), ".stignore", content); err != nil {
		l.Warnln("Saving .stignore:", err)
		return err
	}

	m.fmut.RLock()
	runner, ok := m.folderRunners[folder]
	m.fmut.RUnlock()
	if ok {
		return runner.Scan(nil)
	}
	return nil
}

// OnHello is called when an device connects to us.
// This allows us to extract some information from the Hello message
// and add it to a list of known devices ahead of any checks.
func (m *model) OnHello(remoteID protocol.DeviceID, addr net.Addr, hello protocol.HelloResult) error {
	if m.cfg.IgnoredDevice(remoteID) {
		return errDeviceIgnored
	}

	cfg, ok := m.cfg.Device(remoteID)
	if !ok {
		m.cfg.AddOrUpdatePendingDevice(remoteID, hello.DeviceName, addr.String())
		_ = m.cfg.Save() // best effort
		m.evLogger.Log(events.DeviceRejected, map[string]string{
			"name":    hello.DeviceName,
			"device":  remoteID.String(),
			"address": addr.String(),
		})
		return errDeviceUnknown
	}

	if cfg.Paused {
		return errDevicePaused
	}

	if len(cfg.AllowedNetworks) > 0 {
		if !connections.IsAllowedNetwork(addr.String(), cfg.AllowedNetworks) {
			return errNetworkNotAllowed
		}
	}

	return nil
}

// GetHello is called when we are about to connect to some remote device.
func (m *model) GetHello(id protocol.DeviceID) protocol.HelloIntf {
	name := ""
	if _, ok := m.cfg.Device(id); ok {
		// Set our name (from the config of our device ID) only if we already know about the other side device ID.
		if myCfg, ok := m.cfg.Device(m.id); ok {
			name = myCfg.Name
		}
	}
	return &protocol.Hello{
		DeviceName:    name,
		ClientName:    m.clientName,
		ClientVersion: m.clientVersion,
	}
}

// AddConnection adds a new peer connection to the model. An initial index will
// be sent to the connected peer, thereafter index updates whenever the local
// folder changes.
func (m *model) AddConnection(conn connections.Connection, hello protocol.HelloResult) {
	deviceID := conn.ID()
	device, ok := m.cfg.Device(deviceID)
	if !ok {
		l.Infoln("Trying to add connection to unknown device")
		return
	}

	m.pmut.Lock()
	if oldConn, ok := m.conn[deviceID]; ok {
		l.Infoln("Replacing old connection", oldConn, "with", conn, "for", deviceID)
		// There is an existing connection to this device that we are
		// replacing. We must close the existing connection and wait for the
		// close to complete before adding the new connection. We do the
		// actual close without holding pmut as the connection will call
		// back into Closed() for the cleanup.
		closed := m.closed[deviceID]
		m.pmut.Unlock()
		oldConn.Close(errReplacingConnection)
		<-closed
		m.pmut.Lock()
	}

	m.conn[deviceID] = conn
	m.closed[deviceID] = make(chan struct{})
	m.deviceDownloads[deviceID] = newDeviceDownloadState()
	// 0: default, <0: no limiting
	switch {
	case device.MaxRequestKiB > 0:
		m.connRequestLimiters[deviceID] = newByteSemaphore(1024 * device.MaxRequestKiB)
	case device.MaxRequestKiB == 0:
		m.connRequestLimiters[deviceID] = newByteSemaphore(1024 * defaultPullerPendingKiB)
	}

	m.helloMessages[deviceID] = hello

	event := map[string]string{
		"id":            deviceID.String(),
		"deviceName":    hello.DeviceName,
		"clientName":    hello.ClientName,
		"clientVersion": hello.ClientVersion,
		"type":          conn.Type(),
	}

	addr := conn.RemoteAddr()
	if addr != nil {
		event["addr"] = addr.String()
	}

	m.evLogger.Log(events.DeviceConnected, event)

	l.Infof(`Device %s client is "%s %s" named "%s" at %s`, deviceID, hello.ClientName, hello.ClientVersion, hello.DeviceName, conn)

	conn.Start()
	m.pmut.Unlock()

	// Acquires fmut, so has to be done outside of pmut.
	cm := m.generateClusterConfig(deviceID)
	conn.ClusterConfig(cm)

	if (device.Name == "" || m.cfg.Options().OverwriteRemoteDevNames) && hello.DeviceName != "" {
		device.Name = hello.DeviceName
		m.cfg.SetDevice(device)
		m.cfg.Save()
	}

	m.deviceWasSeen(deviceID)
}

func (m *model) DownloadProgress(device protocol.DeviceID, folder string, updates []protocol.FileDownloadProgressUpdate) error {
	m.fmut.RLock()
	cfg, ok := m.folderCfgs[folder]
	m.fmut.RUnlock()

	if !ok || cfg.DisableTempIndexes || !cfg.SharedWith(device) {
		return nil
	}

	m.pmut.RLock()
	downloads := m.deviceDownloads[device]
	m.pmut.RUnlock()
	downloads.Update(folder, updates)
	state := downloads.GetBlockCounts(folder)

	m.evLogger.Log(events.RemoteDownloadProgress, map[string]interface{}{
		"device": device.String(),
		"folder": folder,
		"state":  state,
	})

	return nil
}

func (m *model) deviceWasSeen(deviceID protocol.DeviceID) {
	m.fmut.RLock()
	sr, ok := m.deviceStatRefs[deviceID]
	m.fmut.RUnlock()
	if ok {
		sr.WasSeen()
	}
}

type indexSender struct {
	suture.Service
	conn                     protocol.Connection
	folder                   string
	folderIsReceiveEncrypted bool
	dev                      string
	fset                     *db.FileSet
	prevSequence             int64
	evLogger                 events.Logger
	connClosed               chan struct{}
}

func (s *indexSender) serve(ctx context.Context) {
	var err error

	l.Debugf("Starting indexSender for %s to %s at %s (slv=%d)", s.folder, s.dev, s.conn, s.prevSequence)
	defer l.Debugf("Exiting indexSender for %s to %s at %s: %v", s.folder, s.dev, s.conn, err)

	// We need to send one index, regardless of whether there is something to send or not
	err = s.sendIndexTo(ctx)

	// Subscribe to LocalIndexUpdated (we have new information to send) and
	// DeviceDisconnected (it might be us who disconnected, so we should
	// exit).
	sub := s.evLogger.Subscribe(events.LocalIndexUpdated | events.DeviceDisconnected)
	defer sub.Unsubscribe()

	evChan := sub.C()
	ticker := time.NewTicker(time.Minute)
	defer ticker.Stop()

	for err == nil {
		select {
		case <-ctx.Done():
			return
		case <-s.connClosed:
			return
		default:
		}

		// While we have sent a sequence at least equal to the one
		// currently in the database, wait for the local index to update. The
		// local index may update for other folders than the one we are
		// sending for.
		if s.fset.Sequence(protocol.LocalDeviceID) <= s.prevSequence {
			select {
			case <-ctx.Done():
				return
			case <-s.connClosed:
				return
			case <-evChan:
			case <-ticker.C:
			}

			continue
		}

		err = s.sendIndexTo(ctx)

		// Wait a short amount of time before entering the next loop. If there
		// are continuous changes happening to the local index, this gives us
		// time to batch them up a little.
		time.Sleep(250 * time.Millisecond)
	}
}

// Complete implements the suture.IsCompletable interface. When Serve terminates
// before Stop is called, the supervisor will check for this method and if it
// returns true removes the service instead of restarting it. Here it always
// returns true, as indexSender only terminates when a connection is
// closed/has failed, in which case retrying doesn't help.
func (s *indexSender) Complete() bool { return true }

// sendIndexTo sends file infos with a sequence number higher than prevSequence and
// returns the highest sent sequence number.
func (s *indexSender) sendIndexTo(ctx context.Context) error {
	initial := s.prevSequence == 0
	batch := newFileInfoBatch(nil)
	batch.flushFn = func(fs []protocol.FileInfo) error {
		l.Debugf("%v: Sending %d files (<%d bytes)", s, len(batch.infos), batch.size)
		if initial {
			initial = false
			return s.conn.Index(ctx, s.folder, fs)
		}
		return s.conn.IndexUpdate(ctx, s.folder, fs)
	}

	var err error
	var f protocol.FileInfo
	snap := s.fset.Snapshot()
	defer snap.Release()
	previousWasDelete := false
	snap.WithHaveSequence(s.prevSequence+1, func(fi protocol.FileIntf) bool {
		// This is to make sure that renames (which is an add followed by a delete) land in the same batch.
		// Even if the batch is full, we allow a last delete to slip in, we do this by making sure that
		// the batch ends with a non-delete, or that the last item in the batch is already a delete
		if batch.full() && (!fi.IsDeleted() || previousWasDelete) {
			if err = batch.flush(); err != nil {
				return false
			}
		}

		if shouldDebug() {
			if fi.SequenceNo() < s.prevSequence+1 {
				panic(fmt.Sprintln("sequence lower than requested, got:", fi.SequenceNo(), ", asked to start at:", s.prevSequence+1))
			}
		}

		if f.Sequence > 0 && fi.SequenceNo() <= f.Sequence {
			l.Warnln("Non-increasing sequence detected: Checking and repairing the db...")
			// Abort this round of index sending - the next one will pick
			// up from the last successful one with the repeaired db.
			defer func() {
				if fixed, dbErr := s.fset.RepairSequence(); dbErr != nil {
					l.Warnln("Failed repairing sequence entries:", dbErr)
					panic("Failed repairing sequence entries")
				} else {
					l.Infof("Repaired %v sequence entries in database", fixed)
				}
			}()
			return false
		}

		// If this is a folder receiving encrypted files only, we
		// mustn't ever send locally changed file infos. Those aren't
		// encrypted and thus would be a protocol error at the remote.
		if s.folderIsReceiveEncrypted && fi.IsReceiveOnlyChanged() {
			return true
		}

		f = fi.(protocol.FileInfo)

		// Mark the file as invalid if any of the local bad stuff flags are set.
		f.RawInvalid = f.IsInvalid()
		// If the file is marked LocalReceive (i.e., changed locally on a
		// receive only folder) we do not want it to ever become the
		// globally best version, invalid or not.
		if f.IsReceiveOnlyChanged() {
			f.Version = protocol.Vector{}
		}

		// never sent externally
		f.LocalFlags = 0
		f.VersionHash = nil

		previousWasDelete = f.IsDeleted()

		batch.append(f)
		return true
	})
	if err != nil {
		return err
	}

	err = batch.flush()

	// True if there was nothing to be sent
	if f.Sequence == 0 {
		return err
	}

	s.prevSequence = f.Sequence
	return err
}

func (s *indexSender) String() string {
	return fmt.Sprintf("indexSender@%p for %s to %s at %s", s, s.folder, s.dev, s.conn)
}

func (m *model) requestGlobal(ctx context.Context, deviceID protocol.DeviceID, folder, name string, blockNo int, offset int64, size int, hash []byte, weakHash uint32, fromTemporary bool) ([]byte, error) {
	m.pmut.RLock()
	nc, ok := m.conn[deviceID]
	m.pmut.RUnlock()

	if !ok {
		return nil, fmt.Errorf("requestGlobal: no such device: %s", deviceID)
	}

	l.Debugf("%v REQ(out): %s: %q / %q b=%d o=%d s=%d h=%x wh=%x ft=%t", m, deviceID, folder, name, blockNo, offset, size, hash, weakHash, fromTemporary)

	return nc.Request(ctx, folder, name, blockNo, offset, size, hash, weakHash, fromTemporary)
}

func (m *model) ScanFolders() map[string]error {
	m.fmut.RLock()
	folders := make([]string, 0, len(m.folderCfgs))
	for folder := range m.folderCfgs {
		folders = append(folders, folder)
	}
	m.fmut.RUnlock()

	errors := make(map[string]error, len(m.folderCfgs))
	errorsMut := sync.NewMutex()

	wg := sync.NewWaitGroup()
	wg.Add(len(folders))
	for _, folder := range folders {
		folder := folder
		go func() {
			err := m.ScanFolder(folder)
			if err != nil {
				errorsMut.Lock()
				errors[folder] = err
				errorsMut.Unlock()
			}
			wg.Done()
		}()
	}
	wg.Wait()
	return errors
}

func (m *model) ScanFolder(folder string) error {
	return m.ScanFolderSubdirs(folder, nil)
}

func (m *model) ScanFolderSubdirs(folder string, subs []string) error {
	m.fmut.RLock()
	err := m.checkFolderRunningLocked(folder)
	runner := m.folderRunners[folder]
	m.fmut.RUnlock()

	if err != nil {
		return err
	}

	return runner.Scan(subs)
}

func (m *model) DelayScan(folder string, next time.Duration) {
	m.fmut.RLock()
	runner, ok := m.folderRunners[folder]
	m.fmut.RUnlock()
	if !ok {
		return
	}
	runner.DelayScan(next)
}

// numHashers returns the number of hasher routines to use for a given folder,
// taking into account configuration and available CPU cores.
func (m *model) numHashers(folder string) int {
	m.fmut.RLock()
	folderCfg := m.folderCfgs[folder]
	numFolders := len(m.folderCfgs)
	m.fmut.RUnlock()

	if folderCfg.Hashers > 0 {
		// Specific value set in the config, use that.
		return folderCfg.Hashers
	}

	if runtime.GOOS == "windows" || runtime.GOOS == "darwin" {
		// Interactive operating systems; don't load the system too heavily by
		// default.
		return 1
	}

	// For other operating systems and architectures, lets try to get some
	// work done... Divide the available CPU cores among the configured
	// folders.
	if perFolder := runtime.GOMAXPROCS(-1) / numFolders; perFolder > 0 {
		return perFolder
	}

	return 1
}

// generateClusterConfig returns a ClusterConfigMessage that is correct for
// the given peer device
func (m *model) generateClusterConfig(device protocol.DeviceID) protocol.ClusterConfig {
	var message protocol.ClusterConfig

	m.fmut.RLock()
	defer m.fmut.RUnlock()

	for _, folderCfg := range m.cfg.FolderList() {
		if !folderCfg.SharedWith(device) {
			continue
		}

		var encToken []byte
		var hasEncToken bool
		if folderCfg.Type == config.FolderTypeReceiveEncrypted {
			if encToken, hasEncToken = m.folderEncPwTokens[folderCfg.ID]; !hasEncToken {
				// We haven't gotten a token for us yet and without
				// one the other side can't validate us - pretend
				// we don't have the folder yet.
				continue
			}
		}

		protocolFolder := protocol.Folder{
			ID:                 folderCfg.ID,
			Label:              folderCfg.Label,
			ReadOnly:           folderCfg.Type == config.FolderTypeSendOnly,
			IgnorePermissions:  folderCfg.IgnorePerms,
			IgnoreDelete:       folderCfg.IgnoreDelete,
			DisableTempIndexes: folderCfg.DisableTempIndexes,
			Paused:             folderCfg.Paused,
		}

		var fs *db.FileSet
		if !folderCfg.Paused {
			fs = m.folderFiles[folderCfg.ID]
		}

		for _, device := range folderCfg.Devices {
			deviceCfg, _ := m.cfg.Device(device.DeviceID)

			protocolDevice := protocol.Device{
				ID:          deviceCfg.DeviceID,
				Name:        deviceCfg.Name,
				Addresses:   deviceCfg.Addresses,
				Compression: deviceCfg.Compression,
				CertName:    deviceCfg.CertName,
				Introducer:  deviceCfg.Introducer,
			}

			if deviceCfg.DeviceID == m.id && hasEncToken {
				protocolDevice.EncPwToken = encToken
			} else if device.EncryptionPassword != "" {
				protocolDevice.EncPwToken = protocol.PasswordToken(folderCfg.ID, device.EncryptionPassword)
			}

			if fs != nil {
				if deviceCfg.DeviceID == m.id {
					protocolDevice.IndexID = fs.IndexID(protocol.LocalDeviceID)
					protocolDevice.MaxSequence = fs.Sequence(protocol.LocalDeviceID)
				} else {
					protocolDevice.IndexID = fs.IndexID(deviceCfg.DeviceID)
					protocolDevice.MaxSequence = fs.Sequence(deviceCfg.DeviceID)
				}
			}

			protocolFolder.Devices = append(protocolFolder.Devices, protocolDevice)
		}

		message.Folders = append(message.Folders, protocolFolder)
	}

	return message
}

func (m *model) State(folder string) (string, time.Time, error) {
	m.fmut.RLock()
	runner, ok := m.folderRunners[folder]
	m.fmut.RUnlock()
	if !ok {
		// The returned error should be an actual folder error, so returning
		// errors.New("does not exist") or similar here would be
		// inappropriate.
		return "", time.Time{}, nil
	}
	state, changed, err := runner.getState()
	return state.String(), changed, err
}

func (m *model) FolderErrors(folder string) ([]FileError, error) {
	m.fmut.RLock()
	err := m.checkFolderRunningLocked(folder)
	runner := m.folderRunners[folder]
	m.fmut.RUnlock()
	if err != nil {
		return nil, err
	}
	return runner.Errors(), nil
}

func (m *model) WatchError(folder string) error {
	m.fmut.RLock()
	err := m.checkFolderRunningLocked(folder)
	runner := m.folderRunners[folder]
	m.fmut.RUnlock()
	if err != nil {
		return nil // If the folder isn't running, there's no error to report.
	}
	return runner.WatchError()
}

func (m *model) Override(folder string) {
	// Grab the runner and the file set.

	m.fmut.RLock()
	runner, ok := m.folderRunners[folder]
	m.fmut.RUnlock()
	if !ok {
		return
	}

	// Run the override, taking updates as if they came from scanning.

	runner.Override()
}

func (m *model) Revert(folder string) {
	// Grab the runner and the file set.

	m.fmut.RLock()
	runner, ok := m.folderRunners[folder]
	m.fmut.RUnlock()
	if !ok {
		return
	}

	// Run the revert, taking updates as if they came from scanning.

	runner.Revert()
}

func (m *model) GlobalDirectoryTree(folder, prefix string, levels int, dirsonly bool) map[string]interface{} {
	m.fmut.RLock()
	files, ok := m.folderFiles[folder]
	m.fmut.RUnlock()
	if !ok {
		return nil
	}

	output := make(map[string]interface{})
	sep := string(filepath.Separator)
	prefix = osutil.NativeFilename(prefix)

	if prefix != "" && !strings.HasSuffix(prefix, sep) {
		prefix = prefix + sep
	}

	snap := files.Snapshot()
	defer snap.Release()
	snap.WithPrefixedGlobalTruncated(prefix, func(fi protocol.FileIntf) bool {
		f := fi.(db.FileInfoTruncated)

		// Don't include the prefix itself.
		if f.IsInvalid() || f.IsDeleted() || strings.HasPrefix(prefix, f.Name) {
			return true
		}

		f.Name = strings.Replace(f.Name, prefix, "", 1)

		var dir, base string
		if f.IsDirectory() && !f.IsSymlink() {
			dir = f.Name
		} else {
			dir = filepath.Dir(f.Name)
			base = filepath.Base(f.Name)
		}

		if levels > -1 && strings.Count(f.Name, sep) > levels {
			return true
		}

		last := output
		if dir != "." {
			for _, path := range strings.Split(dir, sep) {
				directory, ok := last[path]
				if !ok {
					newdir := make(map[string]interface{})
					last[path] = newdir
					last = newdir
				} else {
					last = directory.(map[string]interface{})
				}
			}
		}

		if !dirsonly && base != "" {
			last[base] = []interface{}{
				f.ModTime(), f.FileSize(),
			}
		}

		return true
	})

	return output
}

func (m *model) GetFolderVersions(folder string) (map[string][]versioner.FileVersion, error) {
	m.fmut.RLock()
	err := m.checkFolderRunningLocked(folder)
	ver := m.folderVersioners[folder]
	m.fmut.RUnlock()
	if err != nil {
		return nil, err
	}
	if ver == nil {
		return nil, errNoVersioner
	}

	return ver.GetVersions()
}

func (m *model) RestoreFolderVersions(folder string, versions map[string]time.Time) (map[string]string, error) {
	m.fmut.RLock()
	err := m.checkFolderRunningLocked(folder)
	fcfg := m.folderCfgs[folder]
	ver := m.folderVersioners[folder]
	m.fmut.RUnlock()
	if err != nil {
		return nil, err
	}
	if ver == nil {
		return nil, errNoVersioner
	}

	restoreErrors := make(map[string]string)

	for file, version := range versions {
		if err := ver.Restore(file, version); err != nil {
			restoreErrors[file] = err.Error()
		}
	}

	// Trigger scan
	if !fcfg.FSWatcherEnabled {
		go func() { _ = m.ScanFolder(folder) }()
	}

	return restoreErrors, nil
}

func (m *model) Availability(folder string, file protocol.FileInfo, block protocol.BlockInfo) []Availability {
	// The slightly unusual locking sequence here is because we need to hold
	// pmut for the duration (as the value returned from foldersFiles can
	// get heavily modified on Close()), but also must acquire fmut before
	// pmut. (The locks can be *released* in any order.)
	m.fmut.RLock()
	m.pmut.RLock()
	defer m.pmut.RUnlock()

	fs, ok := m.folderFiles[folder]
	cfg := m.folderCfgs[folder]
	m.fmut.RUnlock()

	if !ok {
		return nil
	}

	var availabilities []Availability
	snap := fs.Snapshot()
	defer snap.Release()
next:
	for _, device := range snap.Availability(file.Name) {
		for _, pausedFolder := range m.remotePausedFolders[device] {
			if pausedFolder == folder {
				continue next
			}
		}
		_, ok := m.conn[device]
		if ok {
			availabilities = append(availabilities, Availability{ID: device, FromTemporary: false})
		}
	}

	for _, device := range cfg.Devices {
		if m.deviceDownloads[device.DeviceID].Has(folder, file.Name, file.Version, int32(block.Offset/int64(file.BlockSize()))) {
			availabilities = append(availabilities, Availability{ID: device.DeviceID, FromTemporary: true})
		}
	}

	return availabilities
}

// BringToFront bumps the given files priority in the job queue.
func (m *model) BringToFront(folder, file string) {
	m.fmut.RLock()
	runner, ok := m.folderRunners[folder]
	m.fmut.RUnlock()

	if ok {
		runner.BringToFront(file)
	}
}

func (m *model) ResetFolder(folder string) {
	l.Infof("Cleaning data for folder %q", folder)
	db.DropFolder(m.db, folder)
}

func (m *model) String() string {
	return fmt.Sprintf("model@%p", m)
}

func (m *model) VerifyConfiguration(from, to config.Configuration) error {
	return nil
}

func (m *model) CommitConfiguration(from, to config.Configuration) bool {
	// TODO: This should not use reflect, and should take more care to try to handle stuff without restart.

	// Go through the folder configs and figure out if we need to restart or not.

	fromFolders := mapFolders(from.Folders)
	toFolders := mapFolders(to.Folders)
	for folderID, cfg := range toFolders {
		if _, ok := fromFolders[folderID]; !ok {
			// A folder was added.
			if cfg.Paused {
				l.Infoln("Paused folder", cfg.Description())
			} else {
				l.Infoln("Adding folder", cfg.Description())
				m.newFolder(cfg, to.Options.CacheIgnoredFiles)
			}
		}
	}

	for folderID, fromCfg := range fromFolders {
		toCfg, ok := toFolders[folderID]
		if !ok {
			// The folder was removed.
			m.removeFolder(fromCfg)
			continue
		}

		if fromCfg.Paused && toCfg.Paused {
			continue
		}

		// This folder exists on both sides. Settings might have changed.
		// Check if anything differs that requires a restart.
		if !reflect.DeepEqual(fromCfg.RequiresRestartOnly(), toCfg.RequiresRestartOnly()) || from.Options.CacheIgnoredFiles != to.Options.CacheIgnoredFiles {
			m.restartFolder(fromCfg, toCfg, to.Options.CacheIgnoredFiles)
		}

		// Emit the folder pause/resume event
		if fromCfg.Paused != toCfg.Paused {
			eventType := events.FolderResumed
			if toCfg.Paused {
				eventType = events.FolderPaused
			}
			m.evLogger.Log(eventType, map[string]string{"id": toCfg.ID, "label": toCfg.Label})
		}
	}

	// Removing a device. We actually don't need to do anything.
	// Because folder config has changed (since the device lists do not match)
	// Folders for that had device got "restarted", which involves killing
	// connections to all devices that we were sharing the folder with.
	// At some point model.Close() will get called for that device which will
	// clean residue device state that is not part of any folder.

	// Pausing a device, unpausing is handled by the connection service.
	fromDevices := from.DeviceMap()
	toDevices := to.DeviceMap()
	for deviceID, toCfg := range toDevices {
		fromCfg, ok := fromDevices[deviceID]
		if !ok {
			sr := stats.NewDeviceStatisticsReference(m.db, deviceID.String())
			m.fmut.Lock()
			m.deviceStatRefs[deviceID] = sr
			m.fmut.Unlock()
			continue
		}
		delete(fromDevices, deviceID)
		if fromCfg.Paused == toCfg.Paused {
			continue
		}

		// Ignored folder was removed, reconnect to retrigger the prompt.
		if len(fromCfg.IgnoredFolders) > len(toCfg.IgnoredFolders) {
			m.closeConn(deviceID, errIgnoredFolderRemoved)
		}

		if toCfg.Paused {
			l.Infoln("Pausing", deviceID)
			m.closeConn(deviceID, errDevicePaused)
			m.evLogger.Log(events.DevicePaused, map[string]string{"device": deviceID.String()})
		} else {
			m.evLogger.Log(events.DeviceResumed, map[string]string{"device": deviceID.String()})
		}
	}
	removedDevices := make([]protocol.DeviceID, 0, len(fromDevices))
	m.fmut.Lock()
	for deviceID := range fromDevices {
		delete(m.deviceStatRefs, deviceID)
		removedDevices = append(removedDevices, deviceID)
	}
	m.fmut.Unlock()
	m.closeConns(removedDevices, errDeviceRemoved)

	m.globalRequestLimiter.setCapacity(1024 * to.Options.MaxConcurrentIncomingRequestKiB())
	m.folderIOLimiter.setCapacity(to.Options.MaxFolderConcurrency())

	// Some options don't require restart as those components handle it fine
	// by themselves. Compare the options structs containing only the
	// attributes that require restart and act apprioriately.
	if !reflect.DeepEqual(from.Options.RequiresRestartOnly(), to.Options.RequiresRestartOnly()) {
		l.Debugln(m, "requires restart, options differ")
		return false
	}

	return true
}

// checkFolderRunningLocked returns nil if the folder is up and running and a
// descriptive error if not.
// Need to hold (read) lock on m.fmut when calling this.
func (m *model) checkFolderRunningLocked(folder string) error {
	_, ok := m.folderRunners[folder]
	if ok {
		return nil
	}

	if cfg, ok := m.cfg.Folder(folder); !ok {
		return errFolderMissing
	} else if cfg.Paused {
		return ErrFolderPaused
	}

	return errFolderNotRunning
}

// mapFolders returns a map of folder ID to folder configuration for the given
// slice of folder configurations.
func mapFolders(folders []config.FolderConfiguration) map[string]config.FolderConfiguration {
	m := make(map[string]config.FolderConfiguration, len(folders))
	for _, cfg := range folders {
		m[cfg.ID] = cfg
	}
	return m
}

// mapDevices returns a map of device ID to nothing for the given slice of
// device IDs.
func mapDevices(devices []protocol.DeviceID) map[protocol.DeviceID]struct{} {
	m := make(map[protocol.DeviceID]struct{}, len(devices))
	for _, dev := range devices {
		m[dev] = struct{}{}
	}
	return m
}

func readOffsetIntoBuf(fs fs.Filesystem, file string, offset int64, buf []byte) error {
	fd, err := fs.Open(file)
	if err != nil {
		l.Debugln("readOffsetIntoBuf.Open", file, err)
		return err
	}

	defer fd.Close()
	_, err = fd.ReadAt(buf, offset)
	if err != nil {
		l.Debugln("readOffsetIntoBuf.ReadAt", file, err)
	}
	return err
}

// makeForgetUpdate takes an index update and constructs a download progress update
// causing to forget any progress for files which we've just been sent.
func makeForgetUpdate(files []protocol.FileInfo) []protocol.FileDownloadProgressUpdate {
	updates := make([]protocol.FileDownloadProgressUpdate, 0, len(files))
	for _, file := range files {
		if file.IsSymlink() || file.IsDirectory() || file.IsDeleted() {
			continue
		}
		updates = append(updates, protocol.FileDownloadProgressUpdate{
			Name:       file.Name,
			Version:    file.Version,
			UpdateType: protocol.UpdateTypeForget,
		})
	}
	return updates
}

// folderDeviceSet is a set of (folder, deviceID) pairs
type folderDeviceSet map[string]map[protocol.DeviceID]struct{}

// set adds the (dev, folder) pair to the set
func (s folderDeviceSet) set(dev protocol.DeviceID, folder string) {
	devs, ok := s[folder]
	if !ok {
		devs = make(map[protocol.DeviceID]struct{})
		s[folder] = devs
	}
	devs[dev] = struct{}{}
}

// has returns true if the (dev, folder) pair is in the set
func (s folderDeviceSet) has(dev protocol.DeviceID, folder string) bool {
	_, ok := s[folder][dev]
	return ok
}

// hasDevice returns true if the device is set on any folder
func (s folderDeviceSet) hasDevice(dev protocol.DeviceID) bool {
	for _, devices := range s {
		if _, ok := devices[dev]; ok {
			return true
		}
	}
	return false
}

type fileInfoBatch struct {
	infos   []protocol.FileInfo
	size    int
	flushFn func([]protocol.FileInfo) error
}

func newFileInfoBatch(fn func([]protocol.FileInfo) error) *fileInfoBatch {
	return &fileInfoBatch{
		infos:   make([]protocol.FileInfo, 0, maxBatchSizeFiles),
		flushFn: fn,
	}
}

func (b *fileInfoBatch) append(f protocol.FileInfo) {
	b.infos = append(b.infos, f)
	b.size += f.ProtoSize()
}

func (b *fileInfoBatch) full() bool {
	return len(b.infos) >= maxBatchSizeFiles || b.size >= maxBatchSizeBytes
}

func (b *fileInfoBatch) flushIfFull() error {
	if b.full() {
		return b.flush()
	}
	return nil
}

func (b *fileInfoBatch) flush() error {
	if len(b.infos) == 0 {
		return nil
	}
	if err := b.flushFn(b.infos); err != nil {
		return err
	}
	b.reset()
	return nil
}

func (b *fileInfoBatch) reset() {
	b.infos = b.infos[:0]
	b.size = 0
}

// syncMutexMap is a type safe wrapper for a sync.Map that holds mutexes
type syncMutexMap struct {
	inner stdsync.Map
}

func (m *syncMutexMap) Get(key string) sync.Mutex {
	v, _ := m.inner.LoadOrStore(key, sync.NewMutex())
	return v.(sync.Mutex)
}

// sanitizePath takes a string that might contain all kinds of special
// characters and makes a valid, similar, path name out of it.
//
// Spans of invalid characters, whitespace and/or non-UTF-8 sequences are
// replaced by a single space. The result is always UTF-8 and contains only
// printable characters, as determined by unicode.IsPrint.
//
// Invalid characters are non-printing runes, things not allowed in file names
// in Windows, and common shell metacharacters. Even if asterisks and pipes
// and stuff are allowed on Unixes in general they might not be allowed by
// the filesystem and may surprise the user and cause shell oddness. This
// function is intended for file names we generate on behalf of the user,
// and surprising them with odd shell characters in file names is unkind.
//
// We include whitespace in the invalid characters so that multiple
// whitespace is collapsed to a single space. Additionally, whitespace at
// either end is removed.
func sanitizePath(path string) string {
	var b strings.Builder

	prev := ' '
	for _, c := range path {
		if !unicode.IsPrint(c) || c == unicode.ReplacementChar ||
			strings.ContainsRune(`<>:"'/\|?*[]{};:!@$%&^#`, c) {
			c = ' '
		}

		if !(c == ' ' && prev == ' ') {
			b.WriteRune(c)
		}
		prev = c
	}

	return strings.TrimSpace(b.String())
}

func encTokenPath(cfg config.FolderConfiguration) string {
	return filepath.Join(cfg.MarkerName, "syncthing-enc_pw_token")
}

type storedEncToken struct {
	folderID string
	token    []byte
}

func readEncToken(cfg config.FolderConfiguration) ([]byte, error) {
	fd, err := cfg.Filesystem().Open(encTokenPath(cfg))
	if err != nil {
		return nil, err
	}
	defer fd.Close()
	var stored storedEncToken
	if err := json.NewDecoder(fd).Decode(&stored); err != nil {
		return nil, err
	}
	return stored.token, nil
}

func writeEncToken(token []byte, cfg config.FolderConfiguration) error {
	tokenName := encTokenPath(cfg)
	fd, err := cfg.Filesystem().OpenFile(tokenName, fs.OptReadWrite|fs.OptCreate, 0666)
	if err != nil {
		return err
	}
	defer fd.Close()
	return json.NewEncoder(fd).Encode(storedEncToken{
		folderID: cfg.ID,
		token:    token,
	})
}<|MERGE_RESOLUTION|>--- conflicted
+++ resolved
@@ -1061,10 +1061,7 @@
 		}
 	}
 
-<<<<<<< HEAD
-	m.fmut.RLock()
-	changedHere, tempIndexFolders, paused, err := m.ccHandleFoldersLocked(cm.Folders, deviceCfg, ccDevicesRemote, ccDevicesLocal, conn, closed)
-	m.fmut.RUnlock()
+	changedHere, tempIndexFolders, paused, err := m.ccHandleFolders(cm.Folders, deviceCfg, ccDevicesRemote, ccDevicesLocal, conn, closed)
 	if err != nil {
 		return err
 	}
@@ -1113,18 +1110,13 @@
 	return nil
 }
 
-// requires read-lock on m.fmut
-func (m *model) ccHandleFoldersLocked(folders []protocol.Folder, deviceCfg config.DeviceConfiguration, ccDevicesRemote, ccDevicesLocal map[string]protocol.Device, conn protocol.Connection, closed chan struct{}) (bool, []string, []string, error) {
+func (m *model) ccHandleFolders(folders []protocol.Folder, deviceCfg config.DeviceConfiguration, ccDevicesRemote, ccDevicesLocal map[string]protocol.Device, conn protocol.Connection, closed chan struct{}) (bool, []string, []string, error) {
 	var changed bool
 	var folderDevice config.FolderDeviceConfiguration
 	tempIndexFolders := make([]string, 0, len(folders))
 	paused := make([]string, 0, len(folders))
 	deviceID := deviceCfg.DeviceID
 	for _, folder := range folders {
-=======
-	var paused []string
-	for _, folder := range cm.Folders {
->>>>>>> 3393db1f
 		cfg, ok := m.cfg.Folder(folder.ID)
 		if ok {
 			folderDevice, ok = cfg.Device(deviceID)
@@ -1198,7 +1190,6 @@
 		mySequence := fs.Sequence(protocol.LocalDeviceID)
 		var startSequence int64
 
-<<<<<<< HEAD
 		// This is the other side's description of what it knows
 		// about us. Lets check to see if we can start sending index
 		// updates directly or need to send the index from start...
@@ -1258,75 +1249,11 @@
 				// likely use delta indexes. We might already have files
 				// that we need to pull so let the folder runner know
 				// that it should recheck the index data.
+				m.fmut.RLock()
 				if runner := m.folderRunners[folder.ID]; runner != nil {
 					defer runner.SchedulePull()
-=======
-		for _, dev := range folder.Devices {
-			if dev.ID == m.id {
-				// This is the other side's description of what it knows
-				// about us. Lets check to see if we can start sending index
-				// updates directly or need to send the index from start...
-
-				if dev.IndexID == myIndexID {
-					// They say they've seen our index ID before, so we can
-					// send a delta update only.
-
-					if dev.MaxSequence > mySequence {
-						// Safety check. They claim to have more or newer
-						// index data than we have - either we have lost
-						// index data, or reset the index without resetting
-						// the IndexID, or something else weird has
-						// happened. We send a full index to reset the
-						// situation.
-						l.Infof("Device %v folder %s is delta index compatible, but seems out of sync with reality", deviceID, folder.Description())
-						startSequence = 0
-						continue
-					}
-
-					l.Debugf("Device %v folder %s is delta index compatible (mlv=%d)", deviceID, folder.Description(), dev.MaxSequence)
-					startSequence = dev.MaxSequence
-				} else if dev.IndexID != 0 {
-					// They say they've seen an index ID from us, but it's
-					// not the right one. Either they are confused or we
-					// must have reset our database since last talking to
-					// them. We'll start with a full index transfer.
-					l.Infof("Device %v folder %s has mismatching index ID for us (%v != %v)", deviceID, folder.Description(), dev.IndexID, myIndexID)
-					startSequence = 0
 				}
-			} else if dev.ID == deviceID {
-				// This is the other side's description of themselves. We
-				// check to see that it matches the IndexID we have on file,
-				// otherwise we drop our old index data and expect to get a
-				// completely new set.
-
-				theirIndexID := fs.IndexID(deviceID)
-				if dev.IndexID == 0 {
-					// They're not announcing an index ID. This means they
-					// do not support delta indexes and we should clear any
-					// information we have from them before accepting their
-					// index, which will presumably be a full index.
-					fs.Drop(deviceID)
-				} else if dev.IndexID != theirIndexID {
-					// The index ID we have on file is not what they're
-					// announcing. They must have reset their database and
-					// will probably send us a full index. We drop any
-					// information we have and remember this new index ID
-					// instead.
-					l.Infof("Device %v folder %s has a new index ID (%v)", deviceID, folder.Description(), dev.IndexID)
-					fs.Drop(deviceID)
-					fs.SetIndexID(deviceID, dev.IndexID)
-				} else {
-					// They're sending a recognized index ID and will most
-					// likely use delta indexes. We might already have files
-					// that we need to pull so let the folder runner know
-					// that it should recheck the index data.
-					m.fmut.RLock()
-					if runner := m.folderRunners[folder.ID]; runner != nil {
-						defer runner.SchedulePull()
-					}
-					m.fmut.RUnlock()
->>>>>>> 3393db1f
-				}
+				m.fmut.RUnlock()
 			}
 		}
 
