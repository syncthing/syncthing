// Copyright (C) 2014 The Syncthing Authors.
//
// This Source Code Form is subject to the terms of the Mozilla Public
// License, v. 2.0. If a copy of the MPL was not distributed with this file,
// You can obtain one at https://mozilla.org/MPL/2.0/.

//go:generate -command counterfeiter go run github.com/maxbrunsfeld/counterfeiter/v6
//go:generate counterfeiter -o mocks/model.go --fake-name Model . Model

package model

import (
	"bytes"
	"context"
	"encoding/json"
	"fmt"
	"io"
	"net"
	"os"
	"path/filepath"
	"reflect"
	"runtime"
	"strings"
	stdsync "sync"
	"time"

	"github.com/pkg/errors"
	"github.com/thejerf/suture/v4"

	"github.com/syncthing/syncthing/lib/config"
	"github.com/syncthing/syncthing/lib/connections"
	"github.com/syncthing/syncthing/lib/db"
	"github.com/syncthing/syncthing/lib/events"
	"github.com/syncthing/syncthing/lib/fs"
	"github.com/syncthing/syncthing/lib/ignore"
	"github.com/syncthing/syncthing/lib/osutil"
	"github.com/syncthing/syncthing/lib/protocol"
	"github.com/syncthing/syncthing/lib/scanner"
	"github.com/syncthing/syncthing/lib/stats"
	"github.com/syncthing/syncthing/lib/svcutil"
	"github.com/syncthing/syncthing/lib/sync"
	"github.com/syncthing/syncthing/lib/ur/contract"
	"github.com/syncthing/syncthing/lib/util"
	"github.com/syncthing/syncthing/lib/versioner"
)

type service interface {
	suture.Service
	BringToFront(string)
	Override()
	Revert()
	DelayScan(d time.Duration)
	ScheduleScan()
	SchedulePull()                                    // something relevant changed, we should try a pull
	Jobs(page, perpage int) ([]string, []string, int) // In progress, Queued, skipped
	Scan(subs []string) error
	Errors() []FileError
	WatchError() error
	ScheduleForceRescan(path string)
	GetStatistics() (stats.FolderStatistics, error)

	getState() (folderState, time.Time, error)
}

type Availability struct {
	ID            protocol.DeviceID `json:"id"`
	FromTemporary bool              `json:"fromTemporary"`
}

type Model interface {
	suture.Service

	connections.Model

	ResetFolder(folder string)
	DelayScan(folder string, next time.Duration)
	ScanFolder(folder string) error
	ScanFolders() map[string]error
	ScanFolderSubdirs(folder string, subs []string) error
	State(folder string) (string, time.Time, error)
	FolderErrors(folder string) ([]FileError, error)
	WatchError(folder string) error
	Override(folder string)
	Revert(folder string)
	BringToFront(folder, file string)
	LoadIgnores(folder string) ([]string, []string, error)
	CurrentIgnores(folder string) ([]string, []string, error)
	SetIgnores(folder string, content []string) error

	GetFolderVersions(folder string) (map[string][]versioner.FileVersion, error)
	RestoreFolderVersions(folder string, versions map[string]time.Time) (map[string]error, error)

	DBSnapshot(folder string) (*db.Snapshot, error)
	NeedFolderFiles(folder string, page, perpage int) ([]db.FileInfoTruncated, []db.FileInfoTruncated, []db.FileInfoTruncated, error)
	RemoteNeedFolderFiles(folder string, device protocol.DeviceID, page, perpage int) ([]db.FileInfoTruncated, error)
	LocalChangedFolderFiles(folder string, page, perpage int) ([]db.FileInfoTruncated, error)
	FolderProgressBytesCompleted(folder string) int64

	CurrentFolderFile(folder string, file string) (protocol.FileInfo, bool, error)
	CurrentGlobalFile(folder string, file string) (protocol.FileInfo, bool, error)
	GetMtimeMapping(folder string, file string) (fs.MtimeMapping, error)
	Availability(folder string, file protocol.FileInfo, block protocol.BlockInfo) ([]Availability, error)

	Completion(device protocol.DeviceID, folder string) (FolderCompletion, error)
	ConnectionStats() map[string]interface{}
	DeviceStatistics() (map[protocol.DeviceID]stats.DeviceStatistics, error)
	FolderStatistics() (map[string]stats.FolderStatistics, error)
	UsageReportingStats(report *contract.Report, version int, preview bool)

	PendingDevices() (map[protocol.DeviceID]db.ObservedDevice, error)
	PendingFolders(device protocol.DeviceID) (map[string]db.PendingFolder, error)
	DismissPendingDevice(device protocol.DeviceID) error
	DismissPendingFolder(device protocol.DeviceID, folder string) error

	StartDeadlockDetector(timeout time.Duration)
	GlobalDirectoryTree(folder, prefix string, levels int, dirsOnly bool) ([]*TreeEntry, error)
}

type model struct {
	*suture.Supervisor

	// constructor parameters
	cfg            config.Wrapper
	id             protocol.DeviceID
	clientName     string
	clientVersion  string
	db             *db.Lowlevel
	protectedFiles []string
	evLogger       events.Logger

	// constant or concurrency safe fields
	finder          *db.BlockFinder
	progressEmitter *ProgressEmitter
	shortID         protocol.ShortID
	// globalRequestLimiter limits the amount of data in concurrent incoming
	// requests
	globalRequestLimiter *util.Semaphore
	// folderIOLimiter limits the number of concurrent I/O heavy operations,
	// such as scans and pulls.
	folderIOLimiter *util.Semaphore
	fatalChan       chan error
	started         chan struct{}

	// fields protected by fmut
	fmut                           sync.RWMutex
	folderCfgs                     map[string]config.FolderConfiguration                  // folder -> cfg
	folderFiles                    map[string]*db.FileSet                                 // folder -> files
	deviceStatRefs                 map[protocol.DeviceID]*stats.DeviceStatisticsReference // deviceID -> statsRef
	folderIgnores                  map[string]*ignore.Matcher                             // folder -> matcher object
	folderRunners                  map[string]service                                     // folder -> puller or scanner
	folderRunnerToken              map[string]suture.ServiceToken                         // folder -> token for folder runner
	folderRestartMuts              syncMutexMap                                           // folder -> restart mutex
	folderVersioners               map[string]versioner.Versioner                         // folder -> versioner (may be nil)
	folderEncryptionPasswordTokens map[string][]byte                                      // folder -> encryption token (may be missing, and only for encryption type folders)
	folderEncryptionFailures       map[string]map[protocol.DeviceID]error                 // folder -> device -> error regarding encryption consistency (may be missing)

	// fields protected by pmut
	pmut                sync.RWMutex
	conn                map[protocol.DeviceID]protocol.Connection
	connRequestLimiters map[protocol.DeviceID]*util.Semaphore
	closed              map[protocol.DeviceID]chan struct{}
	helloMessages       map[protocol.DeviceID]protocol.Hello
	deviceDownloads     map[protocol.DeviceID]*deviceDownloadState
	remotePausedFolders map[protocol.DeviceID]map[string]struct{} // deviceID -> folders
	indexHandlers       map[protocol.DeviceID]*indexHandlerRegistry

	// for testing only
	foldersRunning int32
}

type folderFactory func(*model, *db.FileSet, *ignore.Matcher, config.FolderConfiguration, versioner.Versioner, events.Logger, *util.Semaphore) service

var (
	folderFactories = make(map[config.FolderType]folderFactory)
)

var (
	errDeviceUnknown     = errors.New("unknown device")
	errDevicePaused      = errors.New("device is paused")
	errDeviceIgnored     = errors.New("device is ignored")
	errDeviceRemoved     = errors.New("device has been removed")
	ErrFolderPaused      = errors.New("folder is paused")
	ErrFolderNotRunning  = errors.New("folder is not running")
	ErrFolderMissing     = errors.New("no such folder")
	errNetworkNotAllowed = errors.New("network not allowed")
	errNoVersioner       = errors.New("folder has no versioner")
	// errors about why a connection is closed
	errReplacingConnection                = errors.New("replacing connection")
	errStopped                            = errors.New("Syncthing is being stopped")
	errEncryptionInvConfigLocal           = errors.New("can't encrypt outgoing data because local data is encrypted (folder-type receive-encrypted)")
	errEncryptionInvConfigRemote          = errors.New("remote has encrypted data and encrypts that data for us - this is impossible")
	errEncryptionNotEncryptedLocal        = errors.New("remote expects to exchange encrypted data, but is configured for plain data")
	errEncryptionPlainForReceiveEncrypted = errors.New("remote expects to exchange plain data, but is configured to be encrypted")
	errEncryptionPlainForRemoteEncrypted  = errors.New("remote expects to exchange plain data, but local data is encrypted (folder-type receive-encrypted)")
	errEncryptionNotEncryptedUntrusted    = errors.New("device is untrusted, but configured to receive plain data")
	errEncryptionPassword                 = errors.New("different encryption passwords used")
	errEncryptionTokenRead                = errors.New("failed to read encryption token")
	errEncryptionTokenWrite               = errors.New("failed to write encryption token")
	errMissingRemoteInClusterConfig       = errors.New("remote device missing in cluster config")
	errMissingLocalInClusterConfig        = errors.New("local device missing in cluster config")
	errConnLimitReached                   = errors.New("connection limit reached")
)

// NewModel creates and starts a new model. The model starts in read-only mode,
// where it sends index information to connected peers and responds to requests
// for file data without altering the local folder in any way.
func NewModel(cfg config.Wrapper, id protocol.DeviceID, clientName, clientVersion string, ldb *db.Lowlevel, protectedFiles []string, evLogger events.Logger) Model {
	spec := svcutil.SpecWithDebugLogger(l)
	m := &model{
		Supervisor: suture.New("model", spec),

		// constructor parameters
		cfg:            cfg,
		id:             id,
		clientName:     clientName,
		clientVersion:  clientVersion,
		db:             ldb,
		protectedFiles: protectedFiles,
		evLogger:       evLogger,

		// constant or concurrency safe fields
		finder:               db.NewBlockFinder(ldb),
		progressEmitter:      NewProgressEmitter(cfg, evLogger),
		shortID:              id.Short(),
		globalRequestLimiter: util.NewSemaphore(1024 * cfg.Options().MaxConcurrentIncomingRequestKiB()),
		folderIOLimiter:      util.NewSemaphore(cfg.Options().MaxFolderConcurrency()),
		fatalChan:            make(chan error),
		started:              make(chan struct{}),

		// fields protected by fmut
		fmut:                           sync.NewRWMutex(),
		folderCfgs:                     make(map[string]config.FolderConfiguration),
		folderFiles:                    make(map[string]*db.FileSet),
		deviceStatRefs:                 make(map[protocol.DeviceID]*stats.DeviceStatisticsReference),
		folderIgnores:                  make(map[string]*ignore.Matcher),
		folderRunners:                  make(map[string]service),
		folderRunnerToken:              make(map[string]suture.ServiceToken),
		folderVersioners:               make(map[string]versioner.Versioner),
		folderEncryptionPasswordTokens: make(map[string][]byte),
		folderEncryptionFailures:       make(map[string]map[protocol.DeviceID]error),

		// fields protected by pmut
		pmut:                sync.NewRWMutex(),
		conn:                make(map[protocol.DeviceID]protocol.Connection),
		connRequestLimiters: make(map[protocol.DeviceID]*util.Semaphore),
		closed:              make(map[protocol.DeviceID]chan struct{}),
		helloMessages:       make(map[protocol.DeviceID]protocol.Hello),
		deviceDownloads:     make(map[protocol.DeviceID]*deviceDownloadState),
		remotePausedFolders: make(map[protocol.DeviceID]map[string]struct{}),
		indexHandlers:       make(map[protocol.DeviceID]*indexHandlerRegistry),
	}
	for devID := range cfg.Devices() {
		m.deviceStatRefs[devID] = stats.NewDeviceStatisticsReference(m.db, devID)
	}
	m.Add(m.progressEmitter)
	m.Add(svcutil.AsService(m.serve, m.String()))

	return m
}

func (m *model) serve(ctx context.Context) error {
	defer m.closeAllConnectionsAndWait()

	cfg := m.cfg.Subscribe(m)
	defer m.cfg.Unsubscribe(m)

	if err := m.initFolders(cfg); err != nil {
		close(m.started)
		return svcutil.AsFatalErr(err, svcutil.ExitError)
	}

	close(m.started)

	select {
	case <-ctx.Done():
		return ctx.Err()
	case err := <-m.fatalChan:
		return svcutil.AsFatalErr(err, svcutil.ExitError)
	}
}

func (m *model) initFolders(cfg config.Configuration) error {
	clusterConfigDevices := make(deviceIDSet, len(cfg.Devices))
	for _, folderCfg := range cfg.Folders {
		if folderCfg.Paused {
			folderCfg.CreateRoot()
			continue
		}
		err := m.newFolder(folderCfg, cfg.Options.CacheIgnoredFiles)
		if err != nil {
			return err
		}
		clusterConfigDevices.add(folderCfg.DeviceIDs())
	}

	ignoredDevices := observedDeviceSet(m.cfg.IgnoredDevices())
	m.cleanPending(cfg.DeviceMap(), cfg.FolderMap(), ignoredDevices, nil)

	m.sendClusterConfig(clusterConfigDevices.AsSlice())
	return nil
}

func (m *model) closeAllConnectionsAndWait() {
	m.pmut.RLock()
	closed := make([]chan struct{}, 0, len(m.conn))
	for id, conn := range m.conn {
		closed = append(closed, m.closed[id])
		go conn.Close(errStopped)
	}
	m.pmut.RUnlock()
	for _, c := range closed {
		<-c
	}
}

func (m *model) fatal(err error) {
	select {
	case m.fatalChan <- err:
	default:
	}
}

// StartDeadlockDetector starts a deadlock detector on the models locks which
// causes panics in case the locks cannot be acquired in the given timeout
// period.
func (m *model) StartDeadlockDetector(timeout time.Duration) {
	l.Infof("Starting deadlock detector with %v timeout", timeout)
	detector := newDeadlockDetector(timeout, m.evLogger, m.fatal)
	detector.Watch("fmut", m.fmut)
	detector.Watch("pmut", m.pmut)
}

// Need to hold lock on m.fmut when calling this.
func (m *model) addAndStartFolderLocked(cfg config.FolderConfiguration, fset *db.FileSet, cacheIgnoredFiles bool) {
	ignores := ignore.New(cfg.Filesystem(), ignore.WithCache(cacheIgnoredFiles))
	if cfg.Type != config.FolderTypeReceiveEncrypted {
		if err := ignores.Load(".stignore"); err != nil && !fs.IsNotExist(err) {
			l.Warnln("Loading ignores:", err)
		}
	}

	m.addAndStartFolderLockedWithIgnores(cfg, fset, ignores)
}

// Only needed for testing, use addAndStartFolderLocked instead.
func (m *model) addAndStartFolderLockedWithIgnores(cfg config.FolderConfiguration, fset *db.FileSet, ignores *ignore.Matcher) {
	m.folderCfgs[cfg.ID] = cfg
	m.folderFiles[cfg.ID] = fset
	m.folderIgnores[cfg.ID] = ignores

	_, ok := m.folderRunners[cfg.ID]
	if ok {
		l.Warnln("Cannot start already running folder", cfg.Description())
		panic("cannot start already running folder")
	}

	folderFactory, ok := folderFactories[cfg.Type]
	if !ok {
		panic(fmt.Sprintf("unknown folder type 0x%x", cfg.Type))
	}

	folder := cfg.ID

	// Find any devices for which we hold the index in the db, but the folder
	// is not shared, and drop it.
	expected := mapDevices(cfg.DeviceIDs())
	for _, available := range fset.ListDevices() {
		if _, ok := expected[available]; !ok {
			l.Debugln("dropping", folder, "state for", available)
			fset.Drop(available)
		}
	}

	v, ok := fset.Sequence(protocol.LocalDeviceID), true
	indexHasFiles := ok && v > 0
	if !indexHasFiles {
		// It's a blank folder, so this may the first time we're looking at
		// it. Attempt to create and tag with our marker as appropriate. We
		// don't really do anything with errors at this point except warn -
		// if these things don't work, we still want to start the folder and
		// it'll show up as errored later.

		if err := cfg.CreateRoot(); err != nil {
			l.Warnln("Failed to create folder root directory", err)
		} else if err = cfg.CreateMarker(); err != nil {
			l.Warnln("Failed to create folder marker:", err)
		}
	}

	if cfg.Type == config.FolderTypeReceiveEncrypted {
		if encryptionToken, err := readEncryptionToken(cfg); err == nil {
			m.folderEncryptionPasswordTokens[folder] = encryptionToken
		} else if !fs.IsNotExist(err) {
			l.Warnf("Failed to read encryption token: %v", err)
		}
	}

	// These are our metadata files, and they should always be hidden.
	ffs := cfg.Filesystem()
	_ = ffs.Hide(config.DefaultMarkerName)
	_ = ffs.Hide(".stversions")
	_ = ffs.Hide(".stignore")

	var ver versioner.Versioner
	if cfg.Versioning.Type != "" {
		var err error
		ver, err = versioner.New(cfg)
		if err != nil {
			panic(fmt.Errorf("creating versioner: %w", err))
		}
	}
	m.folderVersioners[folder] = ver

	p := folderFactory(m, fset, ignores, cfg, ver, m.evLogger, m.folderIOLimiter)

	m.folderRunners[folder] = p

	m.warnAboutOverwritingProtectedFiles(cfg, ignores)

	m.folderRunnerToken[folder] = m.Add(p)

	l.Infof("Ready to synchronize %s (%s)", cfg.Description(), cfg.Type)
}

func (m *model) warnAboutOverwritingProtectedFiles(cfg config.FolderConfiguration, ignores *ignore.Matcher) {
	if cfg.Type == config.FolderTypeSendOnly {
		return
	}

	// This is a bit of a hack.
	ffs := cfg.Filesystem()
	if ffs.Type() != fs.FilesystemTypeBasic {
		return
	}
	folderLocation := ffs.URI()

	var filesAtRisk []string
	for _, protectedFilePath := range m.protectedFiles {
		// check if file is synced in this folder
		if protectedFilePath != folderLocation && !fs.IsParent(protectedFilePath, folderLocation) {
			continue
		}

		// check if file is ignored
		relPath, _ := filepath.Rel(folderLocation, protectedFilePath)
		if ignores.Match(relPath).IsIgnored() {
			continue
		}

		filesAtRisk = append(filesAtRisk, protectedFilePath)
	}

	if len(filesAtRisk) > 0 {
		l.Warnln("Some protected files may be overwritten and cause issues. See https://docs.syncthing.net/users/config.html#syncing-configuration-files for more information. The at risk files are:", strings.Join(filesAtRisk, ", "))
	}
}

func (m *model) removeFolder(cfg config.FolderConfiguration) {
	m.fmut.RLock()
	token, ok := m.folderRunnerToken[cfg.ID]
	m.fmut.RUnlock()
	if ok {
		m.RemoveAndWait(token, 0)
	}

	// We need to hold both fmut and pmut and must acquire locks in the same
	// order always. (The locks can be *released* in any order.)
	m.fmut.Lock()
	m.pmut.RLock()

	isPathUnique := true
	for folderID, folderCfg := range m.folderCfgs {
		if folderID != cfg.ID && folderCfg.Path == cfg.Path {
			isPathUnique = false
			break
		}
	}
	if isPathUnique {
		// Remove (if empty and removable) or move away (if non-empty or
		// otherwise not removable) Syncthing-specific marker files.
		fs := cfg.Filesystem()
		if err := fs.Remove(config.DefaultMarkerName); err != nil {
			moved := config.DefaultMarkerName + time.Now().Format(".removed-20060102-150405")
			_ = fs.Rename(config.DefaultMarkerName, moved)
		}
	}

	m.cleanupFolderLocked(cfg)
	for _, r := range m.indexHandlers {
		r.Remove(cfg.ID)
	}

	m.fmut.Unlock()
	m.pmut.RUnlock()

	// Remove it from the database
	db.DropFolder(m.db, cfg.ID)
}

// Need to hold lock on m.fmut when calling this.
func (m *model) cleanupFolderLocked(cfg config.FolderConfiguration) {
	// clear up our config maps
	delete(m.folderCfgs, cfg.ID)
	delete(m.folderFiles, cfg.ID)
	delete(m.folderIgnores, cfg.ID)
	delete(m.folderRunners, cfg.ID)
	delete(m.folderRunnerToken, cfg.ID)
	delete(m.folderVersioners, cfg.ID)
	delete(m.folderEncryptionPasswordTokens, cfg.ID)
	delete(m.folderEncryptionFailures, cfg.ID)
}

func (m *model) restartFolder(from, to config.FolderConfiguration, cacheIgnoredFiles bool) error {
	if len(to.ID) == 0 {
		panic("bug: cannot restart empty folder ID")
	}
	if to.ID != from.ID {
		l.Warnf("bug: folder restart cannot change ID %q -> %q", from.ID, to.ID)
		panic("bug: folder restart cannot change ID")
	}
	folder := to.ID

	// This mutex protects the entirety of the restart operation, preventing
	// there from being more than one folder restart operation in progress
	// at any given time. The usual fmut/pmut stuff doesn't cover this,
	// because those locks are released while we are waiting for the folder
	// to shut down (and must be so because the folder might need them as
	// part of its operations before shutting down).
	restartMut := m.folderRestartMuts.Get(folder)
	restartMut.Lock()
	defer restartMut.Unlock()

	m.fmut.RLock()
	token, ok := m.folderRunnerToken[from.ID]
	m.fmut.RUnlock()
	if ok {
		m.RemoveAndWait(token, 0)
	}

	m.fmut.Lock()
	defer m.fmut.Unlock()

	// Cache the (maybe) existing fset before it's removed by cleanupFolderLocked
	fset := m.folderFiles[folder]
	fsetNil := fset == nil

	m.cleanupFolderLocked(from)
	if !to.Paused {
		if fsetNil {
			// Create a new fset. Might take a while and we do it under
			// locking, but it's unsafe to create fset:s concurrently so
			// that's the price we pay.
			var err error
			fset, err = db.NewFileSet(folder, to.Filesystem(), m.db)
			if err != nil {
				return fmt.Errorf("restarting %v: %w", to.Description(), err)
			}
		}
		m.addAndStartFolderLocked(to, fset, cacheIgnoredFiles)
	}

	// Care needs to be taken because we already hold fmut and the lock order
	// must be the same everywhere. As fmut is acquired first, this is fine.
	m.pmut.RLock()
	for _, indexRegistry := range m.indexHandlers {
		indexRegistry.RegisterFolderState(to, fset, m.folderRunners[to.ID])
	}
	m.pmut.RUnlock()

	var infoMsg string
	switch {
	case to.Paused:
		infoMsg = "Paused"
	case from.Paused:
		infoMsg = "Unpaused"
	default:
		infoMsg = "Restarted"
	}
	l.Infof("%v folder %v (%v)", infoMsg, to.Description(), to.Type)

	return nil
}

func (m *model) newFolder(cfg config.FolderConfiguration, cacheIgnoredFiles bool) error {
	// Creating the fileset can take a long time (metadata calculation) so
	// we do it outside of the lock.
	fset, err := db.NewFileSet(cfg.ID, cfg.Filesystem(), m.db)
	if err != nil {
		return fmt.Errorf("adding %v: %w", cfg.Description(), err)
	}

	m.fmut.Lock()
	defer m.fmut.Unlock()

	m.addAndStartFolderLocked(cfg, fset, cacheIgnoredFiles)

	// Cluster configs might be received and processed before reaching this
	// point, i.e. before the folder is started. If that's the case, start
	// index senders here.
	// Care needs to be taken because we already hold fmut and the lock order
	// must be the same everywhere. As fmut is acquired first, this is fine.
	m.pmut.RLock()
	for _, indexRegistry := range m.indexHandlers {
		indexRegistry.RegisterFolderState(cfg, fset, m.folderRunners[cfg.ID])
	}
	m.pmut.RUnlock()

	return nil
}

func (m *model) UsageReportingStats(report *contract.Report, version int, preview bool) {
	if version >= 3 {
		// Block stats
		blockStatsMut.Lock()
		for k, v := range blockStats {
			switch k {
			case "total":
				report.BlockStats.Total = v
			case "renamed":
				report.BlockStats.Renamed = v
			case "reused":
				report.BlockStats.Reused = v
			case "pulled":
				report.BlockStats.Pulled = v
			case "copyOrigin":
				report.BlockStats.CopyOrigin = v
			case "copyOriginShifted":
				report.BlockStats.CopyOriginShifted = v
			case "copyElsewhere":
				report.BlockStats.CopyElsewhere = v
			}
			// Reset counts, as these are incremental
			if !preview {
				blockStats[k] = 0
			}
		}
		blockStatsMut.Unlock()

		// Transport stats
		m.pmut.RLock()
		for _, conn := range m.conn {
			report.TransportStats[conn.Transport()]++
		}
		m.pmut.RUnlock()

		// Ignore stats
		var seenPrefix [3]bool
		for folder := range m.cfg.Folders() {
			lines, _, err := m.CurrentIgnores(folder)
			if err != nil {
				continue
			}
			report.IgnoreStats.Lines += len(lines)

			for _, line := range lines {
				// Allow prefixes to be specified in any order, but only once.
				for {
					if strings.HasPrefix(line, "!") && !seenPrefix[0] {
						seenPrefix[0] = true
						line = line[1:]
						report.IgnoreStats.Inverts++
					} else if strings.HasPrefix(line, "(?i)") && !seenPrefix[1] {
						seenPrefix[1] = true
						line = line[4:]
						report.IgnoreStats.Folded++
					} else if strings.HasPrefix(line, "(?d)") && !seenPrefix[2] {
						seenPrefix[2] = true
						line = line[4:]
						report.IgnoreStats.Deletable++
					} else {
						seenPrefix[0] = false
						seenPrefix[1] = false
						seenPrefix[2] = false
						break
					}
				}

				// Noops, remove
				line = strings.TrimSuffix(line, "**")
				line = strings.TrimPrefix(line, "**/")

				if strings.HasPrefix(line, "/") {
					report.IgnoreStats.Rooted++
				} else if strings.HasPrefix(line, "#include ") {
					report.IgnoreStats.Includes++
					if strings.Contains(line, "..") {
						report.IgnoreStats.EscapedIncludes++
					}
				}

				if strings.Contains(line, "**") {
					report.IgnoreStats.DoubleStars++
					// Remove not to trip up star checks.
					line = strings.ReplaceAll(line, "**", "")
				}

				if strings.Contains(line, "*") {
					report.IgnoreStats.Stars++
				}
			}
		}
	}
}

type ConnectionInfo struct {
	protocol.Statistics
	Connected     bool
	Paused        bool
	Address       string
	ClientVersion string
	Type          string
	Crypto        string
}

func (info ConnectionInfo) MarshalJSON() ([]byte, error) {
	return json.Marshal(map[string]interface{}{
		"at":            info.At,
		"inBytesTotal":  info.InBytesTotal,
		"outBytesTotal": info.OutBytesTotal,
		"connected":     info.Connected,
		"paused":        info.Paused,
		"address":       info.Address,
		"clientVersion": info.ClientVersion,
		"type":          info.Type,
		"crypto":        info.Crypto,
	})
}

// NumConnections returns the current number of active connected devices.
func (m *model) NumConnections() int {
	m.pmut.RLock()
	defer m.pmut.RUnlock()
	return len(m.conn)
}

// ConnectionStats returns a map with connection statistics for each device.
func (m *model) ConnectionStats() map[string]interface{} {
	m.pmut.RLock()
	defer m.pmut.RUnlock()

	res := make(map[string]interface{})
	devs := m.cfg.Devices()
	conns := make(map[string]ConnectionInfo, len(devs))
	for device, deviceCfg := range devs {
		hello := m.helloMessages[device]
		versionString := hello.ClientVersion
		if hello.ClientName != "syncthing" {
			versionString = hello.ClientName + " " + hello.ClientVersion
		}
		ci := ConnectionInfo{
			ClientVersion: strings.TrimSpace(versionString),
			Paused:        deviceCfg.Paused,
		}
		if conn, ok := m.conn[device]; ok {
			ci.Type = conn.Type()
			ci.Crypto = conn.Crypto()
			ci.Connected = ok
			ci.Statistics = conn.Statistics()
			if addr := conn.RemoteAddr(); addr != nil {
				ci.Address = addr.String()
			}
		}

		conns[device.String()] = ci
	}

	res["connections"] = conns

	in, out := protocol.TotalInOut()
	res["total"] = ConnectionInfo{
		Statistics: protocol.Statistics{
			At:            time.Now().Truncate(time.Second),
			InBytesTotal:  in,
			OutBytesTotal: out,
		},
	}

	return res
}

// DeviceStatistics returns statistics about each device
func (m *model) DeviceStatistics() (map[protocol.DeviceID]stats.DeviceStatistics, error) {
	m.fmut.RLock()
	defer m.fmut.RUnlock()
	res := make(map[protocol.DeviceID]stats.DeviceStatistics, len(m.deviceStatRefs))
	for id, sr := range m.deviceStatRefs {
		stats, err := sr.GetStatistics()
		if err != nil {
			return nil, err
		}
		res[id] = stats
	}
	return res, nil
}

// FolderStatistics returns statistics about each folder
func (m *model) FolderStatistics() (map[string]stats.FolderStatistics, error) {
	res := make(map[string]stats.FolderStatistics)
	m.fmut.RLock()
	defer m.fmut.RUnlock()
	for id, runner := range m.folderRunners {
		stats, err := runner.GetStatistics()
		if err != nil {
			return nil, err
		}
		res[id] = stats
	}
	return res, nil
}

type FolderCompletion struct {
	CompletionPct float64
	GlobalBytes   int64
	NeedBytes     int64
	GlobalItems   int
	NeedItems     int
	NeedDeletes   int
	Sequence      int64
}

func newFolderCompletion(global, need db.Counts, sequence int64) FolderCompletion {
	comp := FolderCompletion{
		GlobalBytes: global.Bytes,
		NeedBytes:   need.Bytes,
		GlobalItems: global.Files + global.Directories + global.Symlinks,
		NeedItems:   need.Files + need.Directories + need.Symlinks,
		NeedDeletes: need.Deleted,
		Sequence:    sequence,
	}
	comp.setComplectionPct()
	return comp
}

func (comp *FolderCompletion) add(other FolderCompletion) {
	comp.GlobalBytes += other.GlobalBytes
	comp.NeedBytes += other.NeedBytes
	comp.GlobalItems += other.GlobalItems
	comp.NeedItems += other.NeedItems
	comp.NeedDeletes += other.NeedDeletes
	comp.setComplectionPct()
}

func (comp *FolderCompletion) setComplectionPct() {
	if comp.GlobalBytes == 0 {
		comp.CompletionPct = 100
	} else {
		needRatio := float64(comp.NeedBytes) / float64(comp.GlobalBytes)
		comp.CompletionPct = 100 * (1 - needRatio)
	}

	// If the completion is 100% but there are deletes we need to handle,
	// drop it down a notch. Hack for consumers that look only at the
	// percentage (our own GUI does the same calculation as here on its own
	// and needs the same fixup).
	if comp.NeedBytes == 0 && comp.NeedDeletes > 0 {
		comp.CompletionPct = 95 // chosen by fair dice roll
	}
}

// Map returns the members as a map, e.g. used in api to serialize as Json.
func (comp FolderCompletion) Map() map[string]interface{} {
	return map[string]interface{}{
		"completion":  comp.CompletionPct,
		"globalBytes": comp.GlobalBytes,
		"needBytes":   comp.NeedBytes,
		"globalItems": comp.GlobalItems,
		"needItems":   comp.NeedItems,
		"needDeletes": comp.NeedDeletes,
		"sequence":    comp.Sequence,
	}
}

// Completion returns the completion status, in percent with some counters,
// for the given device and folder. The device can be any known device ID
// (including the local device) or explicitly protocol.LocalDeviceID. An
// empty folder string means the aggregate of all folders shared with the
// given device.
func (m *model) Completion(device protocol.DeviceID, folder string) (FolderCompletion, error) {
	// The user specifically asked for our own device ID. Internally that is
	// known as protocol.LocalDeviceID so translate.
	if device == m.id {
		device = protocol.LocalDeviceID
	}

	if folder != "" {
		// We want completion for a specific folder.
		return m.folderCompletion(device, folder)
	}

	// We want completion for all (shared) folders as an aggregate.
	var comp FolderCompletion
	for _, fcfg := range m.cfg.FolderList() {
		if device == protocol.LocalDeviceID || fcfg.SharedWith(device) {
			folderComp, err := m.folderCompletion(device, fcfg.ID)
			if err != nil {
				return FolderCompletion{}, err
			}
			comp.add(folderComp)
		}
	}
	return comp, nil
}

func (m *model) folderCompletion(device protocol.DeviceID, folder string) (FolderCompletion, error) {
	m.fmut.RLock()
	err := m.checkFolderRunningLocked(folder)
	rf := m.folderFiles[folder]
	m.fmut.RUnlock()
	if err != nil {
		return FolderCompletion{}, err
	}

	snap, err := rf.Snapshot()
	if err != nil {
		return FolderCompletion{}, err
	}
	defer snap.Release()

	m.pmut.RLock()
	downloaded := m.deviceDownloads[device].BytesDownloaded(folder)
	m.pmut.RUnlock()

	need := snap.NeedSize(device)
	need.Bytes -= downloaded
	// This might might be more than it really is, because some blocks can be of a smaller size.
	if need.Bytes < 0 {
		need.Bytes = 0
	}

	comp := newFolderCompletion(snap.GlobalSize(), need, snap.Sequence(device))

	l.Debugf("%v Completion(%s, %q): %v", m, device, folder, comp.Map())
	return comp, nil
}

// DBSnapshot returns a snapshot of the database content relevant to the given folder.
func (m *model) DBSnapshot(folder string) (*db.Snapshot, error) {
	m.fmut.RLock()
	err := m.checkFolderRunningLocked(folder)
	rf := m.folderFiles[folder]
	m.fmut.RUnlock()
	if err != nil {
		return nil, err
	}
	return rf.Snapshot()
}

func (m *model) FolderProgressBytesCompleted(folder string) int64 {
	return m.progressEmitter.BytesCompleted(folder)
}

// NeedFolderFiles returns paginated list of currently needed files in
// progress, queued, and to be queued on next puller iteration.
func (m *model) NeedFolderFiles(folder string, page, perpage int) ([]db.FileInfoTruncated, []db.FileInfoTruncated, []db.FileInfoTruncated, error) {
	m.fmut.RLock()
	rf, rfOk := m.folderFiles[folder]
	runner, runnerOk := m.folderRunners[folder]
	cfg := m.folderCfgs[folder]
	m.fmut.RUnlock()

	if !rfOk {
		return nil, nil, nil, ErrFolderMissing
	}

	snap, err := rf.Snapshot()
	if err != nil {
		return nil, nil, nil, err
	}
	defer snap.Release()
	var progress, queued, rest []db.FileInfoTruncated
	var seen map[string]struct{}

	p := newPager(page, perpage)

	if runnerOk {
		progressNames, queuedNames, skipped := runner.Jobs(page, perpage)

		progress = make([]db.FileInfoTruncated, len(progressNames))
		queued = make([]db.FileInfoTruncated, len(queuedNames))
		seen = make(map[string]struct{}, len(progressNames)+len(queuedNames))

		for i, name := range progressNames {
			if f, ok := snap.GetGlobalTruncated(name); ok {
				progress[i] = f
				seen[name] = struct{}{}
			}
		}

		for i, name := range queuedNames {
			if f, ok := snap.GetGlobalTruncated(name); ok {
				queued[i] = f
				seen[name] = struct{}{}
			}
		}

		p.get -= len(seen)
		if p.get == 0 {
			return progress, queued, nil, nil
		}
		p.toSkip -= skipped
	}

	rest = make([]db.FileInfoTruncated, 0, perpage)
	snap.WithNeedTruncated(protocol.LocalDeviceID, func(f protocol.FileIntf) bool {
		if cfg.IgnoreDelete && f.IsDeleted() {
			return true
		}

		if p.skip() {
			return true
		}
		ft := f.(db.FileInfoTruncated)
		if _, ok := seen[ft.Name]; !ok {
			rest = append(rest, ft)
			p.get--
		}
		return p.get > 0
	})

	return progress, queued, rest, nil
}

// RemoteNeedFolderFiles returns paginated list of currently needed files in
// progress, queued, and to be queued on next puller iteration, as well as the
// total number of files currently needed.
func (m *model) RemoteNeedFolderFiles(folder string, device protocol.DeviceID, page, perpage int) ([]db.FileInfoTruncated, error) {
	m.fmut.RLock()
	rf, ok := m.folderFiles[folder]
	m.fmut.RUnlock()

	if !ok {
		return nil, ErrFolderMissing
	}

	snap, err := rf.Snapshot()
	if err != nil {
		return nil, err
	}
	defer snap.Release()

	files := make([]db.FileInfoTruncated, 0, perpage)
	p := newPager(page, perpage)
	snap.WithNeedTruncated(device, func(f protocol.FileIntf) bool {
		if p.skip() {
			return true
		}
		files = append(files, f.(db.FileInfoTruncated))
		return !p.done()
	})
	return files, nil
}

func (m *model) LocalChangedFolderFiles(folder string, page, perpage int) ([]db.FileInfoTruncated, error) {
	m.fmut.RLock()
	rf, ok := m.folderFiles[folder]
	cfg := m.folderCfgs[folder]
	m.fmut.RUnlock()

	if !ok {
		return nil, ErrFolderMissing
	}

	snap, err := rf.Snapshot()
	if err != nil {
		return nil, err
	}
	defer snap.Release()

	if snap.ReceiveOnlyChangedSize().TotalItems() == 0 {
		return nil, nil
	}

	p := newPager(page, perpage)
	recvEnc := cfg.Type == config.FolderTypeReceiveEncrypted
	files := make([]db.FileInfoTruncated, 0, perpage)

	snap.WithHaveTruncated(protocol.LocalDeviceID, func(f protocol.FileIntf) bool {
		if !f.IsReceiveOnlyChanged() || (recvEnc && f.IsDeleted()) {
			return true
		}
		if p.skip() {
			return true
		}
		ft := f.(db.FileInfoTruncated)
		files = append(files, ft)
		return !p.done()
	})

	return files, nil
}

type pager struct {
	toSkip, get int
}

func newPager(page, perpage int) *pager {
	return &pager{
		toSkip: (page - 1) * perpage,
		get:    perpage,
	}
}

func (p *pager) skip() bool {
	if p.toSkip == 0 {
		return false
	}
	p.toSkip--
	return true
}

func (p *pager) done() bool {
	if p.get > 0 {
		p.get--
	}
	return p.get == 0
}

// Index is called when a new device is connected and we receive their full index.
// Implements the protocol.Model interface.
func (m *model) Index(deviceID protocol.DeviceID, folder string, fs []protocol.FileInfo) error {
	return m.handleIndex(deviceID, folder, fs, false)
}

// IndexUpdate is called for incremental updates to connected devices' indexes.
// Implements the protocol.Model interface.
func (m *model) IndexUpdate(deviceID protocol.DeviceID, folder string, fs []protocol.FileInfo) error {
	return m.handleIndex(deviceID, folder, fs, true)
}

func (m *model) handleIndex(deviceID protocol.DeviceID, folder string, fs []protocol.FileInfo, update bool) error {
	op := "Index"
	if update {
		op += " update"
	}

	l.Debugf("%v (in): %s / %q: %d files", op, deviceID, folder, len(fs))

	if cfg, ok := m.cfg.Folder(folder); !ok || !cfg.SharedWith(deviceID) {
		l.Infof("%v for unexpected folder ID %q sent from device %q; ensure that the folder exists and that this device is selected under \"Share With\" in the folder configuration.", op, folder, deviceID)
		return errors.Wrap(ErrFolderMissing, folder)
	} else if cfg.Paused {
		l.Debugf("%v for paused folder (ID %q) sent from device %q.", op, folder, deviceID)
		return errors.Wrap(ErrFolderPaused, folder)
	}

	m.pmut.RLock()
	indexHandler, ok := m.indexHandlers[deviceID]
	m.pmut.RUnlock()
	if !ok {
		// This should be impossible, as an index handler always exists for an
		// open connection, and this method can't be called on a closed
		// connection
		m.evLogger.Log(events.Failure, "index sender does not exist for connection on which indexes were received")
		l.Debugf("%v for folder (ID %q) sent from device %q: missing index handler", op, folder, deviceID)
		return errors.Wrap(errors.New("index handler missing"), folder)
	}

	return indexHandler.ReceiveIndex(folder, fs, update, op)
}

type clusterConfigDeviceInfo struct {
	local, remote protocol.Device
}

func (m *model) ClusterConfig(deviceID protocol.DeviceID, cm protocol.ClusterConfig) error {
	// Check the peer device's announced folders against our own. Emits events
	// for folders that we don't expect (unknown or not shared).
	// Also, collect a list of folders we do share, and if he's interested in
	// temporary indexes, subscribe the connection.

	l.Debugf("Handling ClusterConfig from %v", deviceID.Short())

	m.pmut.RLock()
	indexHandlerRegistry, ok := m.indexHandlers[deviceID]
	m.pmut.RUnlock()
	if !ok {
		panic("bug: ClusterConfig called on closed or nonexistent connection")
	}

	deviceCfg, ok := m.cfg.Device(deviceID)
	if !ok {
		l.Debugln("Device disappeared from config while processing cluster-config")
		return errDeviceUnknown
	}

	// Assemble the device information from the connected device about
	// themselves and us for all folders.
	ccDeviceInfos := make(map[string]*clusterConfigDeviceInfo, len(cm.Folders))
	for _, folder := range cm.Folders {
		info := &clusterConfigDeviceInfo{}
		for _, dev := range folder.Devices {
			if dev.ID == m.id {
				info.local = dev
			} else if dev.ID == deviceID {
				info.remote = dev
			}
			if info.local.ID != protocol.EmptyDeviceID && info.remote.ID != protocol.EmptyDeviceID {
				break
			}
		}
		if info.remote.ID == protocol.EmptyDeviceID {
			l.Infof("Device %v sent cluster-config without the device info for the remote on folder %v", deviceID, folder.Description())
			return errMissingRemoteInClusterConfig
		}
		if info.local.ID == protocol.EmptyDeviceID {
			l.Infof("Device %v sent cluster-config without the device info for us locally on folder %v", deviceID, folder.Description())
			return errMissingLocalInClusterConfig
		}
		ccDeviceInfos[folder.ID] = info
	}

	// Needs to happen outside of the fmut, as can cause CommitConfiguration
	if deviceCfg.AutoAcceptFolders {
		w, _ := m.cfg.Modify(func(cfg *config.Configuration) {
			changedFcfg := make(map[string]config.FolderConfiguration)
			haveFcfg := cfg.FolderMap()
			for _, folder := range cm.Folders {
				from, ok := haveFcfg[folder.ID]
				if to, changed := m.handleAutoAccepts(deviceID, folder, ccDeviceInfos[folder.ID], from, ok, cfg.Defaults.Folder.Path); changed {
					changedFcfg[folder.ID] = to
				}
			}
			if len(changedFcfg) == 0 {
				return
			}
			for i := range cfg.Folders {
				if fcfg, ok := changedFcfg[cfg.Folders[i].ID]; ok {
					cfg.Folders[i] = fcfg
					delete(changedFcfg, cfg.Folders[i].ID)
				}
			}
			for _, fcfg := range changedFcfg {
				cfg.Folders = append(cfg.Folders, fcfg)
			}
		})
		// Need to wait for the waiter, as this calls CommitConfiguration,
		// which sets up the folder and as we return from this call,
		// ClusterConfig starts poking at m.folderFiles and other things
		// that might not exist until the config is committed.
		w.Wait()
	}

	tempIndexFolders, paused, err := m.ccHandleFolders(cm.Folders, deviceCfg, ccDeviceInfos, indexHandlerRegistry)
	if err != nil {
		return err
	}

	m.pmut.Lock()
	m.remotePausedFolders[deviceID] = paused
	m.pmut.Unlock()

	if len(tempIndexFolders) > 0 {
		m.pmut.RLock()
		conn, ok := m.conn[deviceID]
		m.pmut.RUnlock()
		// In case we've got ClusterConfig, and the connection disappeared
		// from infront of our nose.
		if ok {
			m.progressEmitter.temporaryIndexSubscribe(conn, tempIndexFolders)
		}
	}

	if deviceCfg.Introducer {
		m.cfg.Modify(func(cfg *config.Configuration) {
			folders, devices, foldersDevices, introduced := m.handleIntroductions(deviceCfg, cm, cfg.FolderMap(), cfg.DeviceMap())
			folders, devices, deintroduced := m.handleDeintroductions(deviceCfg, foldersDevices, folders, devices)
			if !introduced && !deintroduced {
				return
			}
			cfg.Folders = make([]config.FolderConfiguration, 0, len(folders))
			for _, fcfg := range folders {
				cfg.Folders = append(cfg.Folders, fcfg)
			}
			cfg.Devices = make([]config.DeviceConfiguration, len(devices))
			for _, dcfg := range devices {
				cfg.Devices = append(cfg.Devices, dcfg)
			}
		})
	}

	return nil
}

func (m *model) ccHandleFolders(folders []protocol.Folder, deviceCfg config.DeviceConfiguration, ccDeviceInfos map[string]*clusterConfigDeviceInfo, indexHandlers *indexHandlerRegistry) ([]string, map[string]struct{}, error) {
	var folderDevice config.FolderDeviceConfiguration
	tempIndexFolders := make([]string, 0, len(folders))
	paused := make(map[string]struct{}, len(folders))
	seenFolders := make(map[string]struct{}, len(folders))
	updatedPending := make([]updatedPendingFolder, 0, len(folders))
	deviceID := deviceCfg.DeviceID
	expiredPending, err := m.db.PendingFoldersForDevice(deviceID)
	if err != nil {
		l.Infof("Could not get pending folders for cleanup: %v", err)
	}
	of := db.ObservedFolder{Time: time.Now().Truncate(time.Second)}
	for _, folder := range folders {
		seenFolders[folder.ID] = struct{}{}

		cfg, ok := m.cfg.Folder(folder.ID)
		if ok {
			folderDevice, ok = cfg.Device(deviceID)
		}
		if !ok {
			indexHandlers.Remove(folder.ID)
			if deviceCfg.IgnoredFolder(folder.ID) {
				l.Infof("Ignoring folder %s from device %s since we are configured to", folder.Description(), deviceID)
				continue
			}
			delete(expiredPending, folder.ID)
			of.Label = folder.Label
			of.ReceiveEncrypted = len(ccDeviceInfos[folder.ID].local.EncryptionPasswordToken) > 0
			of.RemoteEncrypted = len(ccDeviceInfos[folder.ID].remote.EncryptionPasswordToken) > 0
			if err := m.db.AddOrUpdatePendingFolder(folder.ID, of, deviceID); err != nil {
				l.Warnf("Failed to persist pending folder entry to database: %v", err)
			}
			if !folder.Paused {
				indexHandlers.AddIndexInfo(folder.ID, ccDeviceInfos[folder.ID])
			}
			updatedPending = append(updatedPending, updatedPendingFolder{
				FolderID:         folder.ID,
				FolderLabel:      folder.Label,
				DeviceID:         deviceID,
				ReceiveEncrypted: of.ReceiveEncrypted,
				RemoteEncrypted:  of.RemoteEncrypted,
			})
			// DEPRECATED: Only for backwards compatibility, should be removed.
			m.evLogger.Log(events.FolderRejected, map[string]string{
				"folder":      folder.ID,
				"folderLabel": folder.Label,
				"device":      deviceID.String(),
			})
			l.Infof("Unexpected folder %s sent from device %q; ensure that the folder exists and that this device is selected under \"Share With\" in the folder configuration.", folder.Description(), deviceID)
			continue
		}

		if folder.Paused {
			indexHandlers.Remove(folder.ID)
			paused[cfg.ID] = struct{}{}
			continue
		}

		if cfg.Paused {
			indexHandlers.AddIndexInfo(folder.ID, ccDeviceInfos[folder.ID])
			continue
		}

		if err := m.ccCheckEncryption(cfg, folderDevice, ccDeviceInfos[folder.ID], deviceCfg.Untrusted); err != nil {
			sameError := false
			m.fmut.Lock()
			if devs, ok := m.folderEncryptionFailures[folder.ID]; ok {
				sameError = devs[deviceID] == err
			} else {
				m.folderEncryptionFailures[folder.ID] = make(map[protocol.DeviceID]error)
			}
			m.folderEncryptionFailures[folder.ID][deviceID] = err
			m.fmut.Unlock()
			msg := fmt.Sprintf("Failure checking encryption consistency with device %v for folder %v: %v", deviceID, cfg.Description(), err)
			if sameError {
				l.Debugln(msg)
			} else {
				if rerr, ok := err.(*redactedError); ok {
					err = rerr.redacted
				}
				m.evLogger.Log(events.Failure, err.Error())
				l.Warnln(msg)
			}
			return tempIndexFolders, paused, err
		}
		m.fmut.Lock()
		if devErrs, ok := m.folderEncryptionFailures[folder.ID]; ok {
			if len(devErrs) == 1 {
				delete(m.folderEncryptionFailures, folder.ID)
			} else {
				delete(m.folderEncryptionFailures[folder.ID], deviceID)
			}
		}
		m.fmut.Unlock()

		// Handle indexes

		if !folder.DisableTempIndexes {
			tempIndexFolders = append(tempIndexFolders, folder.ID)
		}

		indexHandlers.AddIndexInfo(folder.ID, ccDeviceInfos[folder.ID])
	}

	indexHandlers.RemoveAllExcept(seenFolders)
	expiredPendingList := make([]map[string]string, 0, len(expiredPending))
	for folder := range expiredPending {
		if err = m.db.RemovePendingFolderForDevice(folder, deviceID); err != nil {
			msg := "Failed to remove pending folder-device entry"
			l.Warnf("%v (%v, %v): %v", msg, folder, deviceID, err)
			m.evLogger.Log(events.Failure, msg)
			continue
		}
		expiredPendingList = append(expiredPendingList, map[string]string{
			"folderID": folder,
			"deviceID": deviceID.String(),
		})
	}
	if len(updatedPending) > 0 || len(expiredPendingList) > 0 {
		m.evLogger.Log(events.PendingFoldersChanged, map[string]interface{}{
			"added":   updatedPending,
			"removed": expiredPendingList,
		})
	}

	return tempIndexFolders, paused, nil
}

func (m *model) ccCheckEncryption(fcfg config.FolderConfiguration, folderDevice config.FolderDeviceConfiguration, ccDeviceInfos *clusterConfigDeviceInfo, deviceUntrusted bool) error {
	hasTokenRemote := len(ccDeviceInfos.remote.EncryptionPasswordToken) > 0
	hasTokenLocal := len(ccDeviceInfos.local.EncryptionPasswordToken) > 0
	isEncryptedRemote := folderDevice.EncryptionPassword != ""
	isEncryptedLocal := fcfg.Type == config.FolderTypeReceiveEncrypted

	if !isEncryptedRemote && !isEncryptedLocal && deviceUntrusted {
		return errEncryptionNotEncryptedUntrusted
	}

	if !(hasTokenRemote || hasTokenLocal || isEncryptedRemote || isEncryptedLocal) {
		// Noone cares about encryption here
		return nil
	}

	if isEncryptedRemote && isEncryptedLocal {
		// Should never happen, but config racyness and be safe.
		return errEncryptionInvConfigLocal
	}

	if hasTokenRemote && hasTokenLocal {
		return errEncryptionInvConfigRemote
	}

	if !(hasTokenRemote || hasTokenLocal) {
		if isEncryptedRemote {
			return errEncryptionPlainForRemoteEncrypted
		} else {
			return errEncryptionPlainForReceiveEncrypted
		}
	}

	if !(isEncryptedRemote || isEncryptedLocal) {
		return errEncryptionNotEncryptedLocal
	}

	if isEncryptedRemote {
		passwordToken := protocol.PasswordToken(fcfg.ID, folderDevice.EncryptionPassword)
		match := false
		if hasTokenLocal {
			match = bytes.Equal(passwordToken, ccDeviceInfos.local.EncryptionPasswordToken)
		} else {
			// hasTokenRemote == true
			match = bytes.Equal(passwordToken, ccDeviceInfos.remote.EncryptionPasswordToken)
		}
		if !match {
			return errEncryptionPassword
		}
		return nil
	}

	// isEncryptedLocal == true

	var ccToken []byte
	if hasTokenLocal {
		ccToken = ccDeviceInfos.local.EncryptionPasswordToken
	} else {
		// hasTokenRemote == true
		ccToken = ccDeviceInfos.remote.EncryptionPasswordToken
	}
	m.fmut.RLock()
	token, ok := m.folderEncryptionPasswordTokens[fcfg.ID]
	m.fmut.RUnlock()
	if !ok {
		var err error
		token, err = readEncryptionToken(fcfg)
		if err != nil && !fs.IsNotExist(err) {
			if rerr, ok := redactPathError(err); ok {
				return rerr
			}
			return &redactedError{
				error:    err,
				redacted: errEncryptionTokenRead,
			}
		}
		if err == nil {
			m.fmut.Lock()
			m.folderEncryptionPasswordTokens[fcfg.ID] = token
			m.fmut.Unlock()
		} else {
			if err := writeEncryptionToken(ccToken, fcfg); err != nil {
				if rerr, ok := redactPathError(err); ok {
					return rerr
				} else {
					return &redactedError{
						error:    err,
						redacted: errEncryptionTokenWrite,
					}
				}
			}
			m.fmut.Lock()
			m.folderEncryptionPasswordTokens[fcfg.ID] = ccToken
			m.fmut.Unlock()
			// We can only announce ourselfs once we have the token,
			// thus we need to resend CCs now that we have it.
			m.sendClusterConfig(fcfg.DeviceIDs())
			return nil
		}
	}
	if !bytes.Equal(token, ccToken) {
		return errEncryptionPassword
	}
	return nil
}

func (m *model) sendClusterConfig(ids []protocol.DeviceID) {
	if len(ids) == 0 {
		return
	}
	ccConns := make([]protocol.Connection, 0, len(ids))
	m.pmut.RLock()
	for _, id := range ids {
		if conn, ok := m.conn[id]; ok {
			ccConns = append(ccConns, conn)
		}
	}
	m.pmut.RUnlock()
	// Generating cluster-configs acquires fmut -> must happen outside of pmut.
	for _, conn := range ccConns {
		cm, passwords := m.generateClusterConfig(conn.ID())
		conn.SetFolderPasswords(passwords)
		go conn.ClusterConfig(cm)
	}
}

// handleIntroductions handles adding devices/folders that are shared by an introducer device
func (m *model) handleIntroductions(introducerCfg config.DeviceConfiguration, cm protocol.ClusterConfig, folders map[string]config.FolderConfiguration, devices map[protocol.DeviceID]config.DeviceConfiguration) (map[string]config.FolderConfiguration, map[protocol.DeviceID]config.DeviceConfiguration, folderDeviceSet, bool) {
	changed := false

	foldersDevices := make(folderDeviceSet)

	for _, folder := range cm.Folders {
		// Adds devices which we do not have, but the introducer has
		// for the folders that we have in common. Also, shares folders
		// with devices that we have in common, yet are currently not sharing
		// the folder.

		fcfg, ok := folders[folder.ID]
		if !ok {
			// Don't have this folder, carry on.
			continue
		}

		folderChanged := false

		for _, device := range folder.Devices {
			// No need to share with self.
			if device.ID == m.id {
				continue
			}

			foldersDevices.set(device.ID, folder.ID)

			if _, ok := devices[device.ID]; !ok {
				// The device is currently unknown. Add it to the config.
				devices[device.ID] = m.introduceDevice(device, introducerCfg)
			} else if fcfg.SharedWith(device.ID) {
				// We already share the folder with this device, so
				// nothing to do.
				continue
			}

			if fcfg.Type != config.FolderTypeReceiveEncrypted && device.EncryptionPasswordToken != nil {
				l.Infof("Cannot share folder %s with %v because the introducer %v encrypts data, which requires a password", folder.Description(), device.ID, introducerCfg.DeviceID)
				continue
			}

			// We don't yet share this folder with this device. Add the device
			// to sharing list of the folder.
			l.Infof("Sharing folder %s with %v (vouched for by introducer %v)", folder.Description(), device.ID, introducerCfg.DeviceID)
			fcfg.Devices = append(fcfg.Devices, config.FolderDeviceConfiguration{
				DeviceID:     device.ID,
				IntroducedBy: introducerCfg.DeviceID,
			})
			folderChanged = true
		}

		if folderChanged {
			folders[fcfg.ID] = fcfg
			changed = true
		}
	}

	return folders, devices, foldersDevices, changed
}

// handleDeintroductions handles removals of devices/shares that are removed by an introducer device
func (m *model) handleDeintroductions(introducerCfg config.DeviceConfiguration, foldersDevices folderDeviceSet, folders map[string]config.FolderConfiguration, devices map[protocol.DeviceID]config.DeviceConfiguration) (map[string]config.FolderConfiguration, map[protocol.DeviceID]config.DeviceConfiguration, bool) {
	if introducerCfg.SkipIntroductionRemovals {
		return folders, devices, false
	}

	changed := false
	devicesNotIntroduced := make(map[protocol.DeviceID]struct{})

	// Check if we should unshare some folders, if the introducer has unshared them.
	for folderID, folderCfg := range folders {
		for k := 0; k < len(folderCfg.Devices); k++ {
			if folderCfg.Devices[k].IntroducedBy != introducerCfg.DeviceID {
				devicesNotIntroduced[folderCfg.Devices[k].DeviceID] = struct{}{}
				continue
			}
			if !foldersDevices.has(folderCfg.Devices[k].DeviceID, folderCfg.ID) {
				// We could not find that folder shared on the
				// introducer with the device that was introduced to us.
				// We should follow and unshare as well.
				l.Infof("Unsharing folder %s with %v as introducer %v no longer shares the folder with that device", folderCfg.Description(), folderCfg.Devices[k].DeviceID, folderCfg.Devices[k].IntroducedBy)
				folderCfg.Devices = append(folderCfg.Devices[:k], folderCfg.Devices[k+1:]...)
				folders[folderID] = folderCfg
				k--
				changed = true
			}
		}
	}

	// Check if we should remove some devices, if the introducer no longer
	// shares any folder with them. Yet do not remove if we share other
	// folders that haven't been introduced by the introducer.
	for deviceID, device := range devices {
		if device.IntroducedBy == introducerCfg.DeviceID {
			if !foldersDevices.hasDevice(deviceID) {
				if _, ok := devicesNotIntroduced[deviceID]; !ok {
					// The introducer no longer shares any folder with the
					// device, remove the device.
					l.Infof("Removing device %v as introducer %v no longer shares any folders with that device", deviceID, device.IntroducedBy)
					changed = true
					delete(devices, deviceID)
					continue
				}
				l.Infof("Would have removed %v as %v no longer shares any folders, yet there are other folders that are shared with this device that haven't been introduced by this introducer.", deviceID, device.IntroducedBy)
			}
		}
	}

	return folders, devices, changed
}

// handleAutoAccepts handles adding and sharing folders for devices that have
// AutoAcceptFolders set to true.
func (m *model) handleAutoAccepts(deviceID protocol.DeviceID, folder protocol.Folder, ccDeviceInfos *clusterConfigDeviceInfo, cfg config.FolderConfiguration, haveCfg bool, defaultPath string) (config.FolderConfiguration, bool) {
	if !haveCfg {
		defaultPathFs := fs.NewFilesystem(fs.FilesystemTypeBasic, defaultPath)
		pathAlternatives := []string{
			fs.SanitizePath(folder.Label),
			fs.SanitizePath(folder.ID),
		}
		for _, path := range pathAlternatives {
			if _, err := defaultPathFs.Lstat(path); !fs.IsNotExist(err) {
				continue
			}

			fcfg := newFolderConfiguration(m.cfg, folder.ID, folder.Label, fs.FilesystemTypeBasic, filepath.Join(defaultPath, path))
			fcfg.Devices = append(fcfg.Devices, config.FolderDeviceConfiguration{
				DeviceID: deviceID,
			})

			if len(ccDeviceInfos.remote.EncryptionPasswordToken) > 0 || len(ccDeviceInfos.local.EncryptionPasswordToken) > 0 {
				fcfg.Type = config.FolderTypeReceiveEncrypted
			}

			l.Infof("Auto-accepted %s folder %s at path %s", deviceID, folder.Description(), fcfg.Path)
			return fcfg, true
		}
		l.Infof("Failed to auto-accept folder %s from %s due to path conflict", folder.Description(), deviceID)
		return config.FolderConfiguration{}, false
	} else {
		for _, device := range cfg.DeviceIDs() {
			if device == deviceID {
				// Already shared nothing todo.
				return config.FolderConfiguration{}, false
			}
		}
		if cfg.Type == config.FolderTypeReceiveEncrypted {
			if len(ccDeviceInfos.remote.EncryptionPasswordToken) == 0 && len(ccDeviceInfos.local.EncryptionPasswordToken) == 0 {
				l.Infof("Failed to auto-accept device %s on existing folder %s as the remote wants to send us unencrypted data, but the folder type is receive-encrypted", folder.Description(), deviceID)
				return config.FolderConfiguration{}, false
			}
		} else {
			if len(ccDeviceInfos.remote.EncryptionPasswordToken) > 0 || len(ccDeviceInfos.local.EncryptionPasswordToken) > 0 {
				l.Infof("Failed to auto-accept device %s on existing folder %s as the remote wants to send us encrypted data, but the folder type is not receive-encrypted", folder.Description(), deviceID)
				return config.FolderConfiguration{}, false
			}
		}
		cfg.Devices = append(cfg.Devices, config.FolderDeviceConfiguration{
			DeviceID: deviceID,
		})
		l.Infof("Shared %s with %s due to auto-accept", folder.ID, deviceID)
		return cfg, true
	}
}

func (m *model) introduceDevice(device protocol.Device, introducerCfg config.DeviceConfiguration) config.DeviceConfiguration {
	addresses := []string{"dynamic"}
	for _, addr := range device.Addresses {
		if addr != "dynamic" {
			addresses = append(addresses, addr)
		}
	}

	l.Infof("Adding device %v to config (vouched for by introducer %v)", device.ID, introducerCfg.DeviceID)
	newDeviceCfg := m.cfg.DefaultDevice()
	newDeviceCfg.DeviceID = device.ID
	newDeviceCfg.Name = device.Name
	newDeviceCfg.Compression = introducerCfg.Compression
	newDeviceCfg.Addresses = addresses
	newDeviceCfg.CertName = device.CertName
	newDeviceCfg.IntroducedBy = introducerCfg.DeviceID

	// The introducers' introducers are also our introducers.
	if device.Introducer {
		l.Infof("Device %v is now also an introducer", device.ID)
		newDeviceCfg.Introducer = true
		newDeviceCfg.SkipIntroductionRemovals = device.SkipIntroductionRemovals
	}

	return newDeviceCfg
}

// Closed is called when a connection has been closed
func (m *model) Closed(device protocol.DeviceID, err error) {
	m.pmut.Lock()
	conn, ok := m.conn[device]
	if !ok {
		m.pmut.Unlock()
		return
	}

	delete(m.conn, device)
	delete(m.connRequestLimiters, device)
	delete(m.helloMessages, device)
	delete(m.deviceDownloads, device)
	delete(m.remotePausedFolders, device)
	closed := m.closed[device]
	delete(m.closed, device)
	delete(m.indexHandlers, device)
	m.pmut.Unlock()

	m.progressEmitter.temporaryIndexUnsubscribe(conn)
	m.deviceDidClose(device, time.Since(conn.EstablishedAt()))

	l.Infof("Connection to %s at %s closed: %v", device, conn, err)
	m.evLogger.Log(events.DeviceDisconnected, map[string]string{
		"id":    device.String(),
		"error": err.Error(),
	})
	close(closed)
}

// Implements protocol.RequestResponse
type requestResponse struct {
	data   []byte
	closed chan struct{}
	once   stdsync.Once
}

func newRequestResponse(size int) *requestResponse {
	return &requestResponse{
		data:   protocol.BufferPool.Get(size),
		closed: make(chan struct{}),
	}
}

func (r *requestResponse) Data() []byte {
	return r.data
}

func (r *requestResponse) Close() {
	r.once.Do(func() {
		protocol.BufferPool.Put(r.data)
		close(r.closed)
	})
}

func (r *requestResponse) Wait() {
	<-r.closed
}

// Request returns the specified data segment by reading it from local disk.
// Implements the protocol.Model interface.
func (m *model) Request(deviceID protocol.DeviceID, folder, name string, blockNo, size int32, offset int64, hash []byte, weakHash uint32, fromTemporary bool) (out protocol.RequestResponse, err error) {
	if size < 0 || offset < 0 {
		return nil, protocol.ErrInvalid
	}

	m.fmut.RLock()
	folderCfg, ok := m.folderCfgs[folder]
	folderIgnores := m.folderIgnores[folder]
	m.fmut.RUnlock()
	if !ok {
		// The folder might be already unpaused in the config, but not yet
		// in the model.
		l.Debugf("Request from %s for file %s in unstarted folder %q", deviceID, name, folder)
		return nil, protocol.ErrGeneric
	}

	if !folderCfg.SharedWith(deviceID) {
		l.Warnf("Request from %s for file %s in unshared folder %q", deviceID, name, folder)
		return nil, protocol.ErrGeneric
	}
	if folderCfg.Paused {
		l.Debugf("Request from %s for file %s in paused folder %q", deviceID, name, folder)
		return nil, protocol.ErrGeneric
	}

	// Make sure the path is valid and in canonical form
	if name, err = fs.Canonicalize(name); err != nil {
		l.Debugf("Request from %s in folder %q for invalid filename %s", deviceID, folder, name)
		return nil, protocol.ErrGeneric
	}

	if deviceID != protocol.LocalDeviceID {
		l.Debugf("%v REQ(in): %s: %q / %q o=%d s=%d t=%v", m, deviceID, folder, name, offset, size, fromTemporary)
	}

	if fs.IsInternal(name) {
		l.Debugf("%v REQ(in) for internal file: %s: %q / %q o=%d s=%d", m, deviceID, folder, name, offset, size)
		return nil, protocol.ErrInvalid
	}

	if folderIgnores.Match(name).IsIgnored() {
		l.Debugf("%v REQ(in) for ignored file: %s: %q / %q o=%d s=%d", m, deviceID, folder, name, offset, size)
		return nil, protocol.ErrInvalid
	}

	// Restrict parallel requests by connection/device

	m.pmut.RLock()
	limiter := m.connRequestLimiters[deviceID]
	m.pmut.RUnlock()

	// The requestResponse releases the bytes to the buffer pool and the
	// limiters when its Close method is called.
	res := newLimitedRequestResponse(int(size), limiter, m.globalRequestLimiter)

	defer func() {
		// Close it ourselves if it isn't returned due to an error
		if err != nil {
			res.Close()
		}
	}()

	// Grab the FS after limiting, as it causes I/O and we want to minimize
	// the race time between the symlink check and the read.

	folderFs := folderCfg.Filesystem()

	if err := osutil.TraversesSymlink(folderFs, filepath.Dir(name)); err != nil {
		l.Debugf("%v REQ(in) traversal check: %s - %s: %q / %q o=%d s=%d", m, err, deviceID, folder, name, offset, size)
		return nil, protocol.ErrNoSuchFile
	}

	// Only check temp files if the flag is set, and if we are set to advertise
	// the temp indexes.
	if fromTemporary && !folderCfg.DisableTempIndexes {
		tempFn := fs.TempName(name)

		if info, err := folderFs.Lstat(tempFn); err != nil || !info.IsRegular() {
			// Reject reads for anything that doesn't exist or is something
			// other than a regular file.
			l.Debugf("%v REQ(in) failed stating temp file (%v): %s: %q / %q o=%d s=%d", m, err, deviceID, folder, name, offset, size)
			return nil, protocol.ErrNoSuchFile
		}
		_, err := readOffsetIntoBuf(folderFs, tempFn, offset, res.data)
		if err == nil && scanner.Validate(res.data, hash, weakHash) {
			return res, nil
		}
		// Fall through to reading from a non-temp file, just incase the temp
		// file has finished downloading.
	}

	if info, err := folderFs.Lstat(name); err != nil || !info.IsRegular() {
		// Reject reads for anything that doesn't exist or is something
		// other than a regular file.
		l.Debugf("%v REQ(in) failed stating file (%v): %s: %q / %q o=%d s=%d", m, err, deviceID, folder, name, offset, size)
		return nil, protocol.ErrNoSuchFile
	}

	n, err := readOffsetIntoBuf(folderFs, name, offset, res.data)
	if fs.IsNotExist(err) {
		l.Debugf("%v REQ(in) file doesn't exist: %s: %q / %q o=%d s=%d", m, deviceID, folder, name, offset, size)
		return nil, protocol.ErrNoSuchFile
	} else if err == io.EOF {
		// Read beyond end of file. This might indicate a problem, or it
		// might be a short block that gets padded when read for encrypted
		// folders. We ignore the error and let the hash validation in the
		// next step take care of it, by only hashing the part we actually
		// managed to read.
	} else if err != nil {
		l.Debugf("%v REQ(in) failed reading file (%v): %s: %q / %q o=%d s=%d", m, err, deviceID, folder, name, offset, size)
		return nil, protocol.ErrGeneric
	}

	if folderCfg.Type != config.FolderTypeReceiveEncrypted && len(hash) > 0 && !scanner.Validate(res.data[:n], hash, weakHash) {
		m.recheckFile(deviceID, folder, name, offset, hash, weakHash)
		l.Debugf("%v REQ(in) failed validating data: %s: %q / %q o=%d s=%d", m, deviceID, folder, name, offset, size)
		return nil, protocol.ErrNoSuchFile
	}

	return res, nil
}

// newLimitedRequestResponse takes size bytes from the limiters in order,
// skipping nil limiters, then returns a requestResponse of the given size.
// When the requestResponse is closed the limiters are given back the bytes,
// in reverse order.
func newLimitedRequestResponse(size int, limiters ...*util.Semaphore) *requestResponse {
	multi := util.MultiSemaphore(limiters)
	multi.Take(size)

	res := newRequestResponse(size)

	go func() {
		res.Wait()
		multi.Give(size)
	}()

	return res
}

func (m *model) recheckFile(deviceID protocol.DeviceID, folder, name string, offset int64, hash []byte, weakHash uint32) {
	cf, ok, err := m.CurrentFolderFile(folder, name)
	if err != nil {
		l.Debugf("%v recheckFile: %s: %q / %q: current file error: %v", m, deviceID, folder, name, err)
		return
	}
	if !ok {
		l.Debugf("%v recheckFile: %s: %q / %q: no current file", m, deviceID, folder, name)
		return
	}

	if cf.IsDeleted() || cf.IsInvalid() || cf.IsSymlink() || cf.IsDirectory() {
		l.Debugf("%v recheckFile: %s: %q / %q: not a regular file", m, deviceID, folder, name)
		return
	}

	blockIndex := int(offset / int64(cf.BlockSize()))
	if blockIndex >= len(cf.Blocks) {
		l.Debugf("%v recheckFile: %s: %q / %q i=%d: block index too far", m, deviceID, folder, name, blockIndex)
		return
	}

	block := cf.Blocks[blockIndex]

	// Seems to want a different version of the file, whatever.
	if !bytes.Equal(block.Hash, hash) {
		l.Debugf("%v recheckFile: %s: %q / %q i=%d: hash mismatch %x != %x", m, deviceID, folder, name, blockIndex, block.Hash, hash)
		return
	}
	if weakHash != 0 && block.WeakHash != weakHash {
		l.Debugf("%v recheckFile: %s: %q / %q i=%d: weak hash mismatch %v != %v", m, deviceID, folder, name, blockIndex, block.WeakHash, weakHash)
		return
	}

	// The hashes provided part of the request match what we expect to find according
	// to what we have in the database, yet the content we've read off the filesystem doesn't
	// Something is fishy, invalidate the file and rescan it.
	// The file will temporarily become invalid, which is ok as the content is messed up.
	m.fmut.RLock()
	runner, ok := m.folderRunners[folder]
	m.fmut.RUnlock()
	if !ok {
		l.Debugf("%v recheckFile: %s: %q / %q: Folder stopped before rescan could be scheduled", m, deviceID, folder, name)
		return
	}

	runner.ScheduleForceRescan(name)

	l.Debugf("%v recheckFile: %s: %q / %q", m, deviceID, folder, name)
}

func (m *model) CurrentFolderFile(folder string, file string) (protocol.FileInfo, bool, error) {
	m.fmut.RLock()
	fs, ok := m.folderFiles[folder]
	m.fmut.RUnlock()
	if !ok {
		return protocol.FileInfo{}, false, ErrFolderMissing
	}
	snap, err := fs.Snapshot()
	if err != nil {
		return protocol.FileInfo{}, false, err
	}
	f, ok := snap.Get(protocol.LocalDeviceID, file)
	snap.Release()
	return f, ok, nil
}

func (m *model) CurrentGlobalFile(folder string, file string) (protocol.FileInfo, bool, error) {
	m.fmut.RLock()
	ffs, ok := m.folderFiles[folder]
	m.fmut.RUnlock()
	if !ok {
		return protocol.FileInfo{}, false, ErrFolderMissing
	}
	snap, err := ffs.Snapshot()
	if err != nil {
		return protocol.FileInfo{}, false, err
	}
	f, ok := snap.GetGlobal(file)
	snap.Release()
	return f, ok, nil
}

func (m *model) GetMtimeMapping(folder string, file string) (fs.MtimeMapping, error) {
	m.fmut.RLock()
	ffs, ok := m.folderFiles[folder]
	m.fmut.RUnlock()
	if !ok {
		return fs.MtimeMapping{}, ErrFolderMissing
	}
	return fs.GetMtimeMapping(ffs.MtimeFS(), file)
}

// Connection returns the current connection for device, and a boolean whether a connection was found.
func (m *model) Connection(deviceID protocol.DeviceID) (protocol.Connection, bool) {
	m.pmut.RLock()
	cn, ok := m.conn[deviceID]
	m.pmut.RUnlock()
	if ok {
		m.deviceWasSeen(deviceID)
	}
	return cn, ok
}

// LoadIgnores loads or refreshes the ignore patterns from disk, if the
// folder is healthy, and returns the refreshed lines and patterns.
func (m *model) LoadIgnores(folder string) ([]string, []string, error) {
	m.fmut.RLock()
	cfg, cfgOk := m.folderCfgs[folder]
	ignores, ignoresOk := m.folderIgnores[folder]
	m.fmut.RUnlock()

	if !cfgOk {
		cfg, cfgOk = m.cfg.Folder(folder)
		if !cfgOk {
			return nil, nil, fmt.Errorf("folder %s does not exist", folder)
		}
	}

	if cfg.Type == config.FolderTypeReceiveEncrypted {
		return nil, nil, nil
	}

	// On creation a new folder with ignore patterns validly has no marker yet.
	if err := cfg.CheckPath(); err != nil && err != config.ErrMarkerMissing {
		return nil, nil, err
	}

	if !ignoresOk {
		ignores = ignore.New(cfg.Filesystem())
	}

	err := ignores.Load(".stignore")
	if fs.IsNotExist(err) {
		// Having no ignores is not an error.
		return nil, nil, nil
	}

	// Return lines and patterns, which may have some meaning even when err
	// != nil, depending on the specific error.
	return ignores.Lines(), ignores.Patterns(), err
}

// CurrentIgnores returns the currently loaded set of ignore patterns,
// whichever it may be. No attempt is made to load or refresh ignore
// patterns from disk.
func (m *model) CurrentIgnores(folder string) ([]string, []string, error) {
	m.fmut.RLock()
	_, cfgOk := m.folderCfgs[folder]
	ignores, ignoresOk := m.folderIgnores[folder]
	m.fmut.RUnlock()

	if !cfgOk {
		return nil, nil, fmt.Errorf("folder %s does not exist", folder)
	}

	if !ignoresOk {
		// Empty ignore patterns
		return []string{}, []string{}, nil
	}

	return ignores.Lines(), ignores.Patterns(), nil
}

func (m *model) SetIgnores(folder string, content []string) error {
	cfg, ok := m.cfg.Folder(folder)
	if !ok {
		return fmt.Errorf("folder %s does not exist", cfg.Description())
	}

	err := cfg.CheckPath()
	if err == config.ErrPathMissing {
		if err = cfg.CreateRoot(); err != nil {
			return errors.Wrap(err, "failed to create folder root")
		}
		err = cfg.CheckPath()
	}
	if err != nil && err != config.ErrMarkerMissing {
		return err
	}

	if err := ignore.WriteIgnores(cfg.Filesystem(), ".stignore", content); err != nil {
		l.Warnln("Saving .stignore:", err)
		return err
	}

	m.fmut.RLock()
	runner, ok := m.folderRunners[folder]
	m.fmut.RUnlock()
	if ok {
		runner.ScheduleScan()
	}
	return nil
}

// OnHello is called when an device connects to us.
// This allows us to extract some information from the Hello message
// and add it to a list of known devices ahead of any checks.
func (m *model) OnHello(remoteID protocol.DeviceID, addr net.Addr, hello protocol.Hello) error {
	if m.cfg.IgnoredDevice(remoteID) {
		return errDeviceIgnored
	}

	cfg, ok := m.cfg.Device(remoteID)
	if !ok {
		if err := m.db.AddOrUpdatePendingDevice(remoteID, hello.DeviceName, addr.String()); err != nil {
			l.Warnf("Failed to persist pending device entry to database: %v", err)
		}
		m.evLogger.Log(events.PendingDevicesChanged, map[string][]interface{}{
			"added": {map[string]string{
				"deviceID": remoteID.String(),
				"name":     hello.DeviceName,
				"address":  addr.String(),
			}},
		})
		// DEPRECATED: Only for backwards compatibility, should be removed.
		m.evLogger.Log(events.DeviceRejected, map[string]string{
			"name":    hello.DeviceName,
			"device":  remoteID.String(),
			"address": addr.String(),
		})
		return errDeviceUnknown
	}

	if cfg.Paused {
		return errDevicePaused
	}

	if len(cfg.AllowedNetworks) > 0 && !connections.IsAllowedNetwork(addr.String(), cfg.AllowedNetworks) {
		// The connection is not from an allowed network.
		return errNetworkNotAllowed
	}

	if max := m.cfg.Options().ConnectionLimitMax; max > 0 && m.NumConnections() >= max {
		// We're not allowed to accept any more connections.
		return errConnLimitReached
	}

	return nil
}

// GetHello is called when we are about to connect to some remote device.
func (m *model) GetHello(id protocol.DeviceID) protocol.HelloIntf {
	name := ""
	if _, ok := m.cfg.Device(id); ok {
		// Set our name (from the config of our device ID) only if we already know about the other side device ID.
		if myCfg, ok := m.cfg.Device(m.id); ok {
			name = myCfg.Name
		}
	}
	return &protocol.Hello{
		DeviceName:    name,
		ClientName:    m.clientName,
		ClientVersion: m.clientVersion,
	}
}

// AddConnection adds a new peer connection to the model. An initial index will
// be sent to the connected peer, thereafter index updates whenever the local
// folder changes.
func (m *model) AddConnection(conn protocol.Connection, hello protocol.Hello) {
	deviceID := conn.ID()
	device, ok := m.cfg.Device(deviceID)
	if !ok {
		l.Infoln("Trying to add connection to unknown device")
		return
	}

	// The slightly unusual locking sequence here is because we must acquire
	// fmut before pmut. (The locks can be *released* in any order.)
	m.fmut.RLock()
	m.pmut.Lock()
	if oldConn, ok := m.conn[deviceID]; ok {
		l.Infoln("Replacing old connection", oldConn, "with", conn, "for", deviceID)
		// There is an existing connection to this device that we are
		// replacing. We must close the existing connection and wait for the
		// close to complete before adding the new connection. We do the
		// actual close without holding pmut as the connection will call
		// back into Closed() for the cleanup.
		closed := m.closed[deviceID]
		m.fmut.RUnlock()
		m.pmut.Unlock()
		oldConn.Close(errReplacingConnection)
		<-closed
		// Again, lock fmut before pmut.
		m.fmut.RLock()
		m.pmut.Lock()
	}

	m.conn[deviceID] = conn
	closed := make(chan struct{})
	m.closed[deviceID] = closed
	m.deviceDownloads[deviceID] = newDeviceDownloadState()
	indexRegistry := newIndexHandlerRegistry(conn, m.deviceDownloads[deviceID], closed, m.Supervisor, m.evLogger)
	for id, fcfg := range m.folderCfgs {
		indexRegistry.RegisterFolderState(fcfg, m.folderFiles[id], m.folderRunners[id])
	}
	m.indexHandlers[deviceID] = indexRegistry
	m.fmut.RUnlock()
	// 0: default, <0: no limiting
	switch {
	case device.MaxRequestKiB > 0:
		m.connRequestLimiters[deviceID] = util.NewSemaphore(1024 * device.MaxRequestKiB)
	case device.MaxRequestKiB == 0:
		m.connRequestLimiters[deviceID] = util.NewSemaphore(1024 * defaultPullerPendingKiB)
	}

	m.helloMessages[deviceID] = hello

	event := map[string]string{
		"id":            deviceID.String(),
		"deviceName":    hello.DeviceName,
		"clientName":    hello.ClientName,
		"clientVersion": hello.ClientVersion,
		"type":          conn.Type(),
	}

	addr := conn.RemoteAddr()
	if addr != nil {
		event["addr"] = addr.String()
	}

	m.evLogger.Log(events.DeviceConnected, event)

	l.Infof(`Device %s client is "%s %s" named "%s" at %s`, deviceID, hello.ClientName, hello.ClientVersion, hello.DeviceName, conn)

	conn.Start()
	m.pmut.Unlock()

	// Acquires fmut, so has to be done outside of pmut.
	cm, passwords := m.generateClusterConfig(deviceID)
	conn.SetFolderPasswords(passwords)
	conn.ClusterConfig(cm)

	if (device.Name == "" || m.cfg.Options().OverwriteRemoteDevNames) && hello.DeviceName != "" {
		m.cfg.Modify(func(cfg *config.Configuration) {
			for i := range cfg.Devices {
				if cfg.Devices[i].DeviceID == deviceID {
					if cfg.Devices[i].Name == "" || cfg.Options.OverwriteRemoteDevNames {
						cfg.Devices[i].Name = hello.DeviceName
					}
					return
				}
			}
		})
	}

	m.deviceWasSeen(deviceID)
}

func (m *model) DownloadProgress(device protocol.DeviceID, folder string, updates []protocol.FileDownloadProgressUpdate) error {
	m.fmut.RLock()
	cfg, ok := m.folderCfgs[folder]
	m.fmut.RUnlock()

	if !ok || cfg.DisableTempIndexes || !cfg.SharedWith(device) {
		return nil
	}

	m.pmut.RLock()
	downloads := m.deviceDownloads[device]
	m.pmut.RUnlock()
	downloads.Update(folder, updates)
	state := downloads.GetBlockCounts(folder)

	m.evLogger.Log(events.RemoteDownloadProgress, map[string]interface{}{
		"device": device.String(),
		"folder": folder,
		"state":  state,
	})

	return nil
}

func (m *model) deviceWasSeen(deviceID protocol.DeviceID) {
	m.fmut.RLock()
	sr, ok := m.deviceStatRefs[deviceID]
	m.fmut.RUnlock()
	if ok {
		_ = sr.WasSeen()
	}
}

func (m *model) deviceDidClose(deviceID protocol.DeviceID, duration time.Duration) {
	m.fmut.RLock()
	sr, ok := m.deviceStatRefs[deviceID]
	m.fmut.RUnlock()
	if ok {
		_ = sr.LastConnectionDuration(duration)
	}
}

func (m *model) requestGlobal(ctx context.Context, deviceID protocol.DeviceID, folder, name string, blockNo int, offset int64, size int, hash []byte, weakHash uint32, fromTemporary bool) ([]byte, error) {
	m.pmut.RLock()
	nc, ok := m.conn[deviceID]
	m.pmut.RUnlock()

	if !ok {
		return nil, fmt.Errorf("requestGlobal: no such device: %s", deviceID)
	}

	l.Debugf("%v REQ(out): %s: %q / %q b=%d o=%d s=%d h=%x wh=%x ft=%t", m, deviceID, folder, name, blockNo, offset, size, hash, weakHash, fromTemporary)

	return nc.Request(ctx, folder, name, blockNo, offset, size, hash, weakHash, fromTemporary)
}

func (m *model) ScanFolders() map[string]error {
	m.fmut.RLock()
	folders := make([]string, 0, len(m.folderCfgs))
	for folder := range m.folderCfgs {
		folders = append(folders, folder)
	}
	m.fmut.RUnlock()

	errors := make(map[string]error, len(m.folderCfgs))
	errorsMut := sync.NewMutex()

	wg := sync.NewWaitGroup()
	wg.Add(len(folders))
	for _, folder := range folders {
		folder := folder
		go func() {
			err := m.ScanFolder(folder)
			if err != nil {
				errorsMut.Lock()
				errors[folder] = err
				errorsMut.Unlock()
			}
			wg.Done()
		}()
	}
	wg.Wait()
	return errors
}

func (m *model) ScanFolder(folder string) error {
	return m.ScanFolderSubdirs(folder, nil)
}

func (m *model) ScanFolderSubdirs(folder string, subs []string) error {
	m.fmut.RLock()
	err := m.checkFolderRunningLocked(folder)
	runner := m.folderRunners[folder]
	m.fmut.RUnlock()

	if err != nil {
		return err
	}

	return runner.Scan(subs)
}

func (m *model) DelayScan(folder string, next time.Duration) {
	m.fmut.RLock()
	runner, ok := m.folderRunners[folder]
	m.fmut.RUnlock()
	if !ok {
		return
	}
	runner.DelayScan(next)
}

// numHashers returns the number of hasher routines to use for a given folder,
// taking into account configuration and available CPU cores.
func (m *model) numHashers(folder string) int {
	m.fmut.RLock()
	folderCfg := m.folderCfgs[folder]
	numFolders := len(m.folderCfgs)
	m.fmut.RUnlock()

	if folderCfg.Hashers > 0 {
		// Specific value set in the config, use that.
		return folderCfg.Hashers
	}

	if runtime.GOOS == "windows" || runtime.GOOS == "darwin" {
		// Interactive operating systems; don't load the system too heavily by
		// default.
		return 1
	}

	// For other operating systems and architectures, lets try to get some
	// work done... Divide the available CPU cores among the configured
	// folders.
	if perFolder := runtime.GOMAXPROCS(-1) / numFolders; perFolder > 0 {
		return perFolder
	}

	return 1
}

// generateClusterConfig returns a ClusterConfigMessage that is correct and the
// set of folder passwords for the given peer device
func (m *model) generateClusterConfig(device protocol.DeviceID) (protocol.ClusterConfig, map[string]string) {
	var message protocol.ClusterConfig

	m.fmut.RLock()
	defer m.fmut.RUnlock()

	folders := m.cfg.FolderList()
	passwords := make(map[string]string, len(folders))
	for _, folderCfg := range folders {
		if !folderCfg.SharedWith(device) {
			continue
		}

		encryptionToken, hasEncryptionToken := m.folderEncryptionPasswordTokens[folderCfg.ID]
		if folderCfg.Type == config.FolderTypeReceiveEncrypted && !hasEncryptionToken {
			// We haven't gotten a token for us yet and without one the other
			// side can't validate us - pretend we don't have the folder yet.
			continue
		}

		protocolFolder := protocol.Folder{
			ID:                 folderCfg.ID,
			Label:              folderCfg.Label,
			ReadOnly:           folderCfg.Type == config.FolderTypeSendOnly,
			IgnorePermissions:  folderCfg.IgnorePerms,
			IgnoreDelete:       folderCfg.IgnoreDelete,
			DisableTempIndexes: folderCfg.DisableTempIndexes,
		}

		fs := m.folderFiles[folderCfg.ID]

		// Even if we aren't paused, if we haven't started the folder yet
		// pretend we are. Otherwise the remote might get confused about
		// the missing index info (and drop all the info). We will send
		// another cluster config once the folder is started.
		protocolFolder.Paused = folderCfg.Paused || fs == nil

		for _, folderDevice := range folderCfg.Devices {
			deviceCfg, _ := m.cfg.Device(folderDevice.DeviceID)

			protocolDevice := protocol.Device{
				ID:          deviceCfg.DeviceID,
				Name:        deviceCfg.Name,
				Addresses:   deviceCfg.Addresses,
				Compression: deviceCfg.Compression,
				CertName:    deviceCfg.CertName,
				Introducer:  deviceCfg.Introducer,
			}

			if deviceCfg.DeviceID == m.id && hasEncryptionToken {
				protocolDevice.EncryptionPasswordToken = encryptionToken
			} else if folderDevice.EncryptionPassword != "" {
				protocolDevice.EncryptionPasswordToken = protocol.PasswordToken(folderCfg.ID, folderDevice.EncryptionPassword)
				if folderDevice.DeviceID == device {
					passwords[folderCfg.ID] = folderDevice.EncryptionPassword
				}
			}

			if fs != nil {
				if deviceCfg.DeviceID == m.id {
					protocolDevice.IndexID = fs.IndexID(protocol.LocalDeviceID)
					protocolDevice.MaxSequence = fs.Sequence(protocol.LocalDeviceID)
				} else {
					protocolDevice.IndexID = fs.IndexID(deviceCfg.DeviceID)
					protocolDevice.MaxSequence = fs.Sequence(deviceCfg.DeviceID)
				}
			}

			protocolFolder.Devices = append(protocolFolder.Devices, protocolDevice)
		}

		message.Folders = append(message.Folders, protocolFolder)
	}

	return message, passwords
}

func (m *model) State(folder string) (string, time.Time, error) {
	m.fmut.RLock()
	runner, ok := m.folderRunners[folder]
	m.fmut.RUnlock()
	if !ok {
		// The returned error should be an actual folder error, so returning
		// errors.New("does not exist") or similar here would be
		// inappropriate.
		return "", time.Time{}, nil
	}
	state, changed, err := runner.getState()
	return state.String(), changed, err
}

func (m *model) FolderErrors(folder string) ([]FileError, error) {
	m.fmut.RLock()
	err := m.checkFolderRunningLocked(folder)
	runner := m.folderRunners[folder]
	m.fmut.RUnlock()
	if err != nil {
		return nil, err
	}
	return runner.Errors(), nil
}

func (m *model) WatchError(folder string) error {
	m.fmut.RLock()
	err := m.checkFolderRunningLocked(folder)
	runner := m.folderRunners[folder]
	m.fmut.RUnlock()
	if err != nil {
		return nil // If the folder isn't running, there's no error to report.
	}
	return runner.WatchError()
}

func (m *model) Override(folder string) {
	// Grab the runner and the file set.

	m.fmut.RLock()
	runner, ok := m.folderRunners[folder]
	m.fmut.RUnlock()
	if !ok {
		return
	}

	// Run the override, taking updates as if they came from scanning.

	runner.Override()
}

func (m *model) Revert(folder string) {
	// Grab the runner and the file set.

	m.fmut.RLock()
	runner, ok := m.folderRunners[folder]
	m.fmut.RUnlock()
	if !ok {
		return
	}

	// Run the revert, taking updates as if they came from scanning.

	runner.Revert()
}

type TreeEntry struct {
	Name     string                `json:"name"`
	ModTime  time.Time             `json:"modTime"`
	Size     int64                 `json:"size"`
	Type     protocol.FileInfoType `json:"type"`
	Children []*TreeEntry          `json:"children,omitempty"`
}

func findByName(slice []*TreeEntry, name string) *TreeEntry {
	for _, child := range slice {
		if child.Name == name {
			return child
		}
	}
	return nil
}

func (m *model) GlobalDirectoryTree(folder, prefix string, levels int, dirsOnly bool) ([]*TreeEntry, error) {
	m.fmut.RLock()
	files, ok := m.folderFiles[folder]
	m.fmut.RUnlock()
	if !ok {
		return nil, ErrFolderMissing
	}

	root := &TreeEntry{
		Children: make([]*TreeEntry, 0),
	}
	sep := string(filepath.Separator)
	prefix = osutil.NativeFilename(prefix)

	if prefix != "" && !strings.HasSuffix(prefix, sep) {
		prefix = prefix + sep
	}

	snap, err := files.Snapshot()
	if err != nil {
		return nil, err
	}
	defer snap.Release()
	snap.WithPrefixedGlobalTruncated(prefix, func(fi protocol.FileIntf) bool {
		f := fi.(db.FileInfoTruncated)

		// Don't include the prefix itself.
		if f.IsInvalid() || f.IsDeleted() || strings.HasPrefix(prefix, f.Name) {
			return true
		}

		f.Name = strings.Replace(f.Name, prefix, "", 1)

		dir := filepath.Dir(f.Name)
		base := filepath.Base(f.Name)

		if levels > -1 && strings.Count(f.Name, sep) > levels {
			return true
		}

		parent := root
		if dir != "." {
			for _, path := range strings.Split(dir, sep) {
				child := findByName(parent.Children, path)
				if child == nil {
					err = fmt.Errorf("could not find child '%s' for path '%s' in parent '%s'", path, f.Name, parent.Name)
					return false
				}
				parent = child
			}
		}

		if dirsOnly && !f.IsDirectory() {
			return true
		}

		parent.Children = append(parent.Children, &TreeEntry{
			Name:    base,
			Type:    f.Type,
			ModTime: f.ModTime(),
			Size:    f.FileSize(),
		})

		return true
	})
	if err != nil {
		return nil, err
	}

	return root.Children, nil
}

func (m *model) GetFolderVersions(folder string) (map[string][]versioner.FileVersion, error) {
	m.fmut.RLock()
	err := m.checkFolderRunningLocked(folder)
	ver := m.folderVersioners[folder]
	m.fmut.RUnlock()
	if err != nil {
		return nil, err
	}
	if ver == nil {
		return nil, errNoVersioner
	}

	return ver.GetVersions()
}

func (m *model) RestoreFolderVersions(folder string, versions map[string]time.Time) (map[string]error, error) {
	m.fmut.RLock()
	err := m.checkFolderRunningLocked(folder)
	fcfg := m.folderCfgs[folder]
	ver := m.folderVersioners[folder]
	m.fmut.RUnlock()
	if err != nil {
		return nil, err
	}
	if ver == nil {
		return nil, errNoVersioner
	}

	restoreErrors := make(map[string]error)

	for file, version := range versions {
		if err := ver.Restore(file, version); err != nil {
			restoreErrors[file] = err
		}
	}

	// Trigger scan
	if !fcfg.FSWatcherEnabled {
		go func() { _ = m.ScanFolder(folder) }()
	}

	return restoreErrors, nil
}

func (m *model) Availability(folder string, file protocol.FileInfo, block protocol.BlockInfo) ([]Availability, error) {
	// The slightly unusual locking sequence here is because we need to hold
	// pmut for the duration (as the value returned from foldersFiles can
	// get heavily modified on Close()), but also must acquire fmut before
	// pmut. (The locks can be *released* in any order.)
	m.fmut.RLock()
	m.pmut.RLock()
	defer m.pmut.RUnlock()

	fs, ok := m.folderFiles[folder]
	cfg := m.folderCfgs[folder]
	m.fmut.RUnlock()

	if !ok {
		return nil, ErrFolderMissing
	}

	snap, err := fs.Snapshot()
	if err != nil {
		return nil, err
	}
	defer snap.Release()

	return m.availabilityInSnapshotPRlocked(cfg, snap, file, block), nil
}

func (m *model) availabilityInSnapshot(cfg config.FolderConfiguration, snap *db.Snapshot, file protocol.FileInfo, block protocol.BlockInfo) []Availability {
	m.pmut.RLock()
	defer m.pmut.RUnlock()
	return m.availabilityInSnapshotPRlocked(cfg, snap, file, block)
}

func (m *model) availabilityInSnapshotPRlocked(cfg config.FolderConfiguration, snap *db.Snapshot, file protocol.FileInfo, block protocol.BlockInfo) []Availability {
	var availabilities []Availability
	for _, device := range snap.Availability(file.Name) {
		if _, ok := m.remotePausedFolders[device]; !ok {
			continue
		}
		if _, ok := m.remotePausedFolders[device][cfg.ID]; ok {
			continue
		}
		_, ok := m.conn[device]
		if ok {
			availabilities = append(availabilities, Availability{ID: device, FromTemporary: false})
		}
	}

	for _, device := range cfg.Devices {
		if m.deviceDownloads[device.DeviceID].Has(cfg.ID, file.Name, file.Version, int(block.Offset/int64(file.BlockSize()))) {
			availabilities = append(availabilities, Availability{ID: device.DeviceID, FromTemporary: true})
		}
	}

	return availabilities
}

// BringToFront bumps the given files priority in the job queue.
func (m *model) BringToFront(folder, file string) {
	m.fmut.RLock()
	runner, ok := m.folderRunners[folder]
	m.fmut.RUnlock()

	if ok {
		runner.BringToFront(file)
	}
}

func (m *model) ResetFolder(folder string) {
<<<<<<< HEAD
	l.Infof("Cleaning data for folder %q", folder)
	m.fmut.RLock()
	token, ok := m.folderRunnerToken[folder]
	fcfg := m.folderCfgs[folder]
	if !ok {
		// Do it under lock to prevent the folder being started at the same time
		db.DropFolder(m.db, folder)
	}
	m.fmut.RUnlock()
	if !ok {
		return
	}

	// Stop the folder holding restart mutex to prevent any other concurrent
	// changes from interfering.
	restartMut := m.folderRestartMuts.Get(folder)
	restartMut.Lock()
	defer restartMut.Unlock()

	m.RemoveAndWait(token, 0)

=======
	l.Infof("Cleaning metadata for reset folder %q", folder)
>>>>>>> de719ac4
	db.DropFolder(m.db, folder)

	m.fmut.Lock()
	defer m.fmut.Unlock()

	m.cleanupFolderLocked(fcfg)
	fset, err := db.NewFileSet(folder, fcfg.Filesystem(), m.db)
	if err != nil {
		m.fatal(err)
	}
	m.addAndStartFolderLocked(fcfg, fset, m.cfg.Options().CacheIgnoredFiles)
}

func (m *model) String() string {
	return fmt.Sprintf("model@%p", m)
}

func (m *model) VerifyConfiguration(from, to config.Configuration) error {
	toFolders := to.FolderMap()
	for _, from := range from.Folders {
		to, ok := toFolders[from.ID]
		if ok && from.Type != to.Type && (from.Type == config.FolderTypeReceiveEncrypted || to.Type == config.FolderTypeReceiveEncrypted) {
			return errors.New("folder type must not be changed from/to receive-encrypted")
		}
	}
	return nil
}

func (m *model) CommitConfiguration(from, to config.Configuration) bool {
	// TODO: This should not use reflect, and should take more care to try to handle stuff without restart.

	// Delay processing config changes until after the initial setup
	<-m.started

	// Go through the folder configs and figure out if we need to restart or not.

	// Tracks devices affected by any configuration change to resend ClusterConfig.
	clusterConfigDevices := make(deviceIDSet, len(from.Devices)+len(to.Devices))
	closeDevices := make([]protocol.DeviceID, 0, len(to.Devices))

	fromFolders := mapFolders(from.Folders)
	toFolders := mapFolders(to.Folders)
	for folderID, cfg := range toFolders {
		if _, ok := fromFolders[folderID]; !ok {
			// A folder was added.
			if cfg.Paused {
				l.Infoln("Paused folder", cfg.Description())
			} else {
				l.Infoln("Adding folder", cfg.Description())
				if err := m.newFolder(cfg, to.Options.CacheIgnoredFiles); err != nil {
					m.fatal(err)
					return true
				}
			}
			clusterConfigDevices.add(cfg.DeviceIDs())
		}
	}

	removedFolders := make(map[string]struct{})
	for folderID, fromCfg := range fromFolders {
		toCfg, ok := toFolders[folderID]
		if !ok {
			// The folder was removed.
			m.removeFolder(fromCfg)
			clusterConfigDevices.add(fromCfg.DeviceIDs())
			removedFolders[fromCfg.ID] = struct{}{}
			continue
		}

		if fromCfg.Paused && toCfg.Paused {
			continue
		}

		// This folder exists on both sides. Settings might have changed.
		// Check if anything differs that requires a restart.
		if !reflect.DeepEqual(fromCfg.RequiresRestartOnly(), toCfg.RequiresRestartOnly()) || from.Options.CacheIgnoredFiles != to.Options.CacheIgnoredFiles {
			if err := m.restartFolder(fromCfg, toCfg, to.Options.CacheIgnoredFiles); err != nil {
				m.fatal(err)
				return true
			}
			clusterConfigDevices.add(fromCfg.DeviceIDs())
			if toCfg.Type != config.FolderTypeReceiveEncrypted {
				clusterConfigDevices.add(toCfg.DeviceIDs())
			} else {
				// If we don't have the encryption token yet, we need to drop
				// the connection to make the remote re-send the cluster-config
				// and with it the token.
				m.fmut.RLock()
				_, ok := m.folderEncryptionPasswordTokens[toCfg.ID]
				m.fmut.RUnlock()
				if !ok {
					for _, id := range toCfg.DeviceIDs() {
						closeDevices = append(closeDevices, id)
					}
				} else {
					clusterConfigDevices.add(toCfg.DeviceIDs())
				}
			}
		}

		// Emit the folder pause/resume event
		if fromCfg.Paused != toCfg.Paused {
			eventType := events.FolderResumed
			if toCfg.Paused {
				eventType = events.FolderPaused
			}
			m.evLogger.Log(eventType, map[string]string{"id": toCfg.ID, "label": toCfg.Label})
		}
	}

	// Removing a device. We actually don't need to do anything.
	// Because folder config has changed (since the device lists do not match)
	// Folders for that had device got "restarted", which involves killing
	// connections to all devices that we were sharing the folder with.
	// At some point model.Close() will get called for that device which will
	// clean residue device state that is not part of any folder.

	// Pausing a device, unpausing is handled by the connection service.
	fromDevices := from.DeviceMap()
	toDevices := to.DeviceMap()
	for deviceID, toCfg := range toDevices {
		fromCfg, ok := fromDevices[deviceID]
		if !ok {
			sr := stats.NewDeviceStatisticsReference(m.db, deviceID)
			m.fmut.Lock()
			m.deviceStatRefs[deviceID] = sr
			m.fmut.Unlock()
			continue
		}
		delete(fromDevices, deviceID)
		if fromCfg.Paused == toCfg.Paused {
			continue
		}

		if toCfg.Paused {
			l.Infoln("Pausing", deviceID)
			closeDevices = append(closeDevices, deviceID)
			m.evLogger.Log(events.DevicePaused, map[string]string{"device": deviceID.String()})
		} else {
			// Ignored folder was removed, reconnect to retrigger the prompt.
			if len(fromCfg.IgnoredFolders) > len(toCfg.IgnoredFolders) {
				closeDevices = append(closeDevices, deviceID)
			}

			l.Infoln("Resuming", deviceID)
			m.evLogger.Log(events.DeviceResumed, map[string]string{"device": deviceID.String()})
		}
	}
	// Clean up after removed devices
	removedDevices := make([]protocol.DeviceID, 0, len(fromDevices))
	m.fmut.Lock()
	for deviceID := range fromDevices {
		delete(m.deviceStatRefs, deviceID)
		removedDevices = append(removedDevices, deviceID)
		delete(clusterConfigDevices, deviceID)
	}
	m.fmut.Unlock()

	m.pmut.RLock()
	for _, id := range closeDevices {
		delete(clusterConfigDevices, id)
		if conn, ok := m.conn[id]; ok {
			go conn.Close(errDevicePaused)
		}
	}
	for _, id := range removedDevices {
		delete(clusterConfigDevices, id)
		if conn, ok := m.conn[id]; ok {
			go conn.Close(errDeviceRemoved)
		}
	}
	m.pmut.RUnlock()
	// Generating cluster-configs acquires fmut -> must happen outside of pmut.
	m.sendClusterConfig(clusterConfigDevices.AsSlice())

	ignoredDevices := observedDeviceSet(to.IgnoredDevices)
	m.cleanPending(toDevices, toFolders, ignoredDevices, removedFolders)

	m.globalRequestLimiter.SetCapacity(1024 * to.Options.MaxConcurrentIncomingRequestKiB())
	m.folderIOLimiter.SetCapacity(to.Options.MaxFolderConcurrency())

	// Some options don't require restart as those components handle it fine
	// by themselves. Compare the options structs containing only the
	// attributes that require restart and act apprioriately.
	if !reflect.DeepEqual(from.Options.RequiresRestartOnly(), to.Options.RequiresRestartOnly()) {
		l.Debugln(m, "requires restart, options differ")
		return false
	}

	return true
}

func (m *model) cleanPending(existingDevices map[protocol.DeviceID]config.DeviceConfiguration, existingFolders map[string]config.FolderConfiguration, ignoredDevices deviceIDSet, removedFolders map[string]struct{}) {
	var removedPendingFolders []map[string]string
	pendingFolders, err := m.db.PendingFolders()
	if err != nil {
		msg := "Could not iterate through pending folder entries for cleanup"
		l.Warnf("%v: %v", msg, err)
		m.evLogger.Log(events.Failure, msg)
		// Continue with pending devices below, loop is skipped.
	}
	for folderID, pf := range pendingFolders {
		if _, ok := removedFolders[folderID]; ok {
			// Forget pending folder device associations for recently removed
			// folders as well, assuming the folder is no longer of interest
			// at all (but might become pending again).
			l.Debugf("Discarding pending removed folder %v from all devices", folderID)
			if err := m.db.RemovePendingFolder(folderID); err != nil {
				msg := "Failed to remove pending folder entry"
				l.Warnf("%v (%v): %v", msg, folderID, err)
				m.evLogger.Log(events.Failure, msg)
			} else {
				removedPendingFolders = append(removedPendingFolders, map[string]string{
					"folderID": folderID,
				})
			}
			continue
		}
		for deviceID := range pf.OfferedBy {
			if dev, ok := existingDevices[deviceID]; !ok {
				l.Debugf("Discarding pending folder %v from unknown device %v", folderID, deviceID)
				goto removeFolderForDevice
			} else if dev.IgnoredFolder(folderID) {
				l.Debugf("Discarding now ignored pending folder %v for device %v", folderID, deviceID)
				goto removeFolderForDevice
			}
			if folderCfg, ok := existingFolders[folderID]; ok {
				if folderCfg.SharedWith(deviceID) {
					l.Debugf("Discarding now shared pending folder %v for device %v", folderID, deviceID)
					goto removeFolderForDevice
				}
			}
			continue
		removeFolderForDevice:
			if err := m.db.RemovePendingFolderForDevice(folderID, deviceID); err != nil {
				msg := "Failed to remove pending folder-device entry"
				l.Warnf("%v (%v, %v): %v", msg, folderID, deviceID, err)
				m.evLogger.Log(events.Failure, msg)
				continue
			}
			removedPendingFolders = append(removedPendingFolders, map[string]string{
				"folderID": folderID,
				"deviceID": deviceID.String(),
			})
		}
	}
	if len(removedPendingFolders) > 0 {
		m.evLogger.Log(events.PendingFoldersChanged, map[string]interface{}{
			"removed": removedPendingFolders,
		})
	}

	var removedPendingDevices []map[string]string
	pendingDevices, err := m.db.PendingDevices()
	if err != nil {
		msg := "Could not iterate through pending device entries for cleanup"
		l.Warnf("%v: %v", msg, err)
		m.evLogger.Log(events.Failure, msg)
		return
	}
	for deviceID := range pendingDevices {
		if _, ok := ignoredDevices[deviceID]; ok {
			l.Debugf("Discarding now ignored pending device %v", deviceID)
			goto removeDevice
		}
		if _, ok := existingDevices[deviceID]; ok {
			l.Debugf("Discarding now added pending device %v", deviceID)
			goto removeDevice
		}
		continue
	removeDevice:
		if err := m.db.RemovePendingDevice(deviceID); err != nil {
			msg := "Failed to remove pending device entry"
			l.Warnf("%v: %v", msg, err)
			m.evLogger.Log(events.Failure, msg)
			continue
		}
		removedPendingDevices = append(removedPendingDevices, map[string]string{
			"deviceID": deviceID.String(),
		})
	}
	if len(removedPendingDevices) > 0 {
		m.evLogger.Log(events.PendingDevicesChanged, map[string]interface{}{
			"removed": removedPendingDevices,
		})
	}
}

// checkFolderRunningLocked returns nil if the folder is up and running and a
// descriptive error if not.
// Need to hold (read) lock on m.fmut when calling this.
func (m *model) checkFolderRunningLocked(folder string) error {
	_, ok := m.folderRunners[folder]
	if ok {
		return nil
	}

	if cfg, ok := m.cfg.Folder(folder); !ok {
		return ErrFolderMissing
	} else if cfg.Paused {
		return ErrFolderPaused
	}

	return ErrFolderNotRunning
}

// PendingDevices lists unknown devices that tried to connect.
func (m *model) PendingDevices() (map[protocol.DeviceID]db.ObservedDevice, error) {
	return m.db.PendingDevices()
}

// PendingFolders lists folders that we don't yet share with the offering devices.  It
// returns the entries grouped by folder and filters for a given device unless the
// argument is specified as EmptyDeviceID.
func (m *model) PendingFolders(device protocol.DeviceID) (map[string]db.PendingFolder, error) {
	return m.db.PendingFoldersForDevice(device)
}

// DismissPendingDevices removes the record of a specific pending device.
func (m *model) DismissPendingDevice(device protocol.DeviceID) error {
	l.Debugf("Discarding pending device %v", device)
	err := m.db.RemovePendingDevice(device)
	if err != nil {
		return err
	}
	removedPendingDevices := []map[string]string{
		{"deviceID": device.String()},
	}
	m.evLogger.Log(events.PendingDevicesChanged, map[string]interface{}{
		"removed": removedPendingDevices,
	})
	return nil
}

// DismissPendingFolders removes records of pending folders.  Either a specific folder /
// device combination, or all matching a specific folder ID if the device argument is
// specified as EmptyDeviceID.
func (m *model) DismissPendingFolder(device protocol.DeviceID, folder string) error {
	var removedPendingFolders []map[string]string
	if device == protocol.EmptyDeviceID {
		l.Debugf("Discarding pending removed folder %s from all devices", folder)
		err := m.db.RemovePendingFolder(folder)
		if err != nil {
			return err
		}
		removedPendingFolders = []map[string]string{
			{"folderID": folder},
		}
	} else {
		l.Debugf("Discarding pending folder %s from device %v", folder, device)
		err := m.db.RemovePendingFolderForDevice(folder, device)
		if err != nil {
			return err
		}
		removedPendingFolders = []map[string]string{
			{
				"folderID": folder,
				"deviceID": device.String(),
			},
		}
	}
	if len(removedPendingFolders) > 0 {
		m.evLogger.Log(events.PendingFoldersChanged, map[string]interface{}{
			"removed": removedPendingFolders,
		})
	}
	return nil
}

// mapFolders returns a map of folder ID to folder configuration for the given
// slice of folder configurations.
func mapFolders(folders []config.FolderConfiguration) map[string]config.FolderConfiguration {
	m := make(map[string]config.FolderConfiguration, len(folders))
	for _, cfg := range folders {
		m[cfg.ID] = cfg
	}
	return m
}

// mapDevices returns a map of device ID to nothing for the given slice of
// device IDs.
func mapDevices(devices []protocol.DeviceID) map[protocol.DeviceID]struct{} {
	m := make(map[protocol.DeviceID]struct{}, len(devices))
	for _, dev := range devices {
		m[dev] = struct{}{}
	}
	return m
}

func observedDeviceSet(devices []config.ObservedDevice) deviceIDSet {
	res := make(deviceIDSet, len(devices))
	for _, dev := range devices {
		res[dev.ID] = struct{}{}
	}
	return res
}

func readOffsetIntoBuf(fs fs.Filesystem, file string, offset int64, buf []byte) (int, error) {
	fd, err := fs.Open(file)
	if err != nil {
		l.Debugln("readOffsetIntoBuf.Open", file, err)
		return 0, err
	}

	defer fd.Close()
	n, err := fd.ReadAt(buf, offset)
	if err != nil {
		l.Debugln("readOffsetIntoBuf.ReadAt", file, err)
	}
	return n, err
}

// folderDeviceSet is a set of (folder, deviceID) pairs
type folderDeviceSet map[string]map[protocol.DeviceID]struct{}

// set adds the (dev, folder) pair to the set
func (s folderDeviceSet) set(dev protocol.DeviceID, folder string) {
	devs, ok := s[folder]
	if !ok {
		devs = make(map[protocol.DeviceID]struct{})
		s[folder] = devs
	}
	devs[dev] = struct{}{}
}

// has returns true if the (dev, folder) pair is in the set
func (s folderDeviceSet) has(dev protocol.DeviceID, folder string) bool {
	_, ok := s[folder][dev]
	return ok
}

// hasDevice returns true if the device is set on any folder
func (s folderDeviceSet) hasDevice(dev protocol.DeviceID) bool {
	for _, devices := range s {
		if _, ok := devices[dev]; ok {
			return true
		}
	}
	return false
}

// syncMutexMap is a type safe wrapper for a sync.Map that holds mutexes
type syncMutexMap struct {
	inner stdsync.Map
}

func (m *syncMutexMap) Get(key string) sync.Mutex {
	v, _ := m.inner.LoadOrStore(key, sync.NewMutex())
	return v.(sync.Mutex)
}

type deviceIDSet map[protocol.DeviceID]struct{}

func (s deviceIDSet) add(ids []protocol.DeviceID) {
	for _, id := range ids {
		if _, ok := s[id]; !ok {
			s[id] = struct{}{}
		}
	}
}

func (s deviceIDSet) AsSlice() []protocol.DeviceID {
	ids := make([]protocol.DeviceID, 0, len(s))
	for id := range s {
		ids = append(ids, id)
	}
	return ids
}

func encryptionTokenPath(cfg config.FolderConfiguration) string {
	return filepath.Join(cfg.MarkerName, config.EncryptionTokenName)
}

type storedEncryptionToken struct {
	FolderID string
	Token    []byte
}

func readEncryptionToken(cfg config.FolderConfiguration) ([]byte, error) {
	fd, err := cfg.Filesystem().Open(encryptionTokenPath(cfg))
	if err != nil {
		return nil, err
	}
	defer fd.Close()
	var stored storedEncryptionToken
	if err := json.NewDecoder(fd).Decode(&stored); err != nil {
		return nil, err
	}
	return stored.Token, nil
}

func writeEncryptionToken(token []byte, cfg config.FolderConfiguration) error {
	tokenName := encryptionTokenPath(cfg)
	fd, err := cfg.Filesystem().OpenFile(tokenName, fs.OptReadWrite|fs.OptCreate, 0666)
	if err != nil {
		return err
	}
	defer fd.Close()
	return json.NewEncoder(fd).Encode(storedEncryptionToken{
		FolderID: cfg.ID,
		Token:    token,
	})
}

func newFolderConfiguration(w config.Wrapper, id, label string, fsType fs.FilesystemType, path string) config.FolderConfiguration {
	fcfg := w.DefaultFolder()
	fcfg.ID = id
	fcfg.Label = label
	fcfg.FilesystemType = fsType
	fcfg.Path = path
	return fcfg
}

type updatedPendingFolder struct {
	FolderID         string            `json:"folderID"`
	FolderLabel      string            `json:"folderLabel"`
	DeviceID         protocol.DeviceID `json:"deviceID"`
	ReceiveEncrypted bool              `json:"receiveEncrypted"`
	RemoteEncrypted  bool              `json:"remoteEncrypted"`
}

// redactPathError checks if the error is actually a os.PathError, and if yes
// returns a redactedError with the path removed.
func redactPathError(err error) (error, bool) {
	perr, ok := err.(*os.PathError)
	if !ok {
		return nil, false
	}
	return &redactedError{
		error:    err,
		redacted: fmt.Errorf("%v: %w", perr.Op, perr.Err),
	}, true
}

type redactedError struct {
	error
	redacted error
}<|MERGE_RESOLUTION|>--- conflicted
+++ resolved
@@ -2765,8 +2765,7 @@
 }
 
 func (m *model) ResetFolder(folder string) {
-<<<<<<< HEAD
-	l.Infof("Cleaning data for folder %q", folder)
+	l.Infof("Cleaning metadata for reset folder %q", folder)
 	m.fmut.RLock()
 	token, ok := m.folderRunnerToken[folder]
 	fcfg := m.folderCfgs[folder]
@@ -2787,9 +2786,6 @@
 
 	m.RemoveAndWait(token, 0)
 
-=======
-	l.Infof("Cleaning metadata for reset folder %q", folder)
->>>>>>> de719ac4
 	db.DropFolder(m.db, folder)
 
 	m.fmut.Lock()
