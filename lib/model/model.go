// Copyright (C) 2014 The Syncthing Authors.
//
// This Source Code Form is subject to the terms of the Mozilla Public
// License, v. 2.0. If a copy of the MPL was not distributed with this file,
// You can obtain one at https://mozilla.org/MPL/2.0/.

package model

import (
	"bytes"
	"context"
	"crypto/tls"
	"encoding/json"
	"errors"
	"fmt"
	"io"
	"net"
	"path/filepath"
	"reflect"
	"runtime"
	"sort"
	"strings"
	"time"

	"github.com/syncthing/syncthing/lib/config"
	"github.com/syncthing/syncthing/lib/connections"
	"github.com/syncthing/syncthing/lib/db"
	"github.com/syncthing/syncthing/lib/events"
	"github.com/syncthing/syncthing/lib/fs"
	"github.com/syncthing/syncthing/lib/ignore"
	"github.com/syncthing/syncthing/lib/osutil"
	"github.com/syncthing/syncthing/lib/protocol"
	"github.com/syncthing/syncthing/lib/scanner"
	"github.com/syncthing/syncthing/lib/stats"
	"github.com/syncthing/syncthing/lib/sync"
	"github.com/syncthing/syncthing/lib/upgrade"
	"github.com/syncthing/syncthing/lib/versioner"
	"github.com/thejerf/suture"
)

var locationLocal *time.Location

func init() {
	var err error
	locationLocal, err = time.LoadLocation("Local")
	if err != nil {
		panic(err.Error())
	}
}

// How many files to send in each Index/IndexUpdate message.
const (
	maxBatchSizeBytes = 250 * 1024 // Aim for making index messages no larger than 250 KiB (uncompressed)
	maxBatchSizeFiles = 1000       // Either way, don't include more files than this
)

type service interface {
	BringToFront(string)
	Override(*db.FileSet, func([]protocol.FileInfo))
	DelayScan(d time.Duration)
	IgnoresUpdated()            // ignore matcher was updated notification
	SchedulePull()              // something relevant changed, we should try a pull
	Jobs() ([]string, []string) // In progress, Queued
	Scan(subs []string) error
	Serve()
	Stop()
	CheckHealth() error
	PullErrors() []FileError
	WatchError() error

	getState() (folderState, time.Time, error)
	setState(state folderState)
	setError(err error)
}

type Availability struct {
	ID            protocol.DeviceID `json:"id"`
	FromTemporary bool              `json:"fromTemporary"`
}

type Model struct {
	*suture.Supervisor

	cfg               *config.Wrapper
	db                *db.Instance
	finder            *db.BlockFinder
	progressEmitter   *ProgressEmitter
	id                protocol.DeviceID
	shortID           protocol.ShortID
	cacheIgnoredFiles bool
	protectedFiles    []string

	clientName    string
	clientVersion string

	folderCfgs         map[string]config.FolderConfiguration                  // folder -> cfg
	folderFiles        map[string]*db.FileSet                                 // folder -> files
	folderDevices      folderDeviceSet                                        // folder -> deviceIDs
	deviceFolders      map[protocol.DeviceID][]string                         // deviceID -> folders
	deviceStatRefs     map[protocol.DeviceID]*stats.DeviceStatisticsReference // deviceID -> statsRef
	folderIgnores      map[string]*ignore.Matcher                             // folder -> matcher object
	folderRunners      map[string]service                                     // folder -> puller or scanner
	folderRunnerTokens map[string][]suture.ServiceToken                       // folder -> tokens for puller or scanner
	folderStatRefs     map[string]*stats.FolderStatisticsReference            // folder -> statsRef
	fmut               sync.RWMutex                                           // protects the above

	conn                map[protocol.DeviceID]connections.Connection
	closed              map[protocol.DeviceID]chan struct{}
	helloMessages       map[protocol.DeviceID]protocol.HelloResult
	deviceDownloads     map[protocol.DeviceID]*deviceDownloadState
	remotePausedFolders map[protocol.DeviceID][]string // deviceID -> folders
	pmut                sync.RWMutex                   // protects the above
}

type folderFactory func(*Model, config.FolderConfiguration, versioner.Versioner, fs.Filesystem) service

var (
	folderFactories = make(map[config.FolderType]folderFactory, 0)
)

var (
	errDeviceUnknown     = errors.New("unknown device")
	errDevicePaused      = errors.New("device is paused")
	errDeviceIgnored     = errors.New("device is ignored")
	ErrFolderPaused      = errors.New("folder is paused")
	errFolderNotRunning  = errors.New("folder is not running")
	errFolderMissing     = errors.New("no such folder")
	errNetworkNotAllowed = errors.New("network not allowed")
)

// NewModel creates and starts a new model. The model starts in read-only mode,
// where it sends index information to connected peers and responds to requests
// for file data without altering the local folder in any way.
func NewModel(cfg *config.Wrapper, id protocol.DeviceID, clientName, clientVersion string, ldb *db.Instance, protectedFiles []string) *Model {
	m := &Model{
		Supervisor: suture.New("model", suture.Spec{
			Log: func(line string) {
				l.Debugln(line)
			},
		}),
		cfg:                 cfg,
		db:                  ldb,
		finder:              db.NewBlockFinder(ldb),
		progressEmitter:     NewProgressEmitter(cfg),
		id:                  id,
		shortID:             id.Short(),
		cacheIgnoredFiles:   cfg.Options().CacheIgnoredFiles,
		protectedFiles:      protectedFiles,
		clientName:          clientName,
		clientVersion:       clientVersion,
		folderCfgs:          make(map[string]config.FolderConfiguration),
		folderFiles:         make(map[string]*db.FileSet),
		folderDevices:       make(folderDeviceSet),
		deviceFolders:       make(map[protocol.DeviceID][]string),
		deviceStatRefs:      make(map[protocol.DeviceID]*stats.DeviceStatisticsReference),
		folderIgnores:       make(map[string]*ignore.Matcher),
		folderRunners:       make(map[string]service),
		folderRunnerTokens:  make(map[string][]suture.ServiceToken),
		folderStatRefs:      make(map[string]*stats.FolderStatisticsReference),
		conn:                make(map[protocol.DeviceID]connections.Connection),
		closed:              make(map[protocol.DeviceID]chan struct{}),
		helloMessages:       make(map[protocol.DeviceID]protocol.HelloResult),
		deviceDownloads:     make(map[protocol.DeviceID]*deviceDownloadState),
		remotePausedFolders: make(map[protocol.DeviceID][]string),
		fmut:                sync.NewRWMutex(),
		pmut:                sync.NewRWMutex(),
	}
	if cfg.Options().ProgressUpdateIntervalS > -1 {
		go m.progressEmitter.Serve()
	}
	cfg.Subscribe(m)

	return m
}

// StartDeadlockDetector starts a deadlock detector on the models locks which
// causes panics in case the locks cannot be acquired in the given timeout
// period.
func (m *Model) StartDeadlockDetector(timeout time.Duration) {
	l.Infof("Starting deadlock detector with %v timeout", timeout)
	detector := newDeadlockDetector(timeout)
	detector.Watch("fmut", m.fmut)
	detector.Watch("pmut", m.pmut)
}

// StartFolder constructs the folder service and starts it.
func (m *Model) StartFolder(folder string) {
	m.fmut.Lock()
	m.pmut.Lock()
	folderType := m.startFolderLocked(folder)
	folderCfg := m.folderCfgs[folder]
	m.pmut.Unlock()
	m.fmut.Unlock()

	l.Infof("Ready to synchronize %s (%s)", folderCfg.Description(), folderType)
}

func (m *Model) startFolderLocked(folder string) config.FolderType {
	if err := m.checkFolderRunningLocked(folder); err == errFolderMissing {
		panic("cannot start nonexistent folder " + folder)
	} else if err == nil {
		panic("cannot start already running folder " + folder)
	}

	cfg := m.folderCfgs[folder]

	folderFactory, ok := folderFactories[cfg.Type]
	if !ok {
		panic(fmt.Sprintf("unknown folder type 0x%x", cfg.Type))
	}

	fs := m.folderFiles[folder]

	// Find any devices for which we hold the index in the db, but the folder
	// is not shared, and drop it.
	expected := mapDevices(cfg.DeviceIDs())
	for _, available := range fs.ListDevices() {
		if _, ok := expected[available]; !ok {
			l.Debugln("dropping", folder, "state for", available)
			fs.Drop(available)
		}
	}

	// Close connections to affected devices
	for _, id := range cfg.DeviceIDs() {
		m.closeLocked(id)
	}

	v, ok := fs.Sequence(protocol.LocalDeviceID), true
	indexHasFiles := ok && v > 0
	if !indexHasFiles {
		// It's a blank folder, so this may the first time we're looking at
		// it. Attempt to create and tag with our marker as appropriate. We
		// don't really do anything with errors at this point except warn -
		// if these things don't work, we still want to start the folder and
		// it'll show up as errored later.

		// Directory permission bits. Will be filtered down to something
		// sane by umask on Unixes.

		cfg.CreateRoot()

		if err := cfg.CreateMarker(); err != nil {
			l.Warnln("Creating folder marker:", err)
		}
	}

	ver := cfg.Versioner()
	if service, ok := ver.(suture.Service); ok {
		// The versioner implements the suture.Service interface, so
		// expects to be run in the background in addition to being called
		// when files are going to be archived.
		token := m.Add(service)
		m.folderRunnerTokens[folder] = append(m.folderRunnerTokens[folder], token)
	}

	ffs := fs.MtimeFS()

	// These are our metadata files, and they should always be hidden.
	ffs.Hide(config.DefaultMarkerName)
	ffs.Hide(".stversions")
	ffs.Hide(".stignore")

	p := folderFactory(m, cfg, ver, ffs)

	m.folderRunners[folder] = p

	m.warnAboutOverwritingProtectedFiles(folder)

	token := m.Add(p)
	m.folderRunnerTokens[folder] = append(m.folderRunnerTokens[folder], token)

	return cfg.Type
}

func (m *Model) warnAboutOverwritingProtectedFiles(folder string) {
	if m.folderCfgs[folder].Type == config.FolderTypeSendOnly {
		return
	}

	// This is a bit of a hack.
	ffs := m.folderCfgs[folder].Filesystem()
	if ffs.Type() != fs.FilesystemTypeBasic {
		return
	}
	folderLocation := ffs.URI()
	ignores := m.folderIgnores[folder]

	var filesAtRisk []string
	for _, protectedFilePath := range m.protectedFiles {
		// check if file is synced in this folder
		if !strings.HasPrefix(protectedFilePath, folderLocation) {
			continue
		}

		// check if file is ignored
		relPath, _ := filepath.Rel(folderLocation, protectedFilePath)
		if ignores.Match(relPath).IsIgnored() {
			continue
		}

		filesAtRisk = append(filesAtRisk, protectedFilePath)
	}

	if len(filesAtRisk) > 0 {
		l.Warnln("Some protected files may be overwritten and cause issues. See https://docs.syncthing.net/users/config.html#syncing-configuration-files for more information. The at risk files are:", strings.Join(filesAtRisk, ", "))
	}
}

func (m *Model) AddFolder(cfg config.FolderConfiguration) {
	if len(cfg.ID) == 0 {
		panic("cannot add empty folder id")
	}

	if len(cfg.Path) == 0 {
		panic("cannot add empty folder path")
	}

	m.fmut.Lock()
	m.addFolderLocked(cfg)
	m.fmut.Unlock()
}

func (m *Model) addFolderLocked(cfg config.FolderConfiguration) {
	m.folderCfgs[cfg.ID] = cfg
	folderFs := cfg.Filesystem()
	m.folderFiles[cfg.ID] = db.NewFileSet(cfg.ID, folderFs, m.db)

	for _, device := range cfg.Devices {
		m.folderDevices.set(device.DeviceID, cfg.ID)
		m.deviceFolders[device.DeviceID] = append(m.deviceFolders[device.DeviceID], cfg.ID)
	}

	ignores := ignore.New(folderFs, ignore.WithCache(m.cacheIgnoredFiles))
	if err := ignores.Load(".stignore"); err != nil && !fs.IsNotExist(err) {
		l.Warnln("Loading ignores:", err)
	}
	m.folderIgnores[cfg.ID] = ignores
}

func (m *Model) RemoveFolder(cfg config.FolderConfiguration) {
	m.fmut.Lock()
	m.pmut.Lock()
	// Delete syncthing specific files
	cfg.Filesystem().RemoveAll(config.DefaultMarkerName)

	m.tearDownFolderLocked(cfg.ID)
	// Remove it from the database
	db.DropFolder(m.db, cfg.ID)

	m.pmut.Unlock()
	m.fmut.Unlock()
}

func (m *Model) tearDownFolderLocked(folder string) {
	// Stop the services running for this folder
	for _, id := range m.folderRunnerTokens[folder] {
		m.Remove(id)
	}

	// Close connections to affected devices
	for dev := range m.folderDevices[folder] {
		if conn, ok := m.conn[dev]; ok {
			closeRawConn(conn)
		}
	}

	// Clean up our config maps
	delete(m.folderCfgs, folder)
	delete(m.folderFiles, folder)
	delete(m.folderDevices, folder)
	delete(m.folderIgnores, folder)
	delete(m.folderRunners, folder)
	delete(m.folderRunnerTokens, folder)
	delete(m.folderStatRefs, folder)
	for dev, folders := range m.deviceFolders {
		m.deviceFolders[dev] = stringSliceWithout(folders, folder)
	}
}

func (m *Model) RestartFolder(cfg config.FolderConfiguration) {
	if len(cfg.ID) == 0 {
		panic("cannot add empty folder id")
	}

	m.fmut.Lock()
	m.pmut.Lock()

	m.tearDownFolderLocked(cfg.ID)
	if cfg.Paused {
		l.Infoln("Paused folder", cfg.Description())
	} else {
		m.addFolderLocked(cfg)
		folderType := m.startFolderLocked(cfg.ID)
		l.Infoln("Restarted folder", cfg.Description(), fmt.Sprintf("(%s)", folderType))
	}

	m.pmut.Unlock()
	m.fmut.Unlock()
}

func (m *Model) UsageReportingStats(version int, preview bool) map[string]interface{} {
	stats := make(map[string]interface{})
	if version >= 3 {
		// Block stats
		blockStatsMut.Lock()
		copyBlockStats := make(map[string]int)
		for k, v := range blockStats {
			copyBlockStats[k] = v
			if !preview {
				blockStats[k] = 0
			}
		}
		blockStatsMut.Unlock()
		stats["blockStats"] = copyBlockStats

		// Transport stats
		m.pmut.Lock()
		transportStats := make(map[string]int)
		for _, conn := range m.conn {
			transportStats[conn.Transport()]++
		}
		m.pmut.Unlock()
		stats["transportStats"] = transportStats

		// Ignore stats
		ignoreStats := map[string]int{
			"lines":           0,
			"inverts":         0,
			"folded":          0,
			"deletable":       0,
			"rooted":          0,
			"includes":        0,
			"escapedIncludes": 0,
			"doubleStars":     0,
			"stars":           0,
		}
		var seenPrefix [3]bool
		for folder := range m.cfg.Folders() {
			lines, _, err := m.GetIgnores(folder)
			if err != nil {
				continue
			}
			ignoreStats["lines"] += len(lines)

			for _, line := range lines {
				// Allow prefixes to be specified in any order, but only once.
				for {
					if strings.HasPrefix(line, "!") && !seenPrefix[0] {
						seenPrefix[0] = true
						line = line[1:]
						ignoreStats["inverts"] += 1
					} else if strings.HasPrefix(line, "(?i)") && !seenPrefix[1] {
						seenPrefix[1] = true
						line = line[4:]
						ignoreStats["folded"] += 1
					} else if strings.HasPrefix(line, "(?d)") && !seenPrefix[2] {
						seenPrefix[2] = true
						line = line[4:]
						ignoreStats["deletable"] += 1
					} else {
						seenPrefix[0] = false
						seenPrefix[1] = false
						seenPrefix[2] = false
						break
					}
				}

				// Noops, remove
				if strings.HasSuffix(line, "**") {
					line = line[:len(line)-2]
				}
				if strings.HasPrefix(line, "**/") {
					line = line[3:]
				}

				if strings.HasPrefix(line, "/") {
					ignoreStats["rooted"] += 1
				} else if strings.HasPrefix(line, "#include ") {
					ignoreStats["includes"] += 1
					if strings.Contains(line, "..") {
						ignoreStats["escapedIncludes"] += 1
					}
				}

				if strings.Contains(line, "**") {
					ignoreStats["doubleStars"] += 1
					// Remove not to trip up star checks.
					strings.Replace(line, "**", "", -1)
				}

				if strings.Contains(line, "*") {
					ignoreStats["stars"] += 1
				}
			}
		}
		stats["ignoreStats"] = ignoreStats
	}
	return stats
}

type ConnectionInfo struct {
	protocol.Statistics
	Connected     bool
	Paused        bool
	Address       string
	ClientVersion string
	Type          string
}

func (info ConnectionInfo) MarshalJSON() ([]byte, error) {
	return json.Marshal(map[string]interface{}{
		"at":            info.At,
		"inBytesTotal":  info.InBytesTotal,
		"outBytesTotal": info.OutBytesTotal,
		"connected":     info.Connected,
		"paused":        info.Paused,
		"address":       info.Address,
		"clientVersion": info.ClientVersion,
		"type":          info.Type,
	})
}

// ConnectionStats returns a map with connection statistics for each device.
func (m *Model) ConnectionStats() map[string]interface{} {
	m.fmut.RLock()
	m.pmut.RLock()

	res := make(map[string]interface{})
	devs := m.cfg.Devices()
	conns := make(map[string]ConnectionInfo, len(devs))
	for device, deviceCfg := range devs {
		hello := m.helloMessages[device]
		versionString := hello.ClientVersion
		if hello.ClientName != "syncthing" {
			versionString = hello.ClientName + " " + hello.ClientVersion
		}
		ci := ConnectionInfo{
			ClientVersion: strings.TrimSpace(versionString),
			Paused:        deviceCfg.Paused,
		}
		if conn, ok := m.conn[device]; ok {
			ci.Type = conn.Type()
			ci.Connected = ok
			ci.Statistics = conn.Statistics()
			if addr := conn.RemoteAddr(); addr != nil {
				ci.Address = addr.String()
			}
		}

		conns[device.String()] = ci
	}

	res["connections"] = conns

	m.pmut.RUnlock()
	m.fmut.RUnlock()

	in, out := protocol.TotalInOut()
	res["total"] = ConnectionInfo{
		Statistics: protocol.Statistics{
			At:            time.Now(),
			InBytesTotal:  in,
			OutBytesTotal: out,
		},
	}

	return res
}

// DeviceStatistics returns statistics about each device
func (m *Model) DeviceStatistics() map[string]stats.DeviceStatistics {
	res := make(map[string]stats.DeviceStatistics)
	for id := range m.cfg.Devices() {
		res[id.String()] = m.deviceStatRef(id).GetStatistics()
	}
	return res
}

// FolderStatistics returns statistics about each folder
func (m *Model) FolderStatistics() map[string]stats.FolderStatistics {
	res := make(map[string]stats.FolderStatistics)
	for id := range m.cfg.Folders() {
		res[id] = m.folderStatRef(id).GetStatistics()
	}
	return res
}

type FolderCompletion struct {
	CompletionPct float64
	NeedBytes     int64
	NeedItems     int64
	GlobalBytes   int64
	NeedDeletes   int64
}

// Completion returns the completion status, in percent, for the given device
// and folder.
func (m *Model) Completion(device protocol.DeviceID, folder string) FolderCompletion {
	m.fmut.RLock()
	rf, ok := m.folderFiles[folder]
	m.fmut.RUnlock()
	if !ok {
		return FolderCompletion{} // Folder doesn't exist, so we hardly have any of it
	}

	tot := rf.GlobalSize().Bytes
	if tot == 0 {
		// Folder is empty, so we have all of it
		return FolderCompletion{
			CompletionPct: 100,
		}
	}

	m.pmut.RLock()
	counts := m.deviceDownloads[device].GetBlockCounts(folder)
	m.pmut.RUnlock()

	var need, items, fileNeed, downloaded, deletes int64
	rf.WithNeedTruncated(device, func(f db.FileIntf) bool {
		ft := f.(db.FileInfoTruncated)

		// If the file is deleted, we account it only in the deleted column.
		if ft.Deleted {
			deletes++
			return true
		}

		// This might might be more than it really is, because some blocks can be of a smaller size.
		downloaded = int64(counts[ft.Name] * int(ft.BlockSize()))

		fileNeed = ft.FileSize() - downloaded
		if fileNeed < 0 {
			fileNeed = 0
		}

		need += fileNeed
		items++

		return true
	})

	needRatio := float64(need) / float64(tot)
	completionPct := 100 * (1 - needRatio)

	// If the completion is 100% but there are deletes we need to handle,
	// drop it down a notch. Hack for consumers that look only at the
	// percentage (our own GUI does the same calculation as here on its own
	// and needs the same fixup).
	if need == 0 && deletes > 0 {
		completionPct = 95 // chosen by fair dice roll
	}

	l.Debugf("%v Completion(%s, %q): %f (%d / %d = %f)", m, device, folder, completionPct, need, tot, needRatio)

	return FolderCompletion{
		CompletionPct: completionPct,
		NeedBytes:     need,
		NeedItems:     items,
		GlobalBytes:   tot,
		NeedDeletes:   deletes,
	}
}

func addSizeOfFile(s *db.Counts, f db.FileIntf) {
	switch {
	case f.IsDeleted():
		s.Deleted++
	case f.IsDirectory():
		s.Directories++
	case f.IsSymlink():
		s.Symlinks++
	default:
		s.Files++
	}
	s.Bytes += f.FileSize()
}

// GlobalSize returns the number of files, deleted files and total bytes for all
// files in the global model.
func (m *Model) GlobalSize(folder string) db.Counts {
	m.fmut.RLock()
	defer m.fmut.RUnlock()
	if rf, ok := m.folderFiles[folder]; ok {
		return rf.GlobalSize()
	}
	return db.Counts{}
}

// LocalSize returns the number of files, deleted files and total bytes for all
// files in the local folder.
func (m *Model) LocalSize(folder string) db.Counts {
	m.fmut.RLock()
	defer m.fmut.RUnlock()
	if rf, ok := m.folderFiles[folder]; ok {
		return rf.LocalSize()
	}
	return db.Counts{}
}

// NeedSize returns the number and total size of currently needed files.
func (m *Model) NeedSize(folder string) db.Counts {
	m.fmut.RLock()
	defer m.fmut.RUnlock()

	var result db.Counts
	if rf, ok := m.folderFiles[folder]; ok {
		cfg := m.folderCfgs[folder]
		rf.WithNeedTruncated(protocol.LocalDeviceID, func(f db.FileIntf) bool {
			if cfg.IgnoreDelete && f.IsDeleted() {
				return true
			}

			addSizeOfFile(&result, f)
			return true
		})
	}
	result.Bytes -= m.progressEmitter.BytesCompleted(folder)
	l.Debugf("%v NeedSize(%q): %v", m, folder, result)
	return result
}

// NeedFolderFiles returns paginated list of currently needed files in
// progress, queued, and to be queued on next puller iteration, as well as the
// total number of files currently needed.
func (m *Model) NeedFolderFiles(folder string, page, perpage int) ([]db.FileInfoTruncated, []db.FileInfoTruncated, []db.FileInfoTruncated) {
	m.fmut.RLock()
	defer m.fmut.RUnlock()

	rf, ok := m.folderFiles[folder]
	if !ok {
		return nil, nil, nil
	}

	var progress, queued, rest []db.FileInfoTruncated
	var seen map[string]struct{}

	skip := (page - 1) * perpage
	get := perpage

	runner, ok := m.folderRunners[folder]
	if ok {
		allProgressNames, allQueuedNames := runner.Jobs()

		var progressNames, queuedNames []string
		progressNames, skip, get = getChunk(allProgressNames, skip, get)
		queuedNames, skip, get = getChunk(allQueuedNames, skip, get)

		progress = make([]db.FileInfoTruncated, len(progressNames))
		queued = make([]db.FileInfoTruncated, len(queuedNames))
		seen = make(map[string]struct{}, len(progressNames)+len(queuedNames))

		for i, name := range progressNames {
			if f, ok := rf.GetGlobalTruncated(name); ok {
				progress[i] = f
				seen[name] = struct{}{}
			}
		}

		for i, name := range queuedNames {
			if f, ok := rf.GetGlobalTruncated(name); ok {
				queued[i] = f
				seen[name] = struct{}{}
			}
		}
	}

	rest = make([]db.FileInfoTruncated, 0, perpage)
	cfg := m.folderCfgs[folder]
	rf.WithNeedTruncated(protocol.LocalDeviceID, func(f db.FileIntf) bool {
		if cfg.IgnoreDelete && f.IsDeleted() {
			return true
		}

		if skip > 0 {
			skip--
			return true
		}
		if get > 0 {
			ft := f.(db.FileInfoTruncated)
			if _, ok := seen[ft.Name]; !ok {
				rest = append(rest, ft)
				get--
			}
		}
		return get > 0
	})

	return progress, queued, rest
}

// RemoteNeedFolderFiles returns paginated list of currently needed files in
// progress, queued, and to be queued on next puller iteration, as well as the
// total number of files currently needed.
func (m *Model) RemoteNeedFolderFiles(device protocol.DeviceID, folder string, page, perpage int) ([]db.FileInfoTruncated, error) {
	m.fmut.RLock()
	m.pmut.RLock()
	if err := m.checkDeviceFolderConnectedLocked(device, folder); err != nil {
		m.pmut.RUnlock()
		m.fmut.RUnlock()
		return nil, err
	}
	rf := m.folderFiles[folder]
	m.pmut.RUnlock()
	m.fmut.RUnlock()

	files := make([]db.FileInfoTruncated, 0, perpage)
	skip := (page - 1) * perpage
	get := perpage
	rf.WithNeedTruncated(device, func(f db.FileIntf) bool {
		if skip > 0 {
			skip--
			return true
		}
		if get > 0 {
			files = append(files, f.(db.FileInfoTruncated))
			get--
		}
		return get > 0
	})

	return files, nil
}

// Index is called when a new device is connected and we receive their full index.
// Implements the protocol.Model interface.
func (m *Model) Index(deviceID protocol.DeviceID, folder string, fs []protocol.FileInfo) {
	m.handleIndex(deviceID, folder, fs, false)
}

// IndexUpdate is called for incremental updates to connected devices' indexes.
// Implements the protocol.Model interface.
func (m *Model) IndexUpdate(deviceID protocol.DeviceID, folder string, fs []protocol.FileInfo) {
	m.handleIndex(deviceID, folder, fs, true)
}

func (m *Model) handleIndex(deviceID protocol.DeviceID, folder string, fs []protocol.FileInfo, update bool) {
	op := "Index"
	if update {
		op += " update"
	}

	l.Debugf("%v (in): %s / %q: %d files", op, deviceID, folder, len(fs))

	if !m.folderSharedWith(folder, deviceID) {
		l.Debugf("%v for unexpected folder ID %q sent from device %q; ensure that the folder exists and that this device is selected under \"Share With\" in the folder configuration.", op, folder, deviceID)
		return
	}

	m.fmut.RLock()
	files, existing := m.folderFiles[folder]
	runner, running := m.folderRunners[folder]
	m.fmut.RUnlock()

	if !existing {
		l.Fatalf("%v for nonexistent folder %q", op, folder)
	}

	if running {
		defer runner.SchedulePull()
	} else if update {
		// Runner may legitimately not be set if this is the "cleanup" Index
		// message at startup.
		l.Fatalf("%v for not running folder %q", op, folder)
	}

	m.pmut.RLock()
	m.deviceDownloads[deviceID].Update(folder, makeForgetUpdate(fs))
	m.pmut.RUnlock()

	if !update {
		files.Drop(deviceID)
	}
	for i := range fs {
		// The local flags should never be transmitted over the wire. Make
		// sure they look like they weren't.
		fs[i].LocalFlags = 0
	}
	files.Update(deviceID, fs)

	events.Default.Log(events.RemoteIndexUpdated, map[string]interface{}{
		"device":  deviceID.String(),
		"folder":  folder,
		"items":   len(fs),
		"version": files.Sequence(deviceID),
	})
}

func (m *Model) folderSharedWith(folder string, deviceID protocol.DeviceID) bool {
	m.fmut.RLock()
	shared := m.folderSharedWithLocked(folder, deviceID)
	m.fmut.RUnlock()
	return shared
}

func (m *Model) folderSharedWithLocked(folder string, deviceID protocol.DeviceID) bool {
	for _, nfolder := range m.deviceFolders[deviceID] {
		if nfolder == folder {
			return true
		}
	}
	return false
}

func (m *Model) ClusterConfig(deviceID protocol.DeviceID, cm protocol.ClusterConfig) {
	// Check the peer device's announced folders against our own. Emits events
	// for folders that we don't expect (unknown or not shared).
	// Also, collect a list of folders we do share, and if he's interested in
	// temporary indexes, subscribe the connection.

	tempIndexFolders := make([]string, 0, len(cm.Folders))

	m.pmut.RLock()
	conn, ok := m.conn[deviceID]
	hello := m.helloMessages[deviceID]
	m.pmut.RUnlock()
	if !ok {
		panic("bug: ClusterConfig called on closed or nonexistent connection")
	}

	dbLocation := filepath.Dir(m.db.Location())
	changed := false
	deviceCfg := m.cfg.Devices()[deviceID]

	// See issue #3802 - in short, we can't send modern symlink entries to older
	// clients.
	dropSymlinks := false
	if hello.ClientName == m.clientName && upgrade.CompareVersions(hello.ClientVersion, "v0.14.14") < 0 {
		l.Warnln("Not sending symlinks to old client", deviceID, "- please upgrade to v0.14.14 or newer")
		dropSymlinks = true
	}

	// Needs to happen outside of the fmut, as can cause CommitConfiguration
	if deviceCfg.AutoAcceptFolders {
		for _, folder := range cm.Folders {
			changed = m.handleAutoAccepts(deviceCfg, folder) || changed
		}
	}

	m.fmut.Lock()
	var paused []string
	for _, folder := range cm.Folders {
		if folder.Paused {
			paused = append(paused, folder.ID)
			continue
		}

		if cfg, ok := m.cfg.Folder(folder.ID); ok && cfg.Paused {
			continue
		}

		if m.cfg.IgnoredFolder(folder.ID) {
			l.Infof("Ignoring folder %s from device %s since we are configured to", folder.Description(), deviceID)
			continue
		}

		if !m.folderSharedWithLocked(folder.ID, deviceID) {
			events.Default.Log(events.FolderRejected, map[string]string{
				"folder":      folder.ID,
				"folderLabel": folder.Label,
				"device":      deviceID.String(),
			})
			l.Infof("Unexpected folder %s sent from device %q; ensure that the folder exists and that this device is selected under \"Share With\" in the folder configuration.", folder.Description(), deviceID)
			continue
		}

		if !folder.DisableTempIndexes {
			tempIndexFolders = append(tempIndexFolders, folder.ID)
		}

		fs := m.folderFiles[folder.ID]
		myIndexID := fs.IndexID(protocol.LocalDeviceID)
		mySequence := fs.Sequence(protocol.LocalDeviceID)
		var startSequence int64

		for _, dev := range folder.Devices {
			if dev.ID == m.id {
				// This is the other side's description of what it knows
				// about us. Lets check to see if we can start sending index
				// updates directly or need to send the index from start...

				if dev.IndexID == myIndexID {
					// They say they've seen our index ID before, so we can
					// send a delta update only.

					if dev.MaxSequence > mySequence {
						// Safety check. They claim to have more or newer
						// index data than we have - either we have lost
						// index data, or reset the index without resetting
						// the IndexID, or something else weird has
						// happened. We send a full index to reset the
						// situation.
						l.Infof("Device %v folder %s is delta index compatible, but seems out of sync with reality", deviceID, folder.Description())
						startSequence = 0
						continue
					}

					l.Debugf("Device %v folder %s is delta index compatible (mlv=%d)", deviceID, folder.Description(), dev.MaxSequence)
					startSequence = dev.MaxSequence
				} else if dev.IndexID != 0 {
					// They say they've seen an index ID from us, but it's
					// not the right one. Either they are confused or we
					// must have reset our database since last talking to
					// them. We'll start with a full index transfer.
					l.Infof("Device %v folder %s has mismatching index ID for us (%v != %v)", deviceID, folder.Description(), dev.IndexID, myIndexID)
					startSequence = 0
				}
			} else if dev.ID == deviceID && dev.IndexID != 0 {
				// This is the other side's description of themselves. We
				// check to see that it matches the IndexID we have on file,
				// otherwise we drop our old index data and expect to get a
				// completely new set.

				theirIndexID := fs.IndexID(deviceID)
				if dev.IndexID == 0 {
					// They're not announcing an index ID. This means they
					// do not support delta indexes and we should clear any
					// information we have from them before accepting their
					// index, which will presumably be a full index.
					fs.Drop(deviceID)
				} else if dev.IndexID != theirIndexID {
					// The index ID we have on file is not what they're
					// announcing. They must have reset their database and
					// will probably send us a full index. We drop any
					// information we have and remember this new index ID
					// instead.
					l.Infof("Device %v folder %s has a new index ID (%v)", deviceID, folder.Description(), dev.IndexID)
					fs.Drop(deviceID)
					fs.SetIndexID(deviceID, dev.IndexID)
				} else {
					// They're sending a recognized index ID and will most
					// likely use delta indexes. We might already have files
					// that we need to pull so let the folder runner know
					// that it should recheck the index data.
					if runner := m.folderRunners[folder.ID]; runner != nil {
						defer runner.SchedulePull()
					}
				}
			}
		}

		go sendIndexes(conn, folder.ID, fs, m.folderIgnores[folder.ID], startSequence, dbLocation, dropSymlinks)
	}

	m.pmut.Lock()
	m.remotePausedFolders[deviceID] = paused
	m.pmut.Unlock()

	// This breaks if we send multiple CM messages during the same connection.
	if len(tempIndexFolders) > 0 {
		m.pmut.RLock()
		conn, ok := m.conn[deviceID]
		m.pmut.RUnlock()
		// In case we've got ClusterConfig, and the connection disappeared
		// from infront of our nose.
		if ok {
			m.progressEmitter.temporaryIndexSubscribe(conn, tempIndexFolders)
		}
	}

	if deviceCfg.Introducer {
		foldersDevices, introduced := m.handleIntroductions(deviceCfg, cm)
		if introduced {
			changed = true
		}
		// If permitted, check if the introducer has unshare devices/folders with
		// some of the devices/folders that we know were introduced to us by him.
		if !deviceCfg.SkipIntroductionRemovals && m.handleDeintroductions(deviceCfg, cm, foldersDevices) {
			changed = true
		}
	}
	m.fmut.Unlock()

	if changed {
		if err := m.cfg.Save(); err != nil {
			l.Warnln("Failed to save config", err)
		}
	}
}

// handleIntroductions handles adding devices/shares that are shared by an introducer device
func (m *Model) handleIntroductions(introducerCfg config.DeviceConfiguration, cm protocol.ClusterConfig) (folderDeviceSet, bool) {
	// This device is an introducer. Go through the announced lists of folders
	// and devices and add what we are missing, remove what we have extra that
	// has been introducer by the introducer.
	changed := false

	foldersDevices := make(folderDeviceSet)

	for _, folder := range cm.Folders {
		// Adds devices which we do not have, but the introducer has
		// for the folders that we have in common. Also, shares folders
		// with devices that we have in common, yet are currently not sharing
		// the folder.

		fcfg, ok := m.cfg.Folder(folder.ID)
		if !ok {
			// Don't have this folder, carry on.
			continue
		}

	nextDevice:
		for _, device := range folder.Devices {
			// No need to share with self.
			if device.ID == m.id {
				continue
			}

			foldersDevices.set(device.ID, folder.ID)

			if _, ok := m.cfg.Devices()[device.ID]; !ok {
				// The device is currently unknown. Add it to the config.
				m.introduceDevice(device, introducerCfg)
				changed = true
			} else {
				for _, dev := range fcfg.DeviceIDs() {
					if dev == device.ID {
						// We already share the folder with this device, so
						// nothing to do.
						continue nextDevice
					}
				}
			}

			// We don't yet share this folder with this device. Add the device
			// to sharing list of the folder.
			l.Infof("Sharing folder %s with %v (vouched for by introducer %v)", folder.Description(), device.ID, introducerCfg.DeviceID)
			fcfg.Devices = append(fcfg.Devices, config.FolderDeviceConfiguration{
				DeviceID:     device.ID,
				IntroducedBy: introducerCfg.DeviceID,
			})
			changed = true
		}

		if changed {
			m.cfg.SetFolder(fcfg)
		}
	}

	return foldersDevices, changed
}

// handleDeintroductions handles removals of devices/shares that are removed by an introducer device
func (m *Model) handleDeintroductions(introducerCfg config.DeviceConfiguration, cm protocol.ClusterConfig, foldersDevices folderDeviceSet) bool {
	changed := false
	foldersIntroducedByOthers := make(folderDeviceSet)

	// Check if we should unshare some folders, if the introducer has unshared them.
	for _, folderCfg := range m.cfg.Folders() {
		folderChanged := false
		for i := 0; i < len(folderCfg.Devices); i++ {
			if folderCfg.Devices[i].IntroducedBy == introducerCfg.DeviceID {
				if !foldersDevices.has(folderCfg.Devices[i].DeviceID, folderCfg.ID) {
					// We could not find that folder shared on the
					// introducer with the device that was introduced to us.
					// We should follow and unshare as well.
					l.Infof("Unsharing folder %s with %v as introducer %v no longer shares the folder with that device", folderCfg.Description(), folderCfg.Devices[i].DeviceID, folderCfg.Devices[i].IntroducedBy)
					folderCfg.Devices = append(folderCfg.Devices[:i], folderCfg.Devices[i+1:]...)
					i--
					folderChanged = true
				}
			} else {
				foldersIntroducedByOthers.set(folderCfg.Devices[i].DeviceID, folderCfg.ID)
			}
		}

		// We've modified the folder, hence update it.
		if folderChanged {
			m.cfg.SetFolder(folderCfg)
			changed = true
		}
	}

	// Check if we should remove some devices, if the introducer no longer
	// shares any folder with them. Yet do not remove if we share other
	// folders that haven't been introduced by the introducer.
	for _, device := range m.cfg.Devices() {
		if device.IntroducedBy == introducerCfg.DeviceID {
			if !foldersDevices.hasDevice(device.DeviceID) {
				if foldersIntroducedByOthers.hasDevice(device.DeviceID) {
					l.Infof("Would have removed %v as %v no longer shares any folders, yet there are other folders that are shared with this device that haven't been introduced by this introducer.", device.DeviceID, device.IntroducedBy)
					continue
				}
				// The introducer no longer shares any folder with the
				// device, remove the device.
				l.Infof("Removing device %v as introducer %v no longer shares any folders with that device", device.DeviceID, device.IntroducedBy)
				m.cfg.RemoveDevice(device.DeviceID)
				changed = true
			}
		}
	}

	return changed
}

// handleAutoAccepts handles adding and sharing folders for devices that have
// AutoAcceptFolders set to true.
func (m *Model) handleAutoAccepts(deviceCfg config.DeviceConfiguration, folder protocol.Folder) bool {
	if cfg, ok := m.cfg.Folder(folder.ID); !ok {
		defaultPath := m.cfg.Options().DefaultFolderPath
		defaultPathFs := fs.NewFilesystem(fs.FilesystemTypeBasic, defaultPath)
		for _, path := range []string{folder.Label, folder.ID} {
			if _, err := defaultPathFs.Lstat(path); !fs.IsNotExist(err) {
				continue
			}

			fcfg := config.NewFolderConfiguration(m.id, folder.ID, folder.Label, fs.FilesystemTypeBasic, filepath.Join(defaultPath, path))
			fcfg.Devices = append(fcfg.Devices, config.FolderDeviceConfiguration{
				DeviceID: deviceCfg.DeviceID,
			})
			// Need to wait for the waiter, as this calls CommitConfiguration,
			// which sets up the folder and as we return from this call,
			// ClusterConfig starts poking at m.folderFiles and other things
			// that might not exist until the config is committed.
			w, _ := m.cfg.SetFolder(fcfg)
			w.Wait()

			l.Infof("Auto-accepted %s folder %s at path %s", deviceCfg.DeviceID, folder.Description(), fcfg.Path)
			return true
		}
		l.Infof("Failed to auto-accept folder %s from %s due to path conflict", folder.Description(), deviceCfg.DeviceID)
		return false
	} else {
		for _, device := range cfg.DeviceIDs() {
			if device == deviceCfg.DeviceID {
				// Already shared nothing todo.
				return false
			}
		}
		cfg.Devices = append(cfg.Devices, config.FolderDeviceConfiguration{
			DeviceID: deviceCfg.DeviceID,
		})
		w, _ := m.cfg.SetFolder(cfg)
		w.Wait()
		l.Infof("Shared %s with %s due to auto-accept", folder.ID, deviceCfg.DeviceID)
		return true
	}
}

func (m *Model) introduceDevice(device protocol.Device, introducerCfg config.DeviceConfiguration) {
	addresses := []string{"dynamic"}
	for _, addr := range device.Addresses {
		if addr != "dynamic" {
			addresses = append(addresses, addr)
		}
	}

	l.Infof("Adding device %v to config (vouched for by introducer %v)", device.ID, introducerCfg.DeviceID)
	newDeviceCfg := config.DeviceConfiguration{
		DeviceID:     device.ID,
		Name:         device.Name,
		Compression:  introducerCfg.Compression,
		Addresses:    addresses,
		CertName:     device.CertName,
		IntroducedBy: introducerCfg.DeviceID,
	}

	// The introducers' introducers are also our introducers.
	if device.Introducer {
		l.Infof("Device %v is now also an introducer", device.ID)
		newDeviceCfg.Introducer = true
		newDeviceCfg.SkipIntroductionRemovals = device.SkipIntroductionRemovals
	}

	m.cfg.SetDevice(newDeviceCfg)
}

// Closed is called when a connection has been closed
func (m *Model) Closed(conn protocol.Connection, err error) {
	device := conn.ID()

	m.pmut.Lock()
	conn, ok := m.conn[device]
	if ok {
		m.progressEmitter.temporaryIndexUnsubscribe(conn)
	}
	delete(m.conn, device)
	delete(m.helloMessages, device)
	delete(m.deviceDownloads, device)
	delete(m.remotePausedFolders, device)
	closed := m.closed[device]
	delete(m.closed, device)
	m.pmut.Unlock()

	l.Infof("Connection to %s at %s closed: %v", device, conn.Name(), err)
	events.Default.Log(events.DeviceDisconnected, map[string]string{
		"id":    device.String(),
		"error": err.Error(),
	})
	close(closed)
}

// close will close the underlying connection for a given device
func (m *Model) close(device protocol.DeviceID) {
	m.pmut.Lock()
	m.closeLocked(device)
	m.pmut.Unlock()
}

// closeLocked will close the underlying connection for a given device
func (m *Model) closeLocked(device protocol.DeviceID) {
	conn, ok := m.conn[device]
	if !ok {
		// There is no connection to close
		return
	}

	closeRawConn(conn)
}

// Request returns the specified data segment by reading it from local disk.
// Implements the protocol.Model interface.
func (m *Model) Request(deviceID protocol.DeviceID, folder, name string, offset int64, hash []byte, weakHash uint32, fromTemporary bool, buf []byte) error {
	if offset < 0 {
		return protocol.ErrInvalid
	}

	// Make sure the path is valid and in canonical form
	var err error
	if name, err = fs.Canonicalize(name); err != nil {
		l.Debugf("Request from %s in paused folder %q for invalid filename %s", deviceID, folder, name)
		return protocol.ErrInvalid
	}

	m.fmut.RLock()
	folderCfg := m.folderCfgs[folder]
	folderIgnores := m.folderIgnores[folder]
	m.fmut.RUnlock()

	if folderCfg.Paused {
		l.Debugf("Request from %s for file %s in paused folder %q", deviceID, name, folder)
		return protocol.ErrInvalid
	}

	if !m.folderSharedWith(folder, deviceID) {
		l.Warnf("Request from %s for file %s in unshared folder %q", deviceID, name, folder)
		return protocol.ErrNoSuchFile
	}

	if deviceID != protocol.LocalDeviceID {
		l.Debugf("%v REQ(in): %s: %q / %q o=%d s=%d t=%v", m, deviceID, folder, name, offset, len(buf), fromTemporary)
	}

	folderFs := folderCfg.Filesystem()

	if fs.IsInternal(name) {
		l.Debugf("%v REQ(in) for internal file: %s: %q / %q o=%d s=%d", m, deviceID, folder, name, offset, len(buf))
		return protocol.ErrNoSuchFile
	}

	if folderIgnores.Match(name).IsIgnored() {
		l.Debugf("%v REQ(in) for ignored file: %s: %q / %q o=%d s=%d", m, deviceID, folder, name, offset, len(buf))
		return protocol.ErrNoSuchFile
	}

	if err := osutil.TraversesSymlink(folderFs, filepath.Dir(name)); err != nil {
		l.Debugf("%v REQ(in) traversal check: %s - %s: %q / %q o=%d s=%d", m, err, deviceID, folder, name, offset, len(buf))
		return protocol.ErrNoSuchFile
	}

	// Only check temp files if the flag is set, and if we are set to advertise
	// the temp indexes.
	if fromTemporary && !folderCfg.DisableTempIndexes {
		tempFn := fs.TempName(name)

		if info, err := folderFs.Lstat(tempFn); err != nil || !info.IsRegular() {
			// Reject reads for anything that doesn't exist or is something
			// other than a regular file.
			return protocol.ErrNoSuchFile
		}
		err := readOffsetIntoBuf(folderFs, tempFn, offset, buf)
		if err == nil && scanner.Validate(buf, hash, weakHash) {
			return nil
		}
		// Fall through to reading from a non-temp file, just incase the temp
		// file has finished downloading.
	}

	if info, err := folderFs.Lstat(name); err != nil || !info.IsRegular() {
		// Reject reads for anything that doesn't exist or is something
		// other than a regular file.
		return protocol.ErrNoSuchFile
	}

	if err = readOffsetIntoBuf(folderFs, name, offset, buf); fs.IsNotExist(err) {
		return protocol.ErrNoSuchFile
	} else if err != nil {
		return protocol.ErrGeneric
	}

	if !scanner.Validate(buf, hash, weakHash) {
		m.recheckFile(deviceID, folderFs, folder, name, int(offset)/len(buf), hash)
		return protocol.ErrNoSuchFile
	}

	return nil
}

func (m *Model) recheckFile(deviceID protocol.DeviceID, folderFs fs.Filesystem, folder, name string, blockIndex int, hash []byte) {
	cf, ok := m.CurrentFolderFile(folder, name)
	if !ok {
		l.Debugf("%v recheckFile: %s: %q / %q: no current file", m, deviceID, folder, name)
		return
	}

	if cf.IsDeleted() || cf.IsInvalid() || cf.IsSymlink() || cf.IsDirectory() {
		l.Debugf("%v recheckFile: %s: %q / %q: not a regular file", m, deviceID, folder, name)
		return
	}

	if blockIndex > len(cf.Blocks) {
		l.Debugf("%v recheckFile: %s: %q / %q i=%d: block index too far", m, deviceID, folder, name, blockIndex)
		return
	}

	block := cf.Blocks[blockIndex]

	// Seems to want a different version of the file, whatever.
	if !bytes.Equal(block.Hash, hash) {
		l.Debugf("%v recheckFile: %s: %q / %q i=%d: hash mismatch %x != %x", m, deviceID, folder, name, blockIndex, block.Hash, hash)
		return
	}

	// The hashes provided part of the request match what we expect to find according
	// to what we have in the database, yet the content we've read off the filesystem doesn't
	// Something is fishy, invalidate the file and rescan it.
	cf.SetMustRescan(m.shortID)

	// Update the index and tell others
	// The file will temporarily become invalid, which is ok as the content is messed up.
	m.updateLocalsFromScanning(folder, []protocol.FileInfo{cf})

	if err := m.ScanFolderSubdirs(folder, []string{name}); err != nil {
		l.Debugf("%v recheckFile: %s: %q / %q rescan: %s", m, deviceID, folder, name, err)
	} else {
		l.Debugf("%v recheckFile: %s: %q / %q", m, deviceID, folder, name)
	}
}

func (m *Model) CurrentFolderFile(folder string, file string) (protocol.FileInfo, bool) {
	m.fmut.RLock()
	fs, ok := m.folderFiles[folder]
	m.fmut.RUnlock()
	if !ok {
		return protocol.FileInfo{}, false
	}
	return fs.Get(protocol.LocalDeviceID, file)
}

func (m *Model) CurrentGlobalFile(folder string, file string) (protocol.FileInfo, bool) {
	m.fmut.RLock()
	fs, ok := m.folderFiles[folder]
	m.fmut.RUnlock()
	if !ok {
		return protocol.FileInfo{}, false
	}
	return fs.GetGlobal(file)
}

type cFiler struct {
	m *Model
	r string
}

// Implements scanner.CurrentFiler
func (cf cFiler) CurrentFile(file string) (protocol.FileInfo, bool) {
	return cf.m.CurrentFolderFile(cf.r, file)
}

// Connection returns the current connection for device, and a boolean whether a connection was found.
func (m *Model) Connection(deviceID protocol.DeviceID) (connections.Connection, bool) {
	m.pmut.RLock()
	cn, ok := m.conn[deviceID]
	m.pmut.RUnlock()
	if ok {
		m.deviceWasSeen(deviceID)
	}
	return cn, ok
}

func (m *Model) GetIgnores(folder string) ([]string, []string, error) {
	m.fmut.RLock()
	defer m.fmut.RUnlock()

	cfg, ok := m.folderCfgs[folder]
	if !ok {
		cfg, ok = m.cfg.Folders()[folder]
		if !ok {
			return nil, nil, fmt.Errorf("Folder %s does not exist", folder)
		}
	}

	// On creation a new folder with ignore patterns validly has no marker yet.
	if err := cfg.CheckPath(); err != nil && err != config.ErrMarkerMissing {
		return nil, nil, err
	}

	ignores, ok := m.folderIgnores[folder]
	if !ok {
		ignores = ignore.New(fs.NewFilesystem(cfg.FilesystemType, cfg.Path))
	}

	if err := ignores.Load(".stignore"); err != nil && !fs.IsNotExist(err) {
		return nil, nil, err
	}

	return ignores.Lines(), ignores.Patterns(), nil
}

func (m *Model) SetIgnores(folder string, content []string) error {
	cfg, ok := m.cfg.Folders()[folder]
	if !ok {
		return fmt.Errorf("folder %s does not exist", cfg.Description())
	}

	err := cfg.CheckPath()
	if err == config.ErrPathMissing {
		if err = cfg.CreateRoot(); err != nil {
			return fmt.Errorf("failed to create folder root: %v", err)
		}
		err = cfg.CheckPath()
	}
	if err != nil && err != config.ErrMarkerMissing {
		return err
	}

	if err := ignore.WriteIgnores(cfg.Filesystem(), ".stignore", content); err != nil {
		l.Warnln("Saving .stignore:", err)
		return err
	}

	m.fmut.RLock()
	runner, ok := m.folderRunners[folder]
	m.fmut.RUnlock()
	if ok {
		return runner.Scan(nil)
	}
	return nil
}

// OnHello is called when an device connects to us.
// This allows us to extract some information from the Hello message
// and add it to a list of known devices ahead of any checks.
func (m *Model) OnHello(remoteID protocol.DeviceID, addr net.Addr, hello protocol.HelloResult) error {
	if m.cfg.IgnoredDevice(remoteID) {
		return errDeviceIgnored
	}

	cfg, ok := m.cfg.Device(remoteID)
	if !ok {
		events.Default.Log(events.DeviceRejected, map[string]string{
			"name":    hello.DeviceName,
			"device":  remoteID.String(),
			"address": addr.String(),
		})
		return errDeviceUnknown
	}

	if cfg.Paused {
		return errDevicePaused
	}

	if len(cfg.AllowedNetworks) > 0 {
		if !connections.IsAllowedNetwork(addr.String(), cfg.AllowedNetworks) {
			return errNetworkNotAllowed
		}
	}

	return nil
}

// GetHello is called when we are about to connect to some remote device.
func (m *Model) GetHello(id protocol.DeviceID) protocol.HelloIntf {
	name := ""
	if _, ok := m.cfg.Device(id); ok {
		name = m.cfg.MyName()
	}
	return &protocol.Hello{
		DeviceName:    name,
		ClientName:    m.clientName,
		ClientVersion: m.clientVersion,
	}
}

// AddConnection adds a new peer connection to the model. An initial index will
// be sent to the connected peer, thereafter index updates whenever the local
// folder changes.
func (m *Model) AddConnection(conn connections.Connection, hello protocol.HelloResult) {
	deviceID := conn.ID()

	m.pmut.Lock()
	if oldConn, ok := m.conn[deviceID]; ok {
		l.Infoln("Replacing old connection", oldConn, "with", conn, "for", deviceID)
		// There is an existing connection to this device that we are
		// replacing. We must close the existing connection and wait for the
		// close to complete before adding the new connection. We do the
		// actual close without holding pmut as the connection will call
		// back into Closed() for the cleanup.
		closed := m.closed[deviceID]
		m.pmut.Unlock()
		closeRawConn(oldConn)
		<-closed
		m.pmut.Lock()
	}

	m.conn[deviceID] = conn
	m.closed[deviceID] = make(chan struct{})
	m.deviceDownloads[deviceID] = newDeviceDownloadState()

	m.helloMessages[deviceID] = hello

	event := map[string]string{
		"id":            deviceID.String(),
		"deviceName":    hello.DeviceName,
		"clientName":    hello.ClientName,
		"clientVersion": hello.ClientVersion,
		"type":          conn.Type(),
	}

	addr := conn.RemoteAddr()
	if addr != nil {
		event["addr"] = addr.String()
	}

	events.Default.Log(events.DeviceConnected, event)

	l.Infof(`Device %s client is "%s %s" named "%s" at %s`, deviceID, hello.ClientName, hello.ClientVersion, hello.DeviceName, conn)

	conn.Start()
	m.pmut.Unlock()

	// Acquires fmut, so has to be done outside of pmut.
	cm := m.generateClusterConfig(deviceID)
	conn.ClusterConfig(cm)

	device, ok := m.cfg.Devices()[deviceID]
	if ok && (device.Name == "" || m.cfg.Options().OverwriteRemoteDevNames) && hello.DeviceName != "" {
		device.Name = hello.DeviceName
		m.cfg.SetDevice(device)
		m.cfg.Save()
	}

	m.deviceWasSeen(deviceID)
}

func (m *Model) DownloadProgress(device protocol.DeviceID, folder string, updates []protocol.FileDownloadProgressUpdate) {
	if !m.folderSharedWith(folder, device) {
		return
	}

	m.fmut.RLock()
	cfg, ok := m.folderCfgs[folder]
	m.fmut.RUnlock()

	if !ok || cfg.Type == config.FolderTypeSendOnly || cfg.DisableTempIndexes {
		return
	}

	m.pmut.RLock()
	m.deviceDownloads[device].Update(folder, updates)
	state := m.deviceDownloads[device].GetBlockCounts(folder)
	m.pmut.RUnlock()

	events.Default.Log(events.RemoteDownloadProgress, map[string]interface{}{
		"device": device.String(),
		"folder": folder,
		"state":  state,
	})
}

func (m *Model) deviceStatRef(deviceID protocol.DeviceID) *stats.DeviceStatisticsReference {
	m.fmut.Lock()
	defer m.fmut.Unlock()

	if sr, ok := m.deviceStatRefs[deviceID]; ok {
		return sr
	}

	sr := stats.NewDeviceStatisticsReference(m.db, deviceID.String())
	m.deviceStatRefs[deviceID] = sr
	return sr
}

func (m *Model) deviceWasSeen(deviceID protocol.DeviceID) {
	m.deviceStatRef(deviceID).WasSeen()
}

func (m *Model) folderStatRef(folder string) *stats.FolderStatisticsReference {
	m.fmut.Lock()
	defer m.fmut.Unlock()

	sr, ok := m.folderStatRefs[folder]
	if !ok {
		sr = stats.NewFolderStatisticsReference(m.db, folder)
		m.folderStatRefs[folder] = sr
	}
	return sr
}

func (m *Model) receivedFile(folder string, file protocol.FileInfo) {
	m.folderStatRef(folder).ReceivedFile(file.Name, file.IsDeleted())
}

func sendIndexes(conn protocol.Connection, folder string, fs *db.FileSet, ignores *ignore.Matcher, prevSequence int64, dbLocation string, dropSymlinks bool) {
	deviceID := conn.ID()
	var err error

	l.Debugf("Starting sendIndexes for %s to %s at %s (slv=%d)", folder, deviceID, conn, prevSequence)
	defer l.Debugf("Exiting sendIndexes for %s to %s at %s: %v", folder, deviceID, conn, err)

	// We need to send one index, regardless of whether there is something to send or not
	prevSequence, err = sendIndexTo(prevSequence, conn, folder, fs, ignores, dbLocation, dropSymlinks)

	// Subscribe to LocalIndexUpdated (we have new information to send) and
	// DeviceDisconnected (it might be us who disconnected, so we should
	// exit).
	sub := events.Default.Subscribe(events.LocalIndexUpdated | events.DeviceDisconnected)
	defer events.Default.Unsubscribe(sub)

	for err == nil {
		if conn.Closed() {
			// Our work is done.
			return
		}

		// While we have sent a sequence at least equal to the one
		// currently in the database, wait for the local index to update. The
		// local index may update for other folders than the one we are
		// sending for.
		if fs.Sequence(protocol.LocalDeviceID) <= prevSequence {
			sub.Poll(time.Minute)
			continue
		}

		prevSequence, err = sendIndexTo(prevSequence, conn, folder, fs, ignores, dbLocation, dropSymlinks)

		// Wait a short amount of time before entering the next loop. If there
		// are continuous changes happening to the local index, this gives us
		// time to batch them up a little.
		time.Sleep(250 * time.Millisecond)
	}
}

// sendIndexTo sends file infos with a sequence number higher than prevSequence and
// returns the highest sent sequence number.
func sendIndexTo(prevSequence int64, conn protocol.Connection, folder string, fs *db.FileSet, ignores *ignore.Matcher, dbLocation string, dropSymlinks bool) (int64, error) {
	deviceID := conn.ID()
	batch := make([]protocol.FileInfo, 0, maxBatchSizeFiles)
	batchSizeBytes := 0
	initial := prevSequence == 0
	var err error
	var f protocol.FileInfo
	debugMsg := func(t string) string {
		return fmt.Sprintf("Sending indexes for %s to %s at %s: %d files (<%d bytes) (%s)", folder, deviceID, conn, len(batch), batchSizeBytes, t)
	}

	fs.WithHaveSequence(prevSequence+1, func(fi db.FileIntf) bool {
		if len(batch) == maxBatchSizeFiles || batchSizeBytes > maxBatchSizeBytes {
			if initial {
				if err = conn.Index(folder, batch); err != nil {
					return false
				}
				l.Debugln(debugMsg("initial index"))
				initial = false
			} else {
				if err = conn.IndexUpdate(folder, batch); err != nil {
					return false
				}
				l.Debugln(debugMsg("batched update"))
			}

			batch = make([]protocol.FileInfo, 0, maxBatchSizeFiles)
			batchSizeBytes = 0
		}

		f = fi.(protocol.FileInfo)

		// Mark the file as invalid if any of the local bad stuff flags are set.
		f.Invalid = f.IsInvalid()
		f.LocalFlags = 0 // never sent externally

		if dropSymlinks && f.IsSymlink() {
			// Do not send index entries with symlinks to clients that can't
			// handle it. Fixes issue #3802. Once both sides are upgraded, a
			// rescan (i.e., change) of the symlink is required for it to
			// sync again, due to delta indexes.
			return true
		}

		batch = append(batch, f)
		batchSizeBytes += f.ProtoSize()
		return true
	})

	if err != nil {
		return prevSequence, err
	}

	if initial {
		err = conn.Index(folder, batch)
		if err == nil {
			l.Debugln(debugMsg("small initial index"))
		}
	} else if len(batch) > 0 {
		err = conn.IndexUpdate(folder, batch)
		if err == nil {
			l.Debugln(debugMsg("last batch"))
		}
	}

	// True if there was nothing to be sent
	if f.Sequence == 0 {
		return prevSequence, err
	}

	return f.Sequence, err
}

func (m *Model) updateLocalsFromScanning(folder string, fs []protocol.FileInfo) {
	m.updateLocals(folder, fs)

	m.fmut.RLock()
	folderCfg := m.folderCfgs[folder]
	m.fmut.RUnlock()

	m.diskChangeDetected(folderCfg, fs, events.LocalChangeDetected)
}

func (m *Model) updateLocalsFromPulling(folder string, fs []protocol.FileInfo) {
	m.updateLocals(folder, fs)

	m.fmut.RLock()
	folderCfg := m.folderCfgs[folder]
	m.fmut.RUnlock()

	m.diskChangeDetected(folderCfg, fs, events.RemoteChangeDetected)
}

func (m *Model) updateLocals(folder string, fs []protocol.FileInfo) {
	m.fmut.RLock()
	files := m.folderFiles[folder]
	m.fmut.RUnlock()
	if files == nil {
		// The folder doesn't exist.
		return
	}
	files.Update(protocol.LocalDeviceID, fs)

	filenames := make([]string, len(fs))
	for i, file := range fs {
		filenames[i] = file.Name
	}

	events.Default.Log(events.LocalIndexUpdated, map[string]interface{}{
		"folder":    folder,
		"items":     len(fs),
		"filenames": filenames,
		"version":   files.Sequence(protocol.LocalDeviceID),
	})
}

func (m *Model) diskChangeDetected(folderCfg config.FolderConfiguration, files []protocol.FileInfo, typeOfEvent events.EventType) {
	for _, file := range files {
		if file.IsInvalid() {
			continue
		}

		objType := "file"
		action := "modified"

		switch {
		case file.IsDeleted():
			action = "deleted"

		// If our local vector is version 1 AND it is the only version
		// vector so far seen for this file then it is a new file.  Else if
		// it is > 1 it's not new, and if it is 1 but another shortId
		// version vector exists then it is new for us but created elsewhere
		// so the file is still not new but modified by us. Only if it is
		// truly new do we change this to 'added', else we leave it as
		// 'modified'.
		case len(file.Version.Counters) == 1 && file.Version.Counters[0].Value == 1:
			action = "added"
		}

		if file.IsSymlink() {
			objType = "symlink"
		} else if file.IsDirectory() {
			objType = "dir"
		}

		// Two different events can be fired here based on what EventType is passed into function
		events.Default.Log(typeOfEvent, map[string]string{
			"folder":     folderCfg.ID,
			"folderID":   folderCfg.ID, // incorrect, deprecated, kept for historical compliance
			"label":      folderCfg.Label,
			"action":     action,
			"type":       objType,
			"path":       filepath.FromSlash(file.Name),
			"modifiedBy": file.ModifiedBy.String(),
		})
	}
}

func (m *Model) requestGlobal(deviceID protocol.DeviceID, folder, name string, offset int64, size int, hash []byte, weakHash uint32, fromTemporary bool) ([]byte, error) {
	m.pmut.RLock()
	nc, ok := m.conn[deviceID]
	m.pmut.RUnlock()

	if !ok {
		return nil, fmt.Errorf("requestGlobal: no such device: %s", deviceID)
	}

	l.Debugf("%v REQ(out): %s: %q / %q o=%d s=%d h=%x wh=%x ft=%t", m, deviceID, folder, name, offset, size, hash, weakHash, fromTemporary)

	return nc.Request(folder, name, offset, size, hash, weakHash, fromTemporary)
}

func (m *Model) ScanFolders() map[string]error {
	m.fmut.RLock()
	folders := make([]string, 0, len(m.folderCfgs))
	for folder := range m.folderCfgs {
		folders = append(folders, folder)
	}
	m.fmut.RUnlock()

	errors := make(map[string]error, len(m.folderCfgs))
	errorsMut := sync.NewMutex()

	wg := sync.NewWaitGroup()
	wg.Add(len(folders))
	for _, folder := range folders {
		folder := folder
		go func() {
			err := m.ScanFolder(folder)
			if err != nil {
				errorsMut.Lock()
				errors[folder] = err
				errorsMut.Unlock()

				// Potentially sets the error twice, once in the scanner just
				// by doing a check, and once here, if the error returned is
				// the same one as returned by CheckHealth, though
				// duplicate set is handled by setError.
				m.fmut.RLock()
				srv := m.folderRunners[folder]
				m.fmut.RUnlock()
				srv.setError(err)
			}
			wg.Done()
		}()
	}
	wg.Wait()
	return errors
}

func (m *Model) ScanFolder(folder string) error {
	return m.ScanFolderSubdirs(folder, nil)
}

func (m *Model) ScanFolderSubdirs(folder string, subs []string) error {
	m.fmut.RLock()
	if err := m.checkFolderRunningLocked(folder); err != nil {
		m.fmut.RUnlock()
		return err
	}
	runner := m.folderRunners[folder]
	m.fmut.RUnlock()

	return runner.Scan(subs)
}

func (m *Model) internalScanFolderSubdirs(ctx context.Context, folder string, subDirs []string) error {
	m.fmut.RLock()
	if err := m.checkFolderRunningLocked(folder); err != nil {
		m.fmut.RUnlock()
		return err
	}
	fset := m.folderFiles[folder]
	folderCfg := m.folderCfgs[folder]
	ignores := m.folderIgnores[folder]
	runner := m.folderRunners[folder]
	m.fmut.RUnlock()
	mtimefs := fset.MtimeFS()

	for i := range subDirs {
		sub := osutil.NativeFilename(subDirs[i])

		if sub == "" {
			// A blank subdirs means to scan the entire folder. We can trim
			// the subDirs list and go on our way.
			subDirs = nil
			break
		}

		subDirs[i] = sub
	}

	// Check if the ignore patterns changed as part of scanning this folder.
	// If they did we should schedule a pull of the folder so that we
	// request things we might have suddenly become unignored and so on.
	oldHash := ignores.Hash()
	defer func() {
		if ignores.Hash() != oldHash {
			l.Debugln("Folder", folder, "ignore patterns changed; triggering puller")
			runner.IgnoresUpdated()
		}
	}()

	if err := runner.CheckHealth(); err != nil {
		return err
	}

	if err := ignores.Load(".stignore"); err != nil && !fs.IsNotExist(err) {
		err = fmt.Errorf("loading ignores: %v", err)
		runner.setError(err)
		return err
	}

	// Clean the list of subitems to ensure that we start at a known
	// directory, and don't scan subdirectories of things we've already
	// scanned.
	subDirs = unifySubs(subDirs, func(f string) bool {
		_, ok := fset.Get(protocol.LocalDeviceID, f)
		return ok
	})

	runner.setState(FolderScanning)

	fchan := scanner.Walk(ctx, scanner.Config{
		Folder:                folderCfg.ID,
		Subs:                  subDirs,
		Matcher:               ignores,
		TempLifetime:          time.Duration(m.cfg.Options().KeepTemporariesH) * time.Hour,
		CurrentFiler:          cFiler{m, folder},
		Filesystem:            mtimefs,
		IgnorePerms:           folderCfg.IgnorePerms,
		AutoNormalize:         folderCfg.AutoNormalize,
		Hashers:               m.numHashers(folder),
		ShortID:               m.shortID,
		ProgressTickIntervalS: folderCfg.ScanProgressIntervalS,
		UseLargeBlocks:        folderCfg.UseLargeBlocks,
	})

	if err := runner.CheckHealth(); err != nil {
		return err
	}

	batch := make([]protocol.FileInfo, 0, maxBatchSizeFiles)
	batchSizeBytes := 0
	changes := 0

	// Schedule a pull after scanning, but only if we actually detected any
	// changes.
	defer func() {
		if changes > 0 {
			runner.SchedulePull()
		}
	}()

	for f := range fchan {
		if len(batch) == maxBatchSizeFiles || batchSizeBytes > maxBatchSizeBytes {
			if err := runner.CheckHealth(); err != nil {
				l.Debugln("Stopping scan of folder %s due to: %s", folderCfg.Description(), err)
				return err
			}
			m.updateLocalsFromScanning(folder, batch)
			batch = batch[:0]
			batchSizeBytes = 0
		}

		batch = append(batch, f)
		batchSizeBytes += f.ProtoSize()
		changes++
	}

	if err := runner.CheckHealth(); err != nil {
		l.Debugln("Stopping scan of folder %s due to: %s", folderCfg.Description(), err)
		return err
	} else if len(batch) > 0 {
		m.updateLocalsFromScanning(folder, batch)
	}

	if len(subDirs) == 0 {
		// If we have no specific subdirectories to traverse, set it to one
		// empty prefix so we traverse the entire folder contents once.
		subDirs = []string{""}
	}

	// Do a scan of the database for each prefix, to check for deleted and
	// ignored files.
	batch = batch[:0]
	batchSizeBytes = 0
	for _, sub := range subDirs {
		var iterError error

		fset.WithPrefixedHaveTruncated(protocol.LocalDeviceID, sub, func(fi db.FileIntf) bool {
			f := fi.(db.FileInfoTruncated)
			if len(batch) == maxBatchSizeFiles || batchSizeBytes > maxBatchSizeBytes {
				if err := runner.CheckHealth(); err != nil {
					iterError = err
					return false
				}
				m.updateLocalsFromScanning(folder, batch)
				batch = batch[:0]
				batchSizeBytes = 0
			}

			switch {
			case !f.IsIgnored() && ignores.Match(f.Name).IsIgnored():
				// File was not ignored at last pass but has been ignored.
				l.Debugln("marking file as ignored", f)
				nf := f.ConvertToIgnoredFileInfo(m.id.Short())
				batch = append(batch, nf)
				batchSizeBytes += nf.ProtoSize()
				changes++

			case f.IsIgnored() && !ignores.Match(f.Name).IsIgnored():
				// Successfully scanned items are already un-ignored during
				// the scan, so check whether it is deleted.
				fallthrough
			case !f.IsIgnored() && !f.IsDeleted():
				// The file is not ignored and not deleted. Lets check if
				// it's still here. Simply stat:ing it wont do as there are
				// tons of corner cases (e.g. parent dir->symlink, missing
				// permissions)
				if !osutil.IsDeleted(mtimefs, f.Name) {
					return true
				}
				nf := protocol.FileInfo{
					Name:       f.Name,
					Type:       f.Type,
					Size:       0,
					ModifiedS:  f.ModifiedS,
					ModifiedNs: f.ModifiedNs,
					ModifiedBy: m.id.Short(),
					Deleted:    true,
					Version:    f.Version.Update(m.shortID),
				}
				// We do not want to override the global version
				// with the deleted file. Keeping only our local
				// counter makes sure we are in conflict with any
				// other existing versions, which will be resolved
				// by the normal pulling mechanisms.
				if f.IsIgnored() {
					nf.Version = nf.Version.DropOthers(m.shortID)
				}

				batch = append(batch, nf)
				batchSizeBytes += nf.ProtoSize()
				changes++
			}
			return true
		})

		if iterError != nil {
			l.Debugln("Stopping scan of folder %s due to: %s", folderCfg.Description(), iterError)
			return iterError
		}
	}

	if err := runner.CheckHealth(); err != nil {
		l.Debugln("Stopping scan of folder %s due to: %s", folderCfg.Description(), err)
		return err
	} else if len(batch) > 0 {
		m.updateLocalsFromScanning(folder, batch)
	}

	m.folderStatRef(folder).ScanCompleted()
	runner.setState(FolderIdle)
	return nil
}

func (m *Model) DelayScan(folder string, next time.Duration) {
	m.fmut.Lock()
	runner, ok := m.folderRunners[folder]
	m.fmut.Unlock()
	if !ok {
		return
	}
	runner.DelayScan(next)
}

// numHashers returns the number of hasher routines to use for a given folder,
// taking into account configuration and available CPU cores.
func (m *Model) numHashers(folder string) int {
	m.fmut.Lock()
	folderCfg := m.folderCfgs[folder]
	numFolders := len(m.folderCfgs)
	m.fmut.Unlock()

	if folderCfg.Hashers > 0 {
		// Specific value set in the config, use that.
		return folderCfg.Hashers
	}

	if runtime.GOOS == "windows" || runtime.GOOS == "darwin" {
		// Interactive operating systems; don't load the system too heavily by
		// default.
		return 1
	}

	// For other operating systems and architectures, lets try to get some
	// work done... Divide the available CPU cores among the configured
	// folders.
	if perFolder := runtime.GOMAXPROCS(-1) / numFolders; perFolder > 0 {
		return perFolder
	}

	return 1
}

// generateClusterConfig returns a ClusterConfigMessage that is correct for
// the given peer device
func (m *Model) generateClusterConfig(device protocol.DeviceID) protocol.ClusterConfig {
	var message protocol.ClusterConfig

	m.fmut.RLock()
	defer m.fmut.RUnlock()

	for _, folderCfg := range m.cfg.FolderList() {
		isShared := false
		for _, sharedWith := range folderCfg.Devices {
			if sharedWith.DeviceID == device {
				isShared = true
				break
			}
		}

		if !isShared {
			continue
		}

		protocolFolder := protocol.Folder{
			ID:                 folderCfg.ID,
			Label:              folderCfg.Label,
			ReadOnly:           folderCfg.Type == config.FolderTypeSendOnly,
			IgnorePermissions:  folderCfg.IgnorePerms,
			IgnoreDelete:       folderCfg.IgnoreDelete,
			DisableTempIndexes: folderCfg.DisableTempIndexes,
			Paused:             folderCfg.Paused,
		}

		var fs *db.FileSet
		if !folderCfg.Paused {
			fs = m.folderFiles[folderCfg.ID]
		}

		for _, device := range folderCfg.Devices {
			deviceCfg, _ := m.cfg.Device(device.DeviceID)

			protocolDevice := protocol.Device{
				ID:          deviceCfg.DeviceID,
				Name:        deviceCfg.Name,
				Addresses:   deviceCfg.Addresses,
				Compression: deviceCfg.Compression,
				CertName:    deviceCfg.CertName,
				Introducer:  deviceCfg.Introducer,
			}

			if fs != nil {
				if deviceCfg.DeviceID == m.id {
					protocolDevice.IndexID = fs.IndexID(protocol.LocalDeviceID)
					protocolDevice.MaxSequence = fs.Sequence(protocol.LocalDeviceID)
				} else {
					protocolDevice.IndexID = fs.IndexID(deviceCfg.DeviceID)
					protocolDevice.MaxSequence = fs.Sequence(deviceCfg.DeviceID)
				}
			}

			protocolFolder.Devices = append(protocolFolder.Devices, protocolDevice)
		}

		message.Folders = append(message.Folders, protocolFolder)
	}

	return message
}

func (m *Model) State(folder string) (string, time.Time, error) {
	m.fmut.RLock()
	runner, ok := m.folderRunners[folder]
	m.fmut.RUnlock()
	if !ok {
		// The returned error should be an actual folder error, so returning
		// errors.New("does not exist") or similar here would be
		// inappropriate.
		return "", time.Time{}, nil
	}
	state, changed, err := runner.getState()
	return state.String(), changed, err
}

func (m *Model) PullErrors(folder string) ([]FileError, error) {
	m.fmut.RLock()
	defer m.fmut.RUnlock()
	if err := m.checkFolderRunningLocked(folder); err != nil {
		return nil, err
	}
	return m.folderRunners[folder].PullErrors(), nil
}

func (m *Model) WatchError(folder string) error {
	m.fmut.RLock()
	defer m.fmut.RUnlock()
	if err := m.checkFolderRunningLocked(folder); err != nil {
		return err
	}
	return m.folderRunners[folder].WatchError()
}

func (m *Model) Override(folder string) {
	// Grab the runner and the file set.

	m.fmut.RLock()
	fs, fsOK := m.folderFiles[folder]
	runner, runnerOK := m.folderRunners[folder]
	m.fmut.RUnlock()
	if !fsOK || !runnerOK {
		return
	}

	// Run the override, taking updates as if they came from scanning.

<<<<<<< HEAD
		have, ok := fs.Get(protocol.LocalDeviceID, need.Name)
		// Don't override files that are in a bad state (ignored,
		// unsupported, must rescan, ...).
		if ok && have.IsInvalid() {
			return true
		}
		if !ok || have.Name != need.Name {
			// We are missing the file
			need.Deleted = true
			need.Blocks = nil
			need.Version = need.Version.Update(m.shortID)
			need.Size = 0
		} else {
			// We have the file, replace with our version
			have.Version = have.Version.Merge(need.Version).Update(m.shortID)
			need = have
		}
		need.Sequence = 0
		batch = append(batch, need)
		batchSizeBytes += need.ProtoSize()
		return true
=======
	runner.Override(fs, func(files []protocol.FileInfo) {
		m.updateLocalsFromScanning(folder, files)
>>>>>>> d3a02a16
	})
}

// CurrentSequence returns the change version for the given folder.
// This is guaranteed to increment if the contents of the local folder has
// changed.
func (m *Model) CurrentSequence(folder string) (int64, bool) {
	m.fmut.RLock()
	fs, ok := m.folderFiles[folder]
	m.fmut.RUnlock()
	if !ok {
		// The folder might not exist, since this can be called with a user
		// specified folder name from the REST interface.
		return 0, false
	}

	return fs.Sequence(protocol.LocalDeviceID), true
}

// RemoteSequence returns the change version for the given folder, as
// sent by remote peers. This is guaranteed to increment if the contents of
// the remote or global folder has changed.
func (m *Model) RemoteSequence(folder string) (int64, bool) {
	m.fmut.RLock()
	defer m.fmut.RUnlock()

	fs, ok := m.folderFiles[folder]
	if !ok {
		// The folder might not exist, since this can be called with a user
		// specified folder name from the REST interface.
		return 0, false
	}

	var ver int64
	for device := range m.folderDevices[folder] {
		ver += fs.Sequence(device)
	}

	return ver, true
}

func (m *Model) GlobalDirectoryTree(folder, prefix string, levels int, dirsonly bool) map[string]interface{} {
	m.fmut.RLock()
	files, ok := m.folderFiles[folder]
	m.fmut.RUnlock()
	if !ok {
		return nil
	}

	output := make(map[string]interface{})
	sep := string(filepath.Separator)
	prefix = osutil.NativeFilename(prefix)

	if prefix != "" && !strings.HasSuffix(prefix, sep) {
		prefix = prefix + sep
	}

	files.WithPrefixedGlobalTruncated(prefix, func(fi db.FileIntf) bool {
		f := fi.(db.FileInfoTruncated)

		// Don't include the prefix itself.
		if f.IsInvalid() || f.IsDeleted() || strings.HasPrefix(prefix, f.Name) {
			return true
		}

		f.Name = strings.Replace(f.Name, prefix, "", 1)

		var dir, base string
		if f.IsDirectory() && !f.IsSymlink() {
			dir = f.Name
		} else {
			dir = filepath.Dir(f.Name)
			base = filepath.Base(f.Name)
		}

		if levels > -1 && strings.Count(f.Name, sep) > levels {
			return true
		}

		last := output
		if dir != "." {
			for _, path := range strings.Split(dir, sep) {
				directory, ok := last[path]
				if !ok {
					newdir := make(map[string]interface{})
					last[path] = newdir
					last = newdir
				} else {
					last = directory.(map[string]interface{})
				}
			}
		}

		if !dirsonly && base != "" {
			last[base] = []interface{}{
				f.ModTime(), f.FileSize(),
			}
		}

		return true
	})

	return output
}

func (m *Model) GetFolderVersions(folder string) (map[string][]versioner.FileVersion, error) {
	fcfg, ok := m.cfg.Folder(folder)
	if !ok {
		return nil, errFolderMissing
	}

	files := make(map[string][]versioner.FileVersion)

	filesystem := fcfg.Filesystem()
	err := filesystem.Walk(".stversions", func(path string, f fs.FileInfo, err error) error {
		// Skip root (which is ok to be a symlink)
		if path == ".stversions" {
			return nil
		}

		// Ignore symlinks
		if f.IsSymlink() {
			return fs.SkipDir
		}

		// No records for directories
		if f.IsDir() {
			return nil
		}

		// Strip .stversions prefix.
		path = strings.TrimPrefix(path, ".stversions"+string(fs.PathSeparator))

		name, tag := versioner.UntagFilename(path)
		// Something invalid
		if name == "" || tag == "" {
			return nil
		}

		name = osutil.NormalizedFilename(name)

		versionTime, err := time.ParseInLocation(versioner.TimeFormat, tag, locationLocal)
		if err != nil {
			return nil
		}

		files[name] = append(files[name], versioner.FileVersion{
			VersionTime: versionTime.Truncate(time.Second),
			ModTime:     f.ModTime().Truncate(time.Second),
			Size:        f.Size(),
		})
		return nil
	})
	if err != nil {
		return nil, err
	}

	return files, nil
}

func (m *Model) RestoreFolderVersions(folder string, versions map[string]time.Time) (map[string]string, error) {
	fcfg, ok := m.cfg.Folder(folder)
	if !ok {
		return nil, errFolderMissing
	}

	filesystem := fcfg.Filesystem()
	ver := fcfg.Versioner()

	restore := make(map[string]string)
	errors := make(map[string]string)

	// Validation
	for file, version := range versions {
		file = osutil.NativeFilename(file)
		tag := version.In(locationLocal).Truncate(time.Second).Format(versioner.TimeFormat)
		versionedTaggedFilename := filepath.Join(".stversions", versioner.TagFilename(file, tag))
		// Check that the thing we've been asked to restore is actually a file
		// and that it exists.
		if info, err := filesystem.Lstat(versionedTaggedFilename); err != nil {
			errors[file] = err.Error()
			continue
		} else if !info.IsRegular() {
			errors[file] = "not a file"
			continue
		}

		// Check that the target location of where we are supposed to restore
		// either does not exist, or is actually a file.
		if info, err := filesystem.Lstat(file); err == nil && !info.IsRegular() {
			errors[file] = "cannot replace a non-file"
			continue
		} else if err != nil && !fs.IsNotExist(err) {
			errors[file] = err.Error()
			continue
		}

		restore[file] = versionedTaggedFilename
	}

	// Execution
	var err error
	for target, source := range restore {
		err = nil
		if _, serr := filesystem.Lstat(target); serr == nil {
			if ver != nil {
				err = osutil.InWritableDir(ver.Archive, filesystem, target)
			} else {
				err = osutil.InWritableDir(filesystem.Remove, filesystem, target)
			}
		}

		filesystem.MkdirAll(filepath.Dir(target), 0755)
		if err == nil {
			err = osutil.Copy(filesystem, source, target)
		}

		if err != nil {
			errors[target] = err.Error()
			continue
		}
	}

	// Trigger scan
	if !fcfg.FSWatcherEnabled {
		m.ScanFolder(folder)
	}

	return errors, nil
}

func (m *Model) Availability(folder string, file protocol.FileInfo, block protocol.BlockInfo) []Availability {
	// The slightly unusual locking sequence here is because we need to hold
	// pmut for the duration (as the value returned from foldersFiles can
	// get heavily modified on Close()), but also must acquire fmut before
	// pmut. (The locks can be *released* in any order.)
	m.fmut.RLock()
	m.pmut.RLock()
	defer m.pmut.RUnlock()

	fs, ok := m.folderFiles[folder]
	devices := m.folderDevices[folder]
	m.fmut.RUnlock()

	if !ok {
		return nil
	}

	var availabilities []Availability
next:
	for _, device := range fs.Availability(file.Name) {
		for _, pausedFolder := range m.remotePausedFolders[device] {
			if pausedFolder == folder {
				continue next
			}
		}
		_, ok := m.conn[device]
		if ok {
			availabilities = append(availabilities, Availability{ID: device, FromTemporary: false})
		}
	}

	for device := range devices {
		if m.deviceDownloads[device].Has(folder, file.Name, file.Version, int32(block.Offset/int64(file.BlockSize()))) {
			availabilities = append(availabilities, Availability{ID: device, FromTemporary: true})
		}
	}

	return availabilities
}

// BringToFront bumps the given files priority in the job queue.
func (m *Model) BringToFront(folder, file string) {
	m.pmut.RLock()
	defer m.pmut.RUnlock()

	runner, ok := m.folderRunners[folder]
	if ok {
		runner.BringToFront(file)
	}
}

func (m *Model) ResetFolder(folder string) {
	l.Infof("Cleaning data for folder %q", folder)
	db.DropFolder(m.db, folder)
}

func (m *Model) String() string {
	return fmt.Sprintf("model@%p", m)
}

func (m *Model) VerifyConfiguration(from, to config.Configuration) error {
	return nil
}

func (m *Model) CommitConfiguration(from, to config.Configuration) bool {
	// TODO: This should not use reflect, and should take more care to try to handle stuff without restart.

	// Go through the folder configs and figure out if we need to restart or not.

	fromFolders := mapFolders(from.Folders)
	toFolders := mapFolders(to.Folders)
	for folderID, cfg := range toFolders {
		if _, ok := fromFolders[folderID]; !ok {
			// A folder was added.
			if cfg.Paused {
				l.Infoln("Paused folder", cfg.Description())
			} else {
				l.Infoln("Adding folder", cfg.Description())
				m.AddFolder(cfg)
				m.StartFolder(folderID)
			}
		}
	}

	for folderID, fromCfg := range fromFolders {
		toCfg, ok := toFolders[folderID]
		if !ok {
			// The folder was removed.
			m.RemoveFolder(fromCfg)
			continue
		}

		// This folder exists on both sides. Settings might have changed.
		// Check if anything differs that requires a restart.
		if !reflect.DeepEqual(fromCfg.RequiresRestartOnly(), toCfg.RequiresRestartOnly()) {
			m.RestartFolder(toCfg)
		}

		// Emit the folder pause/resume event
		if fromCfg.Paused != toCfg.Paused {
			eventType := events.FolderResumed
			if toCfg.Paused {
				eventType = events.FolderPaused
			}
			events.Default.Log(eventType, map[string]string{"id": toCfg.ID, "label": toCfg.Label})
		}
	}

	// Removing a device. We actually don't need to do anything.
	// Because folder config has changed (since the device lists do not match)
	// Folders for that had device got "restarted", which involves killing
	// connections to all devices that we were sharing the folder with.
	// At some point model.Close() will get called for that device which will
	// clean residue device state that is not part of any folder.

	// Pausing a device, unpausing is handled by the connection service.
	fromDevices := from.DeviceMap()
	toDevices := to.DeviceMap()
	for deviceID, toCfg := range toDevices {
		fromCfg, ok := fromDevices[deviceID]
		if !ok || fromCfg.Paused == toCfg.Paused {
			continue
		}

		if toCfg.Paused {
			l.Infoln("Pausing", deviceID)
			m.close(deviceID)
			events.Default.Log(events.DevicePaused, map[string]string{"device": deviceID.String()})
		} else {
			events.Default.Log(events.DeviceResumed, map[string]string{"device": deviceID.String()})
		}
	}

	// Some options don't require restart as those components handle it fine
	// by themselves. Compare the options structs containing only the
	// attributes that require restart and act apprioriately.
	if !reflect.DeepEqual(from.Options.RequiresRestartOnly(), to.Options.RequiresRestartOnly()) {
		l.Debugln(m, "requires restart, options differ")
		return false
	}

	return true
}

// checkFolderRunningLocked returns nil if the folder is up and running and a
// descriptive error if not.
// Need to hold (read) lock on m.fmut when calling this.
func (m *Model) checkFolderRunningLocked(folder string) error {
	_, ok := m.folderRunners[folder]
	if ok {
		return nil
	}

	if cfg, ok := m.cfg.Folder(folder); !ok {
		return errFolderMissing
	} else if cfg.Paused {
		return ErrFolderPaused
	}

	return errFolderNotRunning
}

// checkFolderDeviceStatusLocked first checks the folder and then whether the
// given device is connected and shares this folder.
// Need to hold (read) lock on both m.fmut and m.pmut when calling this.
func (m *Model) checkDeviceFolderConnectedLocked(device protocol.DeviceID, folder string) error {
	if err := m.checkFolderRunningLocked(folder); err != nil {
		return err
	}

	if cfg, ok := m.cfg.Device(device); !ok {
		return errDeviceUnknown
	} else if cfg.Paused {
		return errDevicePaused
	}

	if _, ok := m.conn[device]; !ok {
		return errors.New("device is not connected")
	}

	if !m.folderDevices.has(device, folder) {
		return errors.New("folder is not shared with device")
	}
	return nil
}

// mapFolders returns a map of folder ID to folder configuration for the given
// slice of folder configurations.
func mapFolders(folders []config.FolderConfiguration) map[string]config.FolderConfiguration {
	m := make(map[string]config.FolderConfiguration, len(folders))
	for _, cfg := range folders {
		m[cfg.ID] = cfg
	}
	return m
}

// mapDevices returns a map of device ID to nothing for the given slice of
// device IDs.
func mapDevices(devices []protocol.DeviceID) map[protocol.DeviceID]struct{} {
	m := make(map[protocol.DeviceID]struct{}, len(devices))
	for _, dev := range devices {
		m[dev] = struct{}{}
	}
	return m
}

// Skips `skip` elements and retrieves up to `get` elements from a given slice.
// Returns the resulting slice, plus how much elements are left to skip or
// copy to satisfy the values which were provided, given the slice is not
// big enough.
func getChunk(data []string, skip, get int) ([]string, int, int) {
	l := len(data)
	if l <= skip {
		return []string{}, skip - l, get
	} else if l < skip+get {
		return data[skip:l], 0, get - (l - skip)
	}
	return data[skip : skip+get], 0, 0
}

func closeRawConn(conn io.Closer) error {
	if conn, ok := conn.(*tls.Conn); ok {
		// If the underlying connection is a *tls.Conn, Close() does more
		// than it says on the tin. Specifically, it sends a TLS alert
		// message, which might block forever if the connection is dead
		// and we don't have a deadline set.
		conn.SetWriteDeadline(time.Now().Add(250 * time.Millisecond))
	}
	return conn.Close()
}

func stringSliceWithout(ss []string, s string) []string {
	for i := range ss {
		if ss[i] == s {
			copy(ss[i:], ss[i+1:])
			ss = ss[:len(ss)-1]
			return ss
		}
	}
	return ss
}

func readOffsetIntoBuf(fs fs.Filesystem, file string, offset int64, buf []byte) error {
	fd, err := fs.Open(file)
	if err != nil {
		l.Debugln("readOffsetIntoBuf.Open", file, err)
		return err
	}

	defer fd.Close()
	_, err = fd.ReadAt(buf, offset)
	if err != nil {
		l.Debugln("readOffsetIntoBuf.ReadAt", file, err)
	}
	return err
}

// The exists function is expected to return true for all known paths
// (excluding "" and ".")
func unifySubs(dirs []string, exists func(dir string) bool) []string {
	if len(dirs) == 0 {
		return nil
	}
	sort.Strings(dirs)
	if dirs[0] == "" || dirs[0] == "." || dirs[0] == string(fs.PathSeparator) {
		return nil
	}
	prev := "./" // Anything that can't be parent of a clean path
	for i := 0; i < len(dirs); {
		dir, err := fs.Canonicalize(dirs[i])
		if err != nil {
			l.Debugf("Skipping %v for scan: %s", dirs[i], err)
			dirs = append(dirs[:i], dirs[i+1:]...)
			continue
		}
		if dir == prev || strings.HasPrefix(dir, prev+string(fs.PathSeparator)) {
			dirs = append(dirs[:i], dirs[i+1:]...)
			continue
		}
		parent := filepath.Dir(dir)
		for parent != "." && parent != string(fs.PathSeparator) && !exists(parent) {
			dir = parent
			parent = filepath.Dir(dir)
		}
		dirs[i] = dir
		prev = dir
		i++
	}
	return dirs
}

// makeForgetUpdate takes an index update and constructs a download progress update
// causing to forget any progress for files which we've just been sent.
func makeForgetUpdate(files []protocol.FileInfo) []protocol.FileDownloadProgressUpdate {
	updates := make([]protocol.FileDownloadProgressUpdate, 0, len(files))
	for _, file := range files {
		if file.IsSymlink() || file.IsDirectory() || file.IsDeleted() {
			continue
		}
		updates = append(updates, protocol.FileDownloadProgressUpdate{
			Name:       file.Name,
			Version:    file.Version,
			UpdateType: protocol.UpdateTypeForget,
		})
	}
	return updates
}

// folderDeviceSet is a set of (folder, deviceID) pairs
type folderDeviceSet map[string]map[protocol.DeviceID]struct{}

// set adds the (dev, folder) pair to the set
func (s folderDeviceSet) set(dev protocol.DeviceID, folder string) {
	devs, ok := s[folder]
	if !ok {
		devs = make(map[protocol.DeviceID]struct{})
		s[folder] = devs
	}
	devs[dev] = struct{}{}
}

// has returns true if the (dev, folder) pair is in the set
func (s folderDeviceSet) has(dev protocol.DeviceID, folder string) bool {
	_, ok := s[folder][dev]
	return ok
}

// hasDevice returns true if the device is set on any folder
func (s folderDeviceSet) hasDevice(dev protocol.DeviceID) bool {
	for _, devices := range s {
		if _, ok := devices[dev]; ok {
			return true
		}
	}
	return false
}

// sortedDevices returns the list of devices for a given folder, sorted
func (s folderDeviceSet) sortedDevices(folder string) []protocol.DeviceID {
	devs := make([]protocol.DeviceID, 0, len(s[folder]))
	for dev := range s[folder] {
		devs = append(devs, dev)
	}
	sort.Sort(protocol.DeviceIDs(devs))
	return devs
}<|MERGE_RESOLUTION|>--- conflicted
+++ resolved
@@ -2322,32 +2322,8 @@
 
 	// Run the override, taking updates as if they came from scanning.
 
-<<<<<<< HEAD
-		have, ok := fs.Get(protocol.LocalDeviceID, need.Name)
-		// Don't override files that are in a bad state (ignored,
-		// unsupported, must rescan, ...).
-		if ok && have.IsInvalid() {
-			return true
-		}
-		if !ok || have.Name != need.Name {
-			// We are missing the file
-			need.Deleted = true
-			need.Blocks = nil
-			need.Version = need.Version.Update(m.shortID)
-			need.Size = 0
-		} else {
-			// We have the file, replace with our version
-			have.Version = have.Version.Merge(need.Version).Update(m.shortID)
-			need = have
-		}
-		need.Sequence = 0
-		batch = append(batch, need)
-		batchSizeBytes += need.ProtoSize()
-		return true
-=======
 	runner.Override(fs, func(files []protocol.FileInfo) {
 		m.updateLocalsFromScanning(folder, files)
->>>>>>> d3a02a16
 	})
 }
 
