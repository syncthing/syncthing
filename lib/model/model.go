// Copyright (C) 2014 The Syncthing Authors.
//
// This Source Code Form is subject to the terms of the Mozilla Public
// License, v. 2.0. If a copy of the MPL was not distributed with this file,
// You can obtain one at https://mozilla.org/MPL/2.0/.

package model

import (
	"bytes"
	"context"
	"encoding/json"
	"fmt"
	"io"
	"net"
	"path/filepath"
	"reflect"
	"runtime"
	"strings"
	stdsync "sync"
	"time"
	"unicode"

	"github.com/pkg/errors"
	"github.com/thejerf/suture"

	"github.com/syncthing/syncthing/lib/config"
	"github.com/syncthing/syncthing/lib/connections"
	"github.com/syncthing/syncthing/lib/db"
	"github.com/syncthing/syncthing/lib/events"
	"github.com/syncthing/syncthing/lib/fs"
	"github.com/syncthing/syncthing/lib/ignore"
	"github.com/syncthing/syncthing/lib/osutil"
	"github.com/syncthing/syncthing/lib/protocol"
	"github.com/syncthing/syncthing/lib/scanner"
	"github.com/syncthing/syncthing/lib/stats"
	"github.com/syncthing/syncthing/lib/sync"
	"github.com/syncthing/syncthing/lib/ur/contract"
	"github.com/syncthing/syncthing/lib/util"
	"github.com/syncthing/syncthing/lib/versioner"
)

// How many files to send in each Index/IndexUpdate message.
const (
	maxBatchSizeBytes = 250 * 1024 // Aim for making index messages no larger than 250 KiB (uncompressed)
	maxBatchSizeFiles = 1000       // Either way, don't include more files than this
)

type service interface {
	BringToFront(string)
	Override()
	Revert()
	DelayScan(d time.Duration)
	SchedulePull()                                    // something relevant changed, we should try a pull
	Jobs(page, perpage int) ([]string, []string, int) // In progress, Queued, skipped
	Scan(subs []string) error
	Serve()
	Stop()
	Errors() []FileError
	WatchError() error
	ScheduleForceRescan(path string)
	GetStatistics() (stats.FolderStatistics, error)

	getState() (folderState, time.Time, error)
}

type Availability struct {
	ID            protocol.DeviceID `json:"id"`
	FromTemporary bool              `json:"fromTemporary"`
}

type Model interface {
	suture.Service

	connections.Model

	ResetFolder(folder string)
	DelayScan(folder string, next time.Duration)
	ScanFolder(folder string) error
	ScanFolders() map[string]error
	ScanFolderSubdirs(folder string, subs []string) error
	State(folder string) (string, time.Time, error)
	FolderErrors(folder string) ([]FileError, error)
	WatchError(folder string) error
	Override(folder string)
	Revert(folder string)
	BringToFront(folder, file string)
	GetIgnores(folder string) ([]string, []string, error)
	SetIgnores(folder string, content []string) error

	GetFolderVersions(folder string) (map[string][]versioner.FileVersion, error)
	RestoreFolderVersions(folder string, versions map[string]time.Time) (map[string]string, error)

	DBSnapshot(folder string) (*db.Snapshot, error)
	NeedFolderFiles(folder string, page, perpage int) ([]db.FileInfoTruncated, []db.FileInfoTruncated, []db.FileInfoTruncated)
	FolderProgressBytesCompleted(folder string) int64

	CurrentFolderFile(folder string, file string) (protocol.FileInfo, bool)
	CurrentGlobalFile(folder string, file string) (protocol.FileInfo, bool)
	Availability(folder string, file protocol.FileInfo, block protocol.BlockInfo) []Availability

	Completion(device protocol.DeviceID, folder string) FolderCompletion
	ConnectionStats() map[string]interface{}
	DeviceStatistics() (map[string]stats.DeviceStatistics, error)
	FolderStatistics() (map[string]stats.FolderStatistics, error)
	UsageReportingStats(report *contract.Report, version int, preview bool)

	StartDeadlockDetector(timeout time.Duration)
	GlobalDirectoryTree(folder, prefix string, levels int, dirsonly bool) map[string]interface{}
}

type model struct {
	*suture.Supervisor

	// constructor parameters
	cfg            config.Wrapper
	id             protocol.DeviceID
	clientName     string
	clientVersion  string
	db             *db.Lowlevel
	protectedFiles []string
	evLogger       events.Logger

	// constant or concurrency safe fields
	finder            *db.BlockFinder
	progressEmitter   *ProgressEmitter
	shortID           protocol.ShortID
	cacheIgnoredFiles bool
	// globalRequestLimiter limits the amount of data in concurrent incoming
	// requests
	globalRequestLimiter *byteSemaphore
	// folderIOLimiter limits the number of concurrent I/O heavy operations,
	// such as scans and pulls.
	folderIOLimiter *byteSemaphore

	// fields protected by fmut
	fmut               sync.RWMutex
	folderCfgs         map[string]config.FolderConfiguration                  // folder -> cfg
	folderFiles        map[string]*db.FileSet                                 // folder -> files
	deviceStatRefs     map[protocol.DeviceID]*stats.DeviceStatisticsReference // deviceID -> statsRef
	folderIgnores      map[string]*ignore.Matcher                             // folder -> matcher object
	folderRunners      map[string]service                                     // folder -> puller or scanner
	folderRunnerTokens map[string][]suture.ServiceToken                       // folder -> tokens for puller or scanner
	folderRestartMuts  syncMutexMap                                           // folder -> restart mutex
	folderVersioners   map[string]versioner.Versioner                         // folder -> versioner (may be nil)
	folderEncPwTokens  map[string][]byte                                      // folder -> encryption token (may be missing, and only for encryption type folders)
	folderEncFailures  map[string]map[protocol.DeviceID]error                 // folder -> device -> error regarding encryption consistency (may be missing)

	// fields protected by pmut
	pmut                sync.RWMutex
	conn                map[protocol.DeviceID]connections.Connection
	connRequestLimiters map[protocol.DeviceID]*byteSemaphore
	closed              map[protocol.DeviceID]chan struct{}
	helloMessages       map[protocol.DeviceID]protocol.HelloResult
	deviceDownloads     map[protocol.DeviceID]*deviceDownloadState
	remotePausedFolders map[protocol.DeviceID][]string // deviceID -> folders

	foldersRunning int32 // for testing only
}

type folderFactory func(*model, *db.FileSet, *ignore.Matcher, config.FolderConfiguration, versioner.Versioner, fs.Filesystem, events.Logger, *byteSemaphore) service

var (
	folderFactories = make(map[config.FolderType]folderFactory)
)

var (
	errDeviceUnknown     = errors.New("unknown device")
	errDevicePaused      = errors.New("device is paused")
	errDeviceIgnored     = errors.New("device is ignored")
	errDeviceRemoved     = errors.New("device has been removed")
	ErrFolderPaused      = errors.New("folder is paused")
	errFolderNotRunning  = errors.New("folder is not running")
	errFolderMissing     = errors.New("no such folder")
	errNetworkNotAllowed = errors.New("network not allowed")
	errNoVersioner       = errors.New("folder has no versioner")
	// errors about why a connection is closed
	errIgnoredFolderRemoved = errors.New("folder no longer ignored")
	errReplacingConnection  = errors.New("replacing connection")
	errStopped              = errors.New("Syncthing is being stopped")
	errEncInvConfigLocal    = errors.New("can't encrypt data for a device when the folder type is receiveEncrypted")
	errEncInvConfigRemote   = errors.New("remote has encrypted data and encrypts that data for us - this is impossible")
	errEncNotEncryptedUs    = errors.New("folder is announced as encrypted, but not configured thus")
	errEncNotEncrypted      = errors.New("folder is configured to be encrypted but not announced thus")
	errEncPW                = errors.New("different passwords used")
)

// NewModel creates and starts a new model. The model starts in read-only mode,
// where it sends index information to connected peers and responds to requests
// for file data without altering the local folder in any way.
func NewModel(cfg config.Wrapper, id protocol.DeviceID, clientName, clientVersion string, ldb *db.Lowlevel, protectedFiles []string, evLogger events.Logger) Model {
	m := &model{
		Supervisor: suture.New("model", suture.Spec{
			Log: func(line string) {
				l.Debugln(line)
			},
			PassThroughPanics: true,
		}),

		// constructor parameters
		cfg:            cfg,
		id:             id,
		clientName:     clientName,
		clientVersion:  clientVersion,
		db:             ldb,
		protectedFiles: protectedFiles,
		evLogger:       evLogger,

		// constant or concurrency safe fields
		finder:               db.NewBlockFinder(ldb),
		progressEmitter:      NewProgressEmitter(cfg, evLogger),
		shortID:              id.Short(),
		cacheIgnoredFiles:    cfg.Options().CacheIgnoredFiles,
		globalRequestLimiter: newByteSemaphore(1024 * cfg.Options().MaxConcurrentIncomingRequestKiB()),
		folderIOLimiter:      newByteSemaphore(cfg.Options().MaxFolderConcurrency()),

		// fields protected by fmut
		fmut:               sync.NewRWMutex(),
		folderCfgs:         make(map[string]config.FolderConfiguration),
		folderFiles:        make(map[string]*db.FileSet),
		deviceStatRefs:     make(map[protocol.DeviceID]*stats.DeviceStatisticsReference),
		folderIgnores:      make(map[string]*ignore.Matcher),
		folderRunners:      make(map[string]service),
		folderRunnerTokens: make(map[string][]suture.ServiceToken),
		folderVersioners:   make(map[string]versioner.Versioner),
		folderEncPwTokens:  make(map[string][]byte),
		folderEncFailures:  make(map[string]map[protocol.DeviceID]error),

		// fields protected by pmut
		pmut:                sync.NewRWMutex(),
		conn:                make(map[protocol.DeviceID]connections.Connection),
		connRequestLimiters: make(map[protocol.DeviceID]*byteSemaphore),
		closed:              make(map[protocol.DeviceID]chan struct{}),
		helloMessages:       make(map[protocol.DeviceID]protocol.HelloResult),
		deviceDownloads:     make(map[protocol.DeviceID]*deviceDownloadState),
		remotePausedFolders: make(map[protocol.DeviceID][]string),
	}
	for devID := range cfg.Devices() {
		m.deviceStatRefs[devID] = stats.NewDeviceStatisticsReference(m.db, devID.String())
	}
	m.Add(m.progressEmitter)

	return m
}

func (m *model) Serve() {
	m.onServe()
	m.Supervisor.Serve()
}

func (m *model) ServeBackground() {
	m.onServe()
	m.Supervisor.ServeBackground()
}

func (m *model) onServe() {
	// Add and start folders
	for _, folderCfg := range m.cfg.Folders() {
		if folderCfg.Paused {
			folderCfg.CreateRoot()
			continue
		}
		m.newFolder(folderCfg)
	}
	m.cfg.Subscribe(m)
}

func (m *model) Stop() {
	m.cfg.Unsubscribe(m)
	m.Supervisor.Stop()
	devs := m.cfg.Devices()
	ids := make([]protocol.DeviceID, 0, len(devs))
	for id := range devs {
		ids = append(ids, id)
	}
	w := m.closeConns(ids, errStopped)
	w.Wait()
}

// StartDeadlockDetector starts a deadlock detector on the models locks which
// causes panics in case the locks cannot be acquired in the given timeout
// period.
func (m *model) StartDeadlockDetector(timeout time.Duration) {
	l.Infof("Starting deadlock detector with %v timeout", timeout)
	detector := newDeadlockDetector(timeout)
	detector.Watch("fmut", m.fmut)
	detector.Watch("pmut", m.pmut)
}

// Need to hold lock on m.fmut when calling this.
func (m *model) addAndStartFolderLocked(cfg config.FolderConfiguration, fset *db.FileSet) {
	ignores := ignore.New(cfg.Filesystem(), ignore.WithCache(m.cacheIgnoredFiles))
	if err := ignores.Load(".stignore"); err != nil && !fs.IsNotExist(err) {
		l.Warnln("Loading ignores:", err)
	}

	m.addAndStartFolderLockedWithIgnores(cfg, fset, ignores)
}

// Only needed for testing, use addAndStartFolderLocked instead.
func (m *model) addAndStartFolderLockedWithIgnores(cfg config.FolderConfiguration, fset *db.FileSet, ignores *ignore.Matcher) {
	m.folderCfgs[cfg.ID] = cfg
	m.folderFiles[cfg.ID] = fset
	m.folderIgnores[cfg.ID] = ignores

	_, ok := m.folderRunners[cfg.ID]
	if ok {
		l.Warnln("Cannot start already running folder", cfg.Description())
		panic("cannot start already running folder")
	}

	folderFactory, ok := folderFactories[cfg.Type]
	if !ok {
		panic(fmt.Sprintf("unknown folder type 0x%x", cfg.Type))
	}

	folder := cfg.ID

	// Find any devices for which we hold the index in the db, but the folder
	// is not shared, and drop it.
	expected := mapDevices(cfg.DeviceIDs())
	for _, available := range fset.ListDevices() {
		if _, ok := expected[available]; !ok {
			l.Debugln("dropping", folder, "state for", available)
			fset.Drop(available)
		}
	}

	v, ok := fset.Sequence(protocol.LocalDeviceID), true
	indexHasFiles := ok && v > 0
	if !indexHasFiles {
		// It's a blank folder, so this may the first time we're looking at
		// it. Attempt to create and tag with our marker as appropriate. We
		// don't really do anything with errors at this point except warn -
		// if these things don't work, we still want to start the folder and
		// it'll show up as errored later.

		if err := cfg.CreateRoot(); err != nil {
			l.Warnln("Failed to create folder root directory", err)
		} else if err = cfg.CreateMarker(); err != nil {
			l.Warnln("Failed to create folder marker:", err)
		}
	}

	ffs := fset.MtimeFS()

	if cfg.Type == config.FolderTypeReceiveEncrypted {
		if encToken, err := readEncToken(cfg); err == nil {
			m.folderEncPwTokens[folder] = encToken
		} else if !fs.IsNotExist(err) {
			l.Warnf("Failed to read encryption token: %v", err)
		}
	}

	// These are our metadata files, and they should always be hidden.
	_ = ffs.Hide(config.DefaultMarkerName)
	_ = ffs.Hide(config.DefaultMarkerNameReceiveEncrypted)
	_ = ffs.Hide(".stversions")
	_ = ffs.Hide(".stignore")

	var ver versioner.Versioner
	if cfg.Versioning.Type != "" {
		var err error
		ver, err = versioner.New(cfg)
		if err != nil {
			panic(fmt.Errorf("creating versioner: %w", err))
		}
		if service, ok := ver.(suture.Service); ok {
			// The versioner implements the suture.Service interface, so
			// expects to be run in the background in addition to being called
			// when files are going to be archived.
			token := m.Add(service)
			m.folderRunnerTokens[folder] = append(m.folderRunnerTokens[folder], token)
		}
	}
	m.folderVersioners[folder] = ver

	p := folderFactory(m, fset, ignores, cfg, ver, ffs, m.evLogger, m.folderIOLimiter)

	m.folderRunners[folder] = p

	m.warnAboutOverwritingProtectedFiles(cfg, ignores)

	token := m.Add(p)
	m.folderRunnerTokens[folder] = append(m.folderRunnerTokens[folder], token)

	l.Infof("Ready to synchronize %s (%s)", cfg.Description(), cfg.Type)
}

func (m *model) warnAboutOverwritingProtectedFiles(cfg config.FolderConfiguration, ignores *ignore.Matcher) {
	if cfg.Type == config.FolderTypeSendOnly {
		return
	}

	// This is a bit of a hack.
	ffs := cfg.Filesystem()
	if ffs.Type() != fs.FilesystemTypeBasic {
		return
	}
	folderLocation := ffs.URI()

	var filesAtRisk []string
	for _, protectedFilePath := range m.protectedFiles {
		// check if file is synced in this folder
		if protectedFilePath != folderLocation && !fs.IsParent(protectedFilePath, folderLocation) {
			continue
		}

		// check if file is ignored
		relPath, _ := filepath.Rel(folderLocation, protectedFilePath)
		if ignores.Match(relPath).IsIgnored() {
			continue
		}

		filesAtRisk = append(filesAtRisk, protectedFilePath)
	}

	if len(filesAtRisk) > 0 {
		l.Warnln("Some protected files may be overwritten and cause issues. See https://docs.syncthing.net/users/config.html#syncing-configuration-files for more information. The at risk files are:", strings.Join(filesAtRisk, ", "))
	}
}

func (m *model) removeFolder(cfg config.FolderConfiguration) {
	m.stopFolder(cfg, fmt.Errorf("removing folder %v", cfg.Description()))

	m.fmut.Lock()

	isPathUnique := true
	for folderID, folderCfg := range m.folderCfgs {
		if folderID != cfg.ID && folderCfg.Path == cfg.Path {
			isPathUnique = false
			break
		}
	}
	if isPathUnique {
		// Delete syncthing specific files
		cfg.Filesystem().RemoveAll(config.DefaultMarkerName)
	}

	m.cleanupFolderLocked(cfg)

	m.fmut.Unlock()

	// Remove it from the database
	db.DropFolder(m.db, cfg.ID)
}

func (m *model) stopFolder(cfg config.FolderConfiguration, err error) {
	// Stop the services running for this folder and wait for them to finish
	// stopping to prevent races on restart.
	m.fmut.RLock()
	tokens := m.folderRunnerTokens[cfg.ID]
	m.fmut.RUnlock()

	for _, id := range tokens {
		m.RemoveAndWait(id, 0)
	}

	// Wait for connections to stop to ensure that no more calls to methods
	// expecting this folder to exist happen (e.g. .IndexUpdate).
	m.closeConns(cfg.DeviceIDs(), err).Wait()
}

// Need to hold lock on m.fmut when calling this.
func (m *model) cleanupFolderLocked(cfg config.FolderConfiguration) {
	// clear up our config maps
	delete(m.folderCfgs, cfg.ID)
	delete(m.folderFiles, cfg.ID)
	delete(m.folderIgnores, cfg.ID)
	delete(m.folderRunners, cfg.ID)
	delete(m.folderRunnerTokens, cfg.ID)
	delete(m.folderVersioners, cfg.ID)
}

func (m *model) restartFolder(from, to config.FolderConfiguration) {
	if len(to.ID) == 0 {
		panic("bug: cannot restart empty folder ID")
	}
	if to.ID != from.ID {
		l.Warnf("bug: folder restart cannot change ID %q -> %q", from.ID, to.ID)
		panic("bug: folder restart cannot change ID")
	}

	// This mutex protects the entirety of the restart operation, preventing
	// there from being more than one folder restart operation in progress
	// at any given time. The usual fmut/pmut stuff doesn't cover this,
	// because those locks are released while we are waiting for the folder
	// to shut down (and must be so because the folder might need them as
	// part of its operations before shutting down).
	restartMut := m.folderRestartMuts.Get(to.ID)
	restartMut.Lock()
	defer restartMut.Unlock()

	var infoMsg string
	var errMsg string
	switch {
	case to.Paused:
		infoMsg = "Paused"
		errMsg = "pausing"
	case from.Paused:
		infoMsg = "Unpaused"
		errMsg = "unpausing"
	default:
		infoMsg = "Restarted"
		errMsg = "restarting"
	}

	var fset *db.FileSet
	if !to.Paused {
		// Creating the fileset can take a long time (metadata calculation)
		// so we do it outside of the lock.
		fset = db.NewFileSet(to.ID, to.Filesystem(), m.db)
	}

	err := fmt.Errorf("%v folder %v", errMsg, to.Description())
	m.stopFolder(from, err)
	// Need to send CC change to both from and to devices.
	m.closeConns(to.DeviceIDs(), err)

	m.fmut.Lock()
	defer m.fmut.Unlock()

	m.cleanupFolderLocked(from)
	if !to.Paused {
		m.addAndStartFolderLocked(to, fset)
	}
	l.Infof("%v folder %v (%v)", infoMsg, to.Description(), to.Type)
}

func (m *model) newFolder(cfg config.FolderConfiguration) {
	// Creating the fileset can take a long time (metadata calculation) so
	// we do it outside of the lock.
	fset := db.NewFileSet(cfg.ID, cfg.Filesystem(), m.db)

	// Close connections to affected devices
	m.closeConns(cfg.DeviceIDs(), fmt.Errorf("started folder %v", cfg.Description()))

	m.fmut.Lock()
	defer m.fmut.Unlock()
	m.addAndStartFolderLocked(cfg, fset)
}

func (m *model) UsageReportingStats(report *contract.Report, version int, preview bool) {
	if version >= 3 {
		// Block stats
		blockStatsMut.Lock()
		for k, v := range blockStats {
			switch k {
			case "total":
				report.BlockStats.Total = v
			case "renamed":
				report.BlockStats.Renamed = v
			case "reused":
				report.BlockStats.Reused = v
			case "pulled":
				report.BlockStats.Pulled = v
			case "copyOrigin":
				report.BlockStats.CopyOrigin = v
			case "copyOriginShifted":
				report.BlockStats.CopyOriginShifted = v
			case "copyElsewhere":
				report.BlockStats.CopyElsewhere = v
			}
			// Reset counts, as these are incremental
			if !preview {
				blockStats[k] = 0
			}
		}
		blockStatsMut.Unlock()

		// Transport stats
		m.pmut.RLock()
		for _, conn := range m.conn {
			report.TransportStats[conn.Transport()]++
		}
		m.pmut.RUnlock()

		// Ignore stats
		var seenPrefix [3]bool
		for folder := range m.cfg.Folders() {
			lines, _, err := m.GetIgnores(folder)
			if err != nil {
				continue
			}
			report.IgnoreStats.Lines += len(lines)

			for _, line := range lines {
				// Allow prefixes to be specified in any order, but only once.
				for {
					if strings.HasPrefix(line, "!") && !seenPrefix[0] {
						seenPrefix[0] = true
						line = line[1:]
						report.IgnoreStats.Inverts++
					} else if strings.HasPrefix(line, "(?i)") && !seenPrefix[1] {
						seenPrefix[1] = true
						line = line[4:]
						report.IgnoreStats.Folded++
					} else if strings.HasPrefix(line, "(?d)") && !seenPrefix[2] {
						seenPrefix[2] = true
						line = line[4:]
						report.IgnoreStats.Deletable++
					} else {
						seenPrefix[0] = false
						seenPrefix[1] = false
						seenPrefix[2] = false
						break
					}
				}

				// Noops, remove
				line = strings.TrimSuffix(line, "**")
				line = strings.TrimPrefix(line, "**/")

				if strings.HasPrefix(line, "/") {
					report.IgnoreStats.Rooted++
				} else if strings.HasPrefix(line, "#include ") {
					report.IgnoreStats.Includes++
					if strings.Contains(line, "..") {
						report.IgnoreStats.EscapedIncludes++
					}
				}

				if strings.Contains(line, "**") {
					report.IgnoreStats.DoubleStars++
					// Remove not to trip up star checks.
					line = strings.Replace(line, "**", "", -1)
				}

				if strings.Contains(line, "*") {
					report.IgnoreStats.Stars++
				}
			}
		}
	}
}

type ConnectionInfo struct {
	protocol.Statistics
	Connected     bool
	Paused        bool
	Address       string
	ClientVersion string
	Type          string
	Crypto        string
}

func (info ConnectionInfo) MarshalJSON() ([]byte, error) {
	return json.Marshal(map[string]interface{}{
		"at":            info.At,
		"inBytesTotal":  info.InBytesTotal,
		"outBytesTotal": info.OutBytesTotal,
		"connected":     info.Connected,
		"paused":        info.Paused,
		"address":       info.Address,
		"clientVersion": info.ClientVersion,
		"type":          info.Type,
		"crypto":        info.Crypto,
	})
}

// ConnectionStats returns a map with connection statistics for each device.
func (m *model) ConnectionStats() map[string]interface{} {
	m.pmut.RLock()
	defer m.pmut.RUnlock()

	res := make(map[string]interface{})
	devs := m.cfg.Devices()
	conns := make(map[string]ConnectionInfo, len(devs))
	for device, deviceCfg := range devs {
		hello := m.helloMessages[device]
		versionString := hello.ClientVersion
		if hello.ClientName != "syncthing" {
			versionString = hello.ClientName + " " + hello.ClientVersion
		}
		ci := ConnectionInfo{
			ClientVersion: strings.TrimSpace(versionString),
			Paused:        deviceCfg.Paused,
		}
		if conn, ok := m.conn[device]; ok {
			ci.Type = conn.Type()
			ci.Crypto = conn.Crypto()
			ci.Connected = ok
			ci.Statistics = conn.Statistics()
			if addr := conn.RemoteAddr(); addr != nil {
				ci.Address = addr.String()
			}
		}

		conns[device.String()] = ci
	}

	res["connections"] = conns

	in, out := protocol.TotalInOut()
	res["total"] = ConnectionInfo{
		Statistics: protocol.Statistics{
			At:            time.Now(),
			InBytesTotal:  in,
			OutBytesTotal: out,
		},
	}

	return res
}

// DeviceStatistics returns statistics about each device
func (m *model) DeviceStatistics() (map[string]stats.DeviceStatistics, error) {
	m.fmut.RLock()
	defer m.fmut.RUnlock()
	res := make(map[string]stats.DeviceStatistics, len(m.deviceStatRefs))
	for id, sr := range m.deviceStatRefs {
		stats, err := sr.GetStatistics()
		if err != nil {
			return nil, err
		}
		res[id.String()] = stats
	}
	return res, nil
}

// FolderStatistics returns statistics about each folder
func (m *model) FolderStatistics() (map[string]stats.FolderStatistics, error) {
	res := make(map[string]stats.FolderStatistics)
	m.fmut.RLock()
	defer m.fmut.RUnlock()
	for id, runner := range m.folderRunners {
		stats, err := runner.GetStatistics()
		if err != nil {
			return nil, err
		}
		res[id] = stats
	}
	return res, nil
}

type FolderCompletion struct {
	CompletionPct float64
	NeedBytes     int64
	GlobalBytes   int64
	NeedItems     int32
	NeedDeletes   int32
}

// Map returns the members as a map, e.g. used in api to serialize as Json.
func (comp FolderCompletion) Map() map[string]interface{} {
	return map[string]interface{}{
		"completion":  comp.CompletionPct,
		"needBytes":   comp.NeedBytes,
		"needItems":   comp.NeedItems,
		"globalBytes": comp.GlobalBytes,
		"needDeletes": comp.NeedDeletes,
	}
}

// Completion returns the completion status, in percent, for the given device
// and folder.
func (m *model) Completion(device protocol.DeviceID, folder string) FolderCompletion {
	m.fmut.RLock()
	rf, ok := m.folderFiles[folder]
	m.fmut.RUnlock()
	if !ok {
		return FolderCompletion{} // Folder doesn't exist, so we hardly have any of it
	}

	snap := rf.Snapshot()
	defer snap.Release()

	tot := snap.GlobalSize().Bytes
	if tot == 0 {
		// Folder is empty, so we have all of it
		return FolderCompletion{
			CompletionPct: 100,
		}
	}

	m.pmut.RLock()
	downloaded := m.deviceDownloads[device].BytesDownloaded(folder)
	m.pmut.RUnlock()

	need := snap.NeedSize(device)
	need.Bytes -= downloaded
	// This might might be more than it really is, because some blocks can be of a smaller size.
	if need.Bytes < 0 {
		need.Bytes = 0
	}

	needRatio := float64(need.Bytes) / float64(tot)
	completionPct := 100 * (1 - needRatio)

	// If the completion is 100% but there are deletes we need to handle,
	// drop it down a notch. Hack for consumers that look only at the
	// percentage (our own GUI does the same calculation as here on its own
	// and needs the same fixup).
	if need.Bytes == 0 && need.Deleted > 0 {
		completionPct = 95 // chosen by fair dice roll
	}

	l.Debugf("%v Completion(%s, %q): %f (%d / %d = %f)", m, device, folder, completionPct, need.Bytes, tot, needRatio)

	return FolderCompletion{
		CompletionPct: completionPct,
		NeedBytes:     need.Bytes,
		NeedItems:     need.Files + need.Directories + need.Symlinks,
		GlobalBytes:   tot,
		NeedDeletes:   need.Deleted,
	}
}

// DBSnapshot returns a snapshot of the database content relevant to the given folder.
func (m *model) DBSnapshot(folder string) (*db.Snapshot, error) {
	m.fmut.RLock()
	err := m.checkFolderRunningLocked(folder)
	rf := m.folderFiles[folder]
	m.fmut.RUnlock()
	if err != nil {
		return nil, err
	}
	return rf.Snapshot(), nil
}

func (m *model) FolderProgressBytesCompleted(folder string) int64 {
	return m.progressEmitter.BytesCompleted(folder)
}

// NeedFolderFiles returns paginated list of currently needed files in
// progress, queued, and to be queued on next puller iteration.
func (m *model) NeedFolderFiles(folder string, page, perpage int) ([]db.FileInfoTruncated, []db.FileInfoTruncated, []db.FileInfoTruncated) {
	m.fmut.RLock()
	rf, rfOk := m.folderFiles[folder]
	runner, runnerOk := m.folderRunners[folder]
	cfg := m.folderCfgs[folder]
	m.fmut.RUnlock()

	if !rfOk {
		return nil, nil, nil
	}

	snap := rf.Snapshot()
	defer snap.Release()
	var progress, queued, rest []db.FileInfoTruncated
	var seen map[string]struct{}

	skip := (page - 1) * perpage
	get := perpage

	if runnerOk {
		progressNames, queuedNames, skipped := runner.Jobs(page, perpage)

		progress = make([]db.FileInfoTruncated, len(progressNames))
		queued = make([]db.FileInfoTruncated, len(queuedNames))
		seen = make(map[string]struct{}, len(progressNames)+len(queuedNames))

		for i, name := range progressNames {
			if f, ok := snap.GetGlobalTruncated(name); ok {
				progress[i] = f
				seen[name] = struct{}{}
			}
		}

		for i, name := range queuedNames {
			if f, ok := snap.GetGlobalTruncated(name); ok {
				queued[i] = f
				seen[name] = struct{}{}
			}
		}

		get -= len(seen)
		if get == 0 {
			return progress, queued, nil
		}
		skip -= skipped
	}

	rest = make([]db.FileInfoTruncated, 0, perpage)
	snap.WithNeedTruncated(protocol.LocalDeviceID, func(f protocol.FileIntf) bool {
		if cfg.IgnoreDelete && f.IsDeleted() {
			return true
		}

		if skip > 0 {
			skip--
			return true
		}
		ft := f.(db.FileInfoTruncated)
		if _, ok := seen[ft.Name]; !ok {
			rest = append(rest, ft)
			get--
		}
		return get > 0
	})

	return progress, queued, rest
}

// Index is called when a new device is connected and we receive their full index.
// Implements the protocol.Model interface.
func (m *model) Index(deviceID protocol.DeviceID, folder string, fs []protocol.FileInfo) error {
	return m.handleIndex(deviceID, folder, fs, false)
}

// IndexUpdate is called for incremental updates to connected devices' indexes.
// Implements the protocol.Model interface.
func (m *model) IndexUpdate(deviceID protocol.DeviceID, folder string, fs []protocol.FileInfo) error {
	return m.handleIndex(deviceID, folder, fs, true)
}

func (m *model) handleIndex(deviceID protocol.DeviceID, folder string, fs []protocol.FileInfo, update bool) error {
	op := "Index"
	if update {
		op += " update"
	}

	l.Debugf("%v (in): %s / %q: %d files", op, deviceID, folder, len(fs))

	if cfg, ok := m.cfg.Folder(folder); !ok || !cfg.SharedWith(deviceID) {
		l.Infof("%v for unexpected folder ID %q sent from device %q; ensure that the folder exists and that this device is selected under \"Share With\" in the folder configuration.", op, folder, deviceID)
		return errors.Wrap(errFolderMissing, folder)
	} else if cfg.Paused {
		l.Debugf("%v for paused folder (ID %q) sent from device %q.", op, folder, deviceID)
		return errors.Wrap(ErrFolderPaused, folder)
	}

	m.fmut.RLock()
	files, existing := m.folderFiles[folder]
	runner, running := m.folderRunners[folder]
	m.fmut.RUnlock()

	if !existing {
		l.Infof("%v for nonexistent folder %q", op, folder)
		return errors.Wrap(errFolderMissing, folder)
	}

	if running {
		defer runner.SchedulePull()
	}

	m.pmut.RLock()
	downloads := m.deviceDownloads[deviceID]
	m.pmut.RUnlock()
	downloads.Update(folder, makeForgetUpdate(fs))

	if !update {
		files.Drop(deviceID)
	}
	for i := range fs {
		// The local attributes should never be transmitted over the wire.
		// Make sure they look like they weren't.
		fs[i].LocalFlags = 0
		fs[i].VersionHash = nil
	}
	files.Update(deviceID, fs)

	m.evLogger.Log(events.RemoteIndexUpdated, map[string]interface{}{
		"device":  deviceID.String(),
		"folder":  folder,
		"items":   len(fs),
		"version": files.Sequence(deviceID),
	})

	return nil
}

func (m *model) ClusterConfig(deviceID protocol.DeviceID, cm protocol.ClusterConfig) error {
	// Check the peer device's announced folders against our own. Emits events
	// for folders that we don't expect (unknown or not shared).
	// Also, collect a list of folders we do share, and if he's interested in
	// temporary indexes, subscribe the connection.

	m.pmut.RLock()
	conn, ok := m.conn[deviceID]
	closed := m.closed[deviceID]
	m.pmut.RUnlock()
	if !ok {
		panic("bug: ClusterConfig called on closed or nonexistent connection")
	}

	changed := false
	deviceCfg, ok := m.cfg.Devices()[deviceID]
	if !ok {
		l.Debugln("Device disappeared from config while processing cluster-config")
		return errDeviceUnknown
	}

	// Assemble the device information from the connected device about
	// themselves and us for all folders.
	ccDevices := make(map[string]protocol.Device, len(cm.Folders))
	ccDevicesUs := make(map[string]protocol.Device, len(cm.Folders))
	for _, folder := range cm.Folders {
		var foundDevice, foundUs bool
		for _, dev := range folder.Devices {
			if dev.ID == m.id {
				ccDevicesUs[folder.ID] = dev
				foundUs = true
			} else if dev.ID == deviceID {
				ccDevices[folder.ID] = dev
				foundDevice = true
			}
			if foundDevice && foundUs {
				break
			}
		}
	}

	// Needs to happen outside of the fmut, as can cause CommitConfiguration
	if deviceCfg.AutoAcceptFolders {
		changedFolders := make([]config.FolderConfiguration, 0, len(cm.Folders))
		for _, folder := range cm.Folders {
			if fcfg, fchanged := m.handleAutoAccepts(deviceID, folder, ccDevices, ccDevicesUs); fchanged {
				changedFolders = append(changedFolders, fcfg)
			}
		}
		if len(changedFolders) > 0 {
			// Need to wait for the waiter, as this calls CommitConfiguration,
			// which sets up the folder and as we return from this call,
			// ClusterConfig starts poking at m.folderFiles and other things
			// that might not exist until the config is committed.
			w, _ := m.cfg.SetFolders(changedFolders)
			w.Wait()
		}
	}

	m.fmut.RLock()
	changedHere, tempIndexFolders, paused, err := m.ccHandleFoldersLocked(cm.Folders, deviceCfg, ccDevices, ccDevicesUs, conn, closed)
	m.fmut.RUnlock()
	if err != nil {
		return err
	}
	changed = changed || changedHere

	m.pmut.Lock()
	m.remotePausedFolders[deviceID] = paused
	m.pmut.Unlock()

	// This breaks if we send multiple CM messages during the same connection.
	if len(tempIndexFolders) > 0 {
		m.pmut.RLock()
		conn, ok := m.conn[deviceID]
		m.pmut.RUnlock()
		// In case we've got ClusterConfig, and the connection disappeared
		// from infront of our nose.
		if ok {
			m.progressEmitter.temporaryIndexSubscribe(conn, tempIndexFolders)
		}
	}

	if deviceCfg.Introducer {
		folders, devices, foldersDevices, introduced := m.handleIntroductions(deviceCfg, cm)
		folders, devices, deintroduced := m.handleDeintroductions(deviceCfg, foldersDevices, folders, devices)
		if introduced || deintroduced {
			changed = true
			cfg := m.cfg.RawCopy()
			cfg.Folders = make([]config.FolderConfiguration, 0, len(folders))
			for _, fcfg := range folders {
				cfg.Folders = append(cfg.Folders, fcfg)
			}
			cfg.Devices = make([]config.DeviceConfiguration, len(devices))
			for _, dcfg := range devices {
				cfg.Devices = append(cfg.Devices, dcfg)
			}
			m.cfg.Replace(cfg)
		}
	}

	if changed {
		if err := m.cfg.Save(); err != nil {
			l.Warnln("Failed to save config", err)
		}
	}

	return nil
}

// requires read-lock on m.fmut
func (m *model) ccHandleFoldersLocked(folders []protocol.Folder, deviceCfg config.DeviceConfiguration, ccDevices, ccDevicesUs map[string]protocol.Device, conn protocol.Connection, closed chan struct{}) (bool, []string, []string, error) {
	var changed bool
	var folderDevice config.FolderDeviceConfiguration
	tempIndexFolders := make([]string, 0, len(folders))
	paused := make([]string, 0, len(folders))
	deviceID := deviceCfg.DeviceID
	for _, folder := range folders {
		cfg, ok := m.cfg.Folder(folder.ID)
		if ok {
			folderDevice, ok = cfg.Device(deviceID)
		}
		if !ok {
			if deviceCfg.IgnoredFolder(folder.ID) {
				l.Infof("Ignoring folder %s from device %s since we are configured to", folder.Description(), deviceID)
				continue
			}
			m.cfg.AddOrUpdatePendingFolder(folder.ID, folder.Label, deviceID)
			changed = true
			m.evLogger.Log(events.FolderRejected, map[string]string{
				"folder":      folder.ID,
				"folderLabel": folder.Label,
				"device":      deviceID.String(),
			})
			l.Infof("Unexpected folder %s sent from device %q; ensure that the folder exists and that this device is selected under \"Share With\" in the folder configuration.", folder.Description(), deviceID)
			continue
		}
		if folder.Paused {
			paused = append(paused, folder.ID)
			continue
		}
		if cfg.Paused {
			continue
		}
		fs, ok := m.folderFiles[folder.ID]
		if !ok {
			// Shouldn't happen because !cfg.Paused, but might happen
			// if the folder is about to be unpaused, but not yet.
			continue
		}

		ccDevice, hasDevice := ccDevices[folder.ID]
		ccDeviceUs, hasDeviceUs := ccDevicesUs[folder.ID]

		if err := m.ccCheckEncryptionLocked(cfg, folderDevice, ccDevice, ccDeviceUs, hasDevice, hasDeviceUs); err != nil {
			sameError := false
			if devs, ok := m.folderEncFailures[folder.ID]; ok {
				sameError = devs[deviceID] == err
			} else {
				m.folderEncFailures[folder.ID] = make(map[protocol.DeviceID]error)
			}
			m.folderEncFailures[folder.ID][deviceID] = err
			msg := fmt.Sprintf("Failure checking encryption consistency with device %v for folder %v: %v", deviceID, cfg.Description(), err)
			if sameError {
				l.Debugln(msg)
			} else {
				l.Warnln(msg)
			}

			return changed, tempIndexFolders, paused, err
		}
		if devErrs, ok := m.folderEncFailures[folder.ID]; ok {
			if len(devErrs) == 1 {
				delete(m.folderEncFailures, folder.ID)
			} else {
				delete(m.folderEncFailures[folder.ID], deviceID)
			}
		}

		// Handle indexes

		if !folder.DisableTempIndexes {
			tempIndexFolders = append(tempIndexFolders, folder.ID)
		}

		myIndexID := fs.IndexID(protocol.LocalDeviceID)
		mySequence := fs.Sequence(protocol.LocalDeviceID)
		var startSequence int64

		// This is the other side's description of what it knows
		// about us. Lets check to see if we can start sending index
		// updates directly or need to send the index from start...

		if hasDeviceUs && ccDeviceUs.IndexID == myIndexID && ccDeviceUs.MaxSequence <= mySequence {
			// They say they've seen our index ID before and their
			// max sequence is consistent with ours, so we can
			// send a delta update only.
			l.Debugf("Device %v folder %s is delta index compatible (mlv=%d)", deviceID, folder.Description(), ccDeviceUs.MaxSequence)
			startSequence = ccDeviceUs.MaxSequence
		} else if !hasDeviceUs {
			l.Debugf("Device %v folder %s sent no info about us", deviceID, folder.Description())
		} else if ccDeviceUs.IndexID == myIndexID {
			// Safety check above failed: They claim to have more or newer
			// index data than we have - either we have lost
			// index data, or reset the index without resetting
			// the IndexID, or something else weird has
			// happened. We send a full index to reset the
			// situation.
			l.Infof("Device %v folder %s is delta index compatible, but seems out of sync with reality", deviceID, folder.Description())
		} else if ccDeviceUs.IndexID != 0 {
			// They say they've seen an index ID from us, but it's
			// not the right one. Either they are confused or we
			// must have reset our database since last talking to
			// them. We'll start with a full index transfer.
			l.Infof("Device %v folder %s has mismatching index ID for us (%v != %v)", deviceID, folder.Description(), ccDeviceUs.IndexID, myIndexID)
		}

		// This is the other side's description of themselves. We
		// check to see that it matches the IndexID we have on file,
		// otherwise we drop our old index data and expect to get a
		// completely new set.

		switch {
		case !hasDevice:
			l.Debugf("Device %v folder %s sent no info about themselves", deviceID, folder.Description())
			fallthrough
		case ccDevice.IndexID == 0:
			// They're not announcing an index ID. This means they
			// do not support delta indexes and we should clear any
			// information we have from them before accepting their
			// index, which will presumably be a full index.
			fs.Drop(deviceID)
		default:
			theirIndexID := fs.IndexID(deviceID)
			if ccDevice.IndexID != theirIndexID {
				// The index ID we have on file is not what they're
				// announcing. They must have reset their database and
				// will probably send us a full index. We drop any
				// information we have and remember this new index ID
				// instead.
				l.Infof("Device %v folder %s has a new index ID (%v)", deviceID, folder.Description(), ccDevice.IndexID)
				fs.Drop(deviceID)
				fs.SetIndexID(deviceID, ccDevice.IndexID)
			} else {
				// They're sending a recognized index ID and will most
				// likely use delta indexes. We might already have files
				// that we need to pull so let the folder runner know
				// that it should recheck the index data.
				if runner := m.folderRunners[folder.ID]; runner != nil {
					defer runner.SchedulePull()
				}
			}
		}

		is := &indexSender{
			conn:         conn,
			connClosed:   closed,
			folder:       folder.ID,
			fset:         fs,
			prevSequence: startSequence,
			evLogger:     m.evLogger,
		}
		is.Service = util.AsService(is.serve, is.String())
		// The token isn't tracked as the service stops when the connection
		// terminates and is automatically removed from supervisor (by
		// implementing suture.IsCompletable).
		m.Add(is)
	}

	return changed, tempIndexFolders, paused, nil
}

// requires fmut read-lock
func (m *model) ccCheckEncryptionLocked(fcfg config.FolderConfiguration, folderDevice config.FolderDeviceConfiguration, ccDevice, ccDeviceUs protocol.Device, hasDevice, hasUs bool) error {
	hasTokenDev := hasDevice && len(ccDevice.EncPwToken) > 0
	hasTokenUs := hasUs && len(ccDeviceUs.EncPwToken) > 0
	isEncDev := folderDevice.EncryptionPassword != ""
	isEncUs := fcfg.Type == config.FolderTypeReceiveEncrypted

	if !(hasTokenDev || hasTokenUs || isEncDev || isEncUs) {
		// Noone cares about encryption here
		return nil
	}

	if isEncDev && isEncUs {
		// Should never happen, but config racyness and be safe.
		return errEncInvConfigLocal
	}

	if hasTokenDev && hasTokenUs {
		return errEncInvConfigRemote
	}

	if !(hasTokenDev || hasTokenUs) {
		return errEncNotEncrypted
	}

	if !(isEncDev || isEncUs) {
		return errEncNotEncryptedUs
	}

	if isEncDev {
		pwToken := protocol.PasswordToken(fcfg.ID, folderDevice.EncryptionPassword)
		match := false
		if hasTokenUs {
			match = bytes.Equal(pwToken, ccDeviceUs.EncPwToken)
		} else {
			// hasTokenDev == true
			match = bytes.Equal(pwToken, ccDevice.EncPwToken)
		}
		if !match {
			return errEncPW
		}
		return nil
	}

	// isEncUs == true

	var ccToken []byte
	if hasTokenUs {
		ccToken = ccDeviceUs.EncPwToken
	} else {
		// hasTokenDev == true
		ccToken = ccDevice.EncPwToken
	}
	token, ok := m.folderEncPwTokens[fcfg.ID]
	if !ok {
		var err error
		token, err := readEncToken(fcfg)
		if err != nil && !fs.IsNotExist(err) {
			return err
		}
		if fs.IsNotExist(err) {
			return writeEncToken(token, fcfg)
		}
	}
	if !bytes.Equal(token, ccToken) {
		return errEncPW
	}
	return nil
}

// handleIntroductions handles adding devices/folders that are shared by an introducer device
func (m *model) handleIntroductions(introducerCfg config.DeviceConfiguration, cm protocol.ClusterConfig) (map[string]config.FolderConfiguration, map[protocol.DeviceID]config.DeviceConfiguration, folderDeviceSet, bool) {
	changed := false
	folders := m.cfg.Folders()
	devices := m.cfg.Devices()

	foldersDevices := make(folderDeviceSet)

	for _, folder := range cm.Folders {
		// Adds devices which we do not have, but the introducer has
		// for the folders that we have in common. Also, shares folders
		// with devices that we have in common, yet are currently not sharing
		// the folder.

		fcfg, ok := folders[folder.ID]
		if !ok {
			// Don't have this folder, carry on.
			continue
		}

		folderChanged := false

		for _, device := range folder.Devices {
			// No need to share with self.
			if device.ID == m.id {
				continue
			}

			foldersDevices.set(device.ID, folder.ID)

			if _, ok := m.cfg.Devices()[device.ID]; !ok {
				// The device is currently unknown. Add it to the config.
				devices[device.ID] = m.introduceDevice(device, introducerCfg)
			} else if fcfg.SharedWith(device.ID) {
				// We already share the folder with this device, so
				// nothing to do.
				continue
			}

			// We don't yet share this folder with this device. Add the device
			// to sharing list of the folder.
			l.Infof("Sharing folder %s with %v (vouched for by introducer %v)", folder.Description(), device.ID, introducerCfg.DeviceID)
			fcfg.Devices = append(fcfg.Devices, config.FolderDeviceConfiguration{
				DeviceID:     device.ID,
				IntroducedBy: introducerCfg.DeviceID,
			})
			folderChanged = true
		}

		if folderChanged {
			folders[fcfg.ID] = fcfg
			changed = true
		}
	}

	return folders, devices, foldersDevices, changed
}

// handleDeintroductions handles removals of devices/shares that are removed by an introducer device
func (m *model) handleDeintroductions(introducerCfg config.DeviceConfiguration, foldersDevices folderDeviceSet, folders map[string]config.FolderConfiguration, devices map[protocol.DeviceID]config.DeviceConfiguration) (map[string]config.FolderConfiguration, map[protocol.DeviceID]config.DeviceConfiguration, bool) {
	if introducerCfg.SkipIntroductionRemovals {
		return folders, devices, false
	}

	changed := false
	devicesNotIntroduced := make(map[protocol.DeviceID]struct{})

	// Check if we should unshare some folders, if the introducer has unshared them.
	for folderID, folderCfg := range folders {
		for k := 0; k < len(folderCfg.Devices); k++ {
			if folderCfg.Devices[k].IntroducedBy != introducerCfg.DeviceID {
				devicesNotIntroduced[folderCfg.Devices[k].DeviceID] = struct{}{}
				continue
			}
			if !foldersDevices.has(folderCfg.Devices[k].DeviceID, folderCfg.ID) {
				// We could not find that folder shared on the
				// introducer with the device that was introduced to us.
				// We should follow and unshare as well.
				l.Infof("Unsharing folder %s with %v as introducer %v no longer shares the folder with that device", folderCfg.Description(), folderCfg.Devices[k].DeviceID, folderCfg.Devices[k].IntroducedBy)
				folderCfg.Devices = append(folderCfg.Devices[:k], folderCfg.Devices[k+1:]...)
				folders[folderID] = folderCfg
				k--
				changed = true
			}
		}
	}

	// Check if we should remove some devices, if the introducer no longer
	// shares any folder with them. Yet do not remove if we share other
	// folders that haven't been introduced by the introducer.
	for deviceID, device := range devices {
		if device.IntroducedBy == introducerCfg.DeviceID {
			if !foldersDevices.hasDevice(deviceID) {
				if _, ok := devicesNotIntroduced[deviceID]; !ok {
					// The introducer no longer shares any folder with the
					// device, remove the device.
					l.Infof("Removing device %v as introducer %v no longer shares any folders with that device", deviceID, device.IntroducedBy)
					changed = true
					delete(devices, deviceID)
					continue
				}
				l.Infof("Would have removed %v as %v no longer shares any folders, yet there are other folders that are shared with this device that haven't been introduced by this introducer.", deviceID, device.IntroducedBy)
			}
		}
	}

	return folders, devices, changed
}

// handleAutoAccepts handles adding and sharing folders for devices that have
// AutoAcceptFolders set to true.
func (m *model) handleAutoAccepts(deviceID protocol.DeviceID, folder protocol.Folder, ccDevices, ccDevicesUs map[string]protocol.Device) (config.FolderConfiguration, bool) {
	ccDevice, hasDevice := ccDevices[folder.ID]
	ccDeviceUs, hasDeviceUs := ccDevicesUs[folder.ID]
	if cfg, ok := m.cfg.Folder(folder.ID); !ok {
		if !hasDevice || !hasDeviceUs {
			l.Infof("Failed to auto-accept folder %s from %s due to missing information on encryption from remote device", folder.Description(), deviceID)
			return config.FolderConfiguration{}, false
		}
		defaultPath := m.cfg.Options().DefaultFolderPath
		defaultPathFs := fs.NewFilesystem(fs.FilesystemTypeBasic, defaultPath)
		pathAlternatives := []string{
			sanitizePath(folder.Label),
			sanitizePath(folder.ID),
		}
		for _, path := range pathAlternatives {
			if _, err := defaultPathFs.Lstat(path); !fs.IsNotExist(err) {
				continue
			}

			fcfg := config.NewFolderConfiguration(m.id, folder.ID, folder.Label, fs.FilesystemTypeBasic, filepath.Join(defaultPath, path))
			fcfg.Devices = append(fcfg.Devices, config.FolderDeviceConfiguration{
				DeviceID: deviceID,
			})

			if len(ccDevice.EncPwToken) > 0 || len(ccDeviceUs.EncPwToken) > 0 {
				fcfg.Type = config.FolderTypeReceiveEncrypted
			}

			l.Infof("Auto-accepted %s folder %s at path %s", deviceID, folder.Description(), fcfg.Path)
			return fcfg, true
		}
		l.Infof("Failed to auto-accept folder %s from %s due to path conflict", folder.Description(), deviceID)
		return config.FolderConfiguration{}, false
	} else {
		for _, device := range cfg.DeviceIDs() {
			if device == deviceID {
				// Already shared nothing todo.
				return config.FolderConfiguration{}, false
			}
		}
		if !hasDevice || !hasDeviceUs {
			l.Infof("Failed to auto-accept folder %s from %s due to missing information on encryption from remote device", folder.Description(), deviceID)
			return config.FolderConfiguration{}, false
		}
		if cfg.Type == config.FolderTypeReceiveEncrypted {
			if len(ccDevice.EncPwToken) == 0 && len(ccDeviceUs.EncPwToken) == 0 {
				l.Infof("Failed to auto-accept folder %s from %s as the remote wants to send us un-encrypted data, but we are encrypted", folder.Description(), deviceID)
				return config.FolderConfiguration{}, false
			}
		} else {
			if len(ccDevice.EncPwToken) > 0 || len(ccDeviceUs.EncPwToken) > 0 {
				l.Infof("Failed to auto-accept folder %s from %s as the remote wants to send us encrypted data, but we are not encrypted", folder.Description(), deviceID)
				return config.FolderConfiguration{}, false
			}
		}
		cfg.Devices = append(cfg.Devices, config.FolderDeviceConfiguration{
			DeviceID: deviceID,
		})
		l.Infof("Shared %s with %s due to auto-accept", folder.ID, deviceID)
		return cfg, true
	}
}

func (m *model) introduceDevice(device protocol.Device, introducerCfg config.DeviceConfiguration) config.DeviceConfiguration {
	addresses := []string{"dynamic"}
	for _, addr := range device.Addresses {
		if addr != "dynamic" {
			addresses = append(addresses, addr)
		}
	}

	l.Infof("Adding device %v to config (vouched for by introducer %v)", device.ID, introducerCfg.DeviceID)
	newDeviceCfg := config.DeviceConfiguration{
		DeviceID:     device.ID,
		Name:         device.Name,
		Compression:  introducerCfg.Compression,
		Addresses:    addresses,
		CertName:     device.CertName,
		IntroducedBy: introducerCfg.DeviceID,
	}

	// The introducers' introducers are also our introducers.
	if device.Introducer {
		l.Infof("Device %v is now also an introducer", device.ID)
		newDeviceCfg.Introducer = true
		newDeviceCfg.SkipIntroductionRemovals = device.SkipIntroductionRemovals
	}

	return newDeviceCfg
}

// Closed is called when a connection has been closed
func (m *model) Closed(conn protocol.Connection, err error) {
	device := conn.ID()

	m.pmut.Lock()
	conn, ok := m.conn[device]
	if !ok {
		m.pmut.Unlock()
		return
	}
	delete(m.conn, device)
	delete(m.connRequestLimiters, device)
	delete(m.helloMessages, device)
	delete(m.deviceDownloads, device)
	delete(m.remotePausedFolders, device)
	closed := m.closed[device]
	delete(m.closed, device)
	m.pmut.Unlock()

	m.progressEmitter.temporaryIndexUnsubscribe(conn)

	l.Infof("Connection to %s at %s closed: %v", device, conn.Name(), err)
	m.evLogger.Log(events.DeviceDisconnected, map[string]string{
		"id":    device.String(),
		"error": err.Error(),
	})
	close(closed)
}

// closeConns will close the underlying connection for given devices and return
// a waiter that will return once all the connections are finished closing.
func (m *model) closeConns(devs []protocol.DeviceID, err error) config.Waiter {
	conns := make([]connections.Connection, 0, len(devs))
	closed := make([]chan struct{}, 0, len(devs))
	m.pmut.RLock()
	for _, dev := range devs {
		if conn, ok := m.conn[dev]; ok {
			conns = append(conns, conn)
			closed = append(closed, m.closed[dev])
		}
	}
	m.pmut.RUnlock()
	for _, conn := range conns {
		conn.Close(err)
	}
	return &channelWaiter{chans: closed}
}

// closeConn closes the underlying connection for the given device and returns
// a waiter that will return once the connection is finished closing.
func (m *model) closeConn(dev protocol.DeviceID, err error) config.Waiter {
	return m.closeConns([]protocol.DeviceID{dev}, err)
}

type channelWaiter struct {
	chans []chan struct{}
}

func (w *channelWaiter) Wait() {
	for _, c := range w.chans {
		<-c
	}
}

// Implements protocol.RequestResponse
type requestResponse struct {
	data   []byte
	closed chan struct{}
	once   stdsync.Once
}

func newRequestResponse(size int) *requestResponse {
	return &requestResponse{
		data:   protocol.BufferPool.Get(size),
		closed: make(chan struct{}),
	}
}

func (r *requestResponse) Data() []byte {
	return r.data
}

func (r *requestResponse) Close() {
	r.once.Do(func() {
		protocol.BufferPool.Put(r.data)
		close(r.closed)
	})
}

func (r *requestResponse) Wait() {
	<-r.closed
}

// Request returns the specified data segment by reading it from local disk.
// Implements the protocol.Model interface.
func (m *model) Request(deviceID protocol.DeviceID, folder, name string, blockNo, size int32, offset int64, hash []byte, weakHash uint32, fromTemporary bool) (out protocol.RequestResponse, err error) {
	if size < 0 || offset < 0 {
		return nil, protocol.ErrInvalid
	}

	m.fmut.RLock()
	folderCfg, ok := m.folderCfgs[folder]
	folderIgnores := m.folderIgnores[folder]
	m.fmut.RUnlock()
	if !ok {
		// The folder might be already unpaused in the config, but not yet
		// in the model.
		l.Debugf("Request from %s for file %s in unstarted folder %q", deviceID, name, folder)
		return nil, protocol.ErrGeneric
	}

	if !folderCfg.SharedWith(deviceID) {
		l.Warnf("Request from %s for file %s in unshared folder %q", deviceID, name, folder)
		return nil, protocol.ErrGeneric
	}
	if folderCfg.Paused {
		l.Debugf("Request from %s for file %s in paused folder %q", deviceID, name, folder)
		return nil, protocol.ErrGeneric
	}

	// Make sure the path is valid and in canonical form
	if name, err = fs.Canonicalize(name); err != nil {
		l.Debugf("Request from %s in folder %q for invalid filename %s", deviceID, folder, name)
		return nil, protocol.ErrGeneric
	}

	if deviceID != protocol.LocalDeviceID {
		l.Debugf("%v REQ(in): %s: %q / %q o=%d s=%d t=%v", m, deviceID, folder, name, offset, size, fromTemporary)
	}

	if fs.IsInternal(name) {
		l.Debugf("%v REQ(in) for internal file: %s: %q / %q o=%d s=%d", m, deviceID, folder, name, offset, size)
		return nil, protocol.ErrInvalid
	}

	if folderIgnores.Match(name).IsIgnored() {
		l.Debugf("%v REQ(in) for ignored file: %s: %q / %q o=%d s=%d", m, deviceID, folder, name, offset, size)
		return nil, protocol.ErrInvalid
	}

	folderFs := folderCfg.Filesystem()

	if err := osutil.TraversesSymlink(folderFs, filepath.Dir(name)); err != nil {
		l.Debugf("%v REQ(in) traversal check: %s - %s: %q / %q o=%d s=%d", m, err, deviceID, folder, name, offset, size)
		return nil, protocol.ErrNoSuchFile
	}

	// Restrict parallel requests by connection/device

	m.pmut.RLock()
	limiter := m.connRequestLimiters[deviceID]
	m.pmut.RUnlock()

	// The requestResponse releases the bytes to the buffer pool and the
	// limiters when its Close method is called.
	res := newLimitedRequestResponse(int(size), limiter, m.globalRequestLimiter)

	defer func() {
		// Close it ourselves if it isn't returned due to an error
		if err != nil {
			res.Close()
		}
	}()

	// Only check temp files if the flag is set, and if we are set to advertise
	// the temp indexes.
	if fromTemporary && !folderCfg.DisableTempIndexes {
		tempFn := fs.TempName(name)

		if info, err := folderFs.Lstat(tempFn); err != nil || !info.IsRegular() {
			// Reject reads for anything that doesn't exist or is something
			// other than a regular file.
			l.Debugf("%v REQ(in) failed stating temp file (%v): %s: %q / %q o=%d s=%d", m, err, deviceID, folder, name, offset, size)
			return nil, protocol.ErrNoSuchFile
		}
		err := readOffsetIntoBuf(folderFs, tempFn, offset, res.data)
		if err == nil && scanner.Validate(res.data, hash, weakHash) {
			return res, nil
		}
		// Fall through to reading from a non-temp file, just incase the temp
		// file has finished downloading.
	}

	if info, err := folderFs.Lstat(name); err != nil || !info.IsRegular() {
		// Reject reads for anything that doesn't exist or is something
		// other than a regular file.
		l.Debugf("%v REQ(in) failed stating file (%v): %s: %q / %q o=%d s=%d", m, err, deviceID, folder, name, offset, size)
		return nil, protocol.ErrNoSuchFile
	}

	if err := readOffsetIntoBuf(folderFs, name, offset, res.data); fs.IsNotExist(err) {
		l.Debugf("%v REQ(in) file doesn't exist: %s: %q / %q o=%d s=%d", m, deviceID, folder, name, offset, size)
		return nil, protocol.ErrNoSuchFile
	} else if err == io.EOF && len(hash) == 0 {
		// Read beyond end of file when we can't verify the hash -- this is
		// a padded read for an encrypted file. It's fine.
	} else if err != nil {
		l.Debugf("%v REQ(in) failed reading file (%v): %s: %q / %q o=%d s=%d", m, err, deviceID, folder, name, offset, size)
		return nil, protocol.ErrGeneric
	}

<<<<<<< HEAD
	if len(hash) > 0 && !scanner.Validate(res.data, hash, weakHash) {
		m.recheckFile(deviceID, folder, name, offset, hash)
		l.Debugf("%v REQ(in) failed validating data (%v): %s: %q / %q o=%d s=%d", m, err, deviceID, folder, name, offset, size)
=======
	if !scanner.Validate(res.data, hash, weakHash) {
		m.recheckFile(deviceID, folder, name, offset, hash, weakHash)
		l.Debugf("%v REQ(in) failed validating data: %s: %q / %q o=%d s=%d", m, deviceID, folder, name, offset, size)
>>>>>>> ebbe1abe
		return nil, protocol.ErrNoSuchFile
	}

	return res, nil
}

// newLimitedRequestResponse takes size bytes from the limiters in order,
// skipping nil limiters, then returns a requestResponse of the given size.
// When the requestResponse is closed the limiters are given back the bytes,
// in reverse order.
func newLimitedRequestResponse(size int, limiters ...*byteSemaphore) *requestResponse {
	for _, limiter := range limiters {
		if limiter != nil {
			limiter.take(size)
		}
	}

	res := newRequestResponse(size)

	go func() {
		res.Wait()
		for i := range limiters {
			limiter := limiters[len(limiters)-1-i]
			if limiter != nil {
				limiter.give(size)
			}
		}
	}()

	return res
}

func (m *model) recheckFile(deviceID protocol.DeviceID, folder, name string, offset int64, hash []byte, weakHash uint32) {
	cf, ok := m.CurrentFolderFile(folder, name)
	if !ok {
		l.Debugf("%v recheckFile: %s: %q / %q: no current file", m, deviceID, folder, name)
		return
	}

	if cf.IsDeleted() || cf.IsInvalid() || cf.IsSymlink() || cf.IsDirectory() {
		l.Debugf("%v recheckFile: %s: %q / %q: not a regular file", m, deviceID, folder, name)
		return
	}

	blockIndex := int(offset / int64(cf.BlockSize()))
	if blockIndex >= len(cf.Blocks) {
		l.Debugf("%v recheckFile: %s: %q / %q i=%d: block index too far", m, deviceID, folder, name, blockIndex)
		return
	}

	block := cf.Blocks[blockIndex]

	// Seems to want a different version of the file, whatever.
	if !bytes.Equal(block.Hash, hash) {
		l.Debugf("%v recheckFile: %s: %q / %q i=%d: hash mismatch %x != %x", m, deviceID, folder, name, blockIndex, block.Hash, hash)
		return
	}
	if weakHash != 0 && block.WeakHash != weakHash {
		l.Debugf("%v recheckFile: %s: %q / %q i=%d: weak hash mismatch %v != %v", m, deviceID, folder, name, blockIndex, block.WeakHash, weakHash)
		return
	}

	// The hashes provided part of the request match what we expect to find according
	// to what we have in the database, yet the content we've read off the filesystem doesn't
	// Something is fishy, invalidate the file and rescan it.
	// The file will temporarily become invalid, which is ok as the content is messed up.
	m.fmut.RLock()
	runner, ok := m.folderRunners[folder]
	m.fmut.RUnlock()
	if !ok {
		l.Debugf("%v recheckFile: %s: %q / %q: Folder stopped before rescan could be scheduled", m, deviceID, folder, name)
		return
	}

	runner.ScheduleForceRescan(name)

	l.Debugf("%v recheckFile: %s: %q / %q", m, deviceID, folder, name)
}

func (m *model) CurrentFolderFile(folder string, file string) (protocol.FileInfo, bool) {
	m.fmut.RLock()
	fs, ok := m.folderFiles[folder]
	m.fmut.RUnlock()
	if !ok {
		return protocol.FileInfo{}, false
	}
	snap := fs.Snapshot()
	defer snap.Release()
	return snap.Get(protocol.LocalDeviceID, file)
}

func (m *model) CurrentGlobalFile(folder string, file string) (protocol.FileInfo, bool) {
	m.fmut.RLock()
	fs, ok := m.folderFiles[folder]
	m.fmut.RUnlock()
	if !ok {
		return protocol.FileInfo{}, false
	}
	snap := fs.Snapshot()
	defer snap.Release()
	return snap.GetGlobal(file)
}

// Connection returns the current connection for device, and a boolean whether a connection was found.
func (m *model) Connection(deviceID protocol.DeviceID) (connections.Connection, bool) {
	m.pmut.RLock()
	cn, ok := m.conn[deviceID]
	m.pmut.RUnlock()
	if ok {
		m.deviceWasSeen(deviceID)
	}
	return cn, ok
}

func (m *model) GetIgnores(folder string) ([]string, []string, error) {
	m.fmut.RLock()
	cfg, cfgOk := m.folderCfgs[folder]
	ignores, ignoresOk := m.folderIgnores[folder]
	m.fmut.RUnlock()

	if !cfgOk {
		cfg, cfgOk = m.cfg.Folders()[folder]
		if !cfgOk {
			return nil, nil, fmt.Errorf("folder %s does not exist", folder)
		}
	}

	// On creation a new folder with ignore patterns validly has no marker yet.
	if err := cfg.CheckPath(); err != nil && err != config.ErrMarkerMissing {
		return nil, nil, err
	}

	if !ignoresOk {
		ignores = ignore.New(fs.NewFilesystem(cfg.FilesystemType, cfg.Path))
	}

	err := ignores.Load(".stignore")
	if fs.IsNotExist(err) {
		// Having no ignores is not an error.
		return nil, nil, nil
	}

	// Return lines and patterns, which may have some meaning even when err
	// != nil, depending on the specific error.
	return ignores.Lines(), ignores.Patterns(), err
}

func (m *model) SetIgnores(folder string, content []string) error {
	cfg, ok := m.cfg.Folders()[folder]
	if !ok {
		return fmt.Errorf("folder %s does not exist", cfg.Description())
	}

	err := cfg.CheckPath()
	if err == config.ErrPathMissing {
		if err = cfg.CreateRoot(); err != nil {
			return errors.Wrap(err, "failed to create folder root")
		}
		err = cfg.CheckPath()
	}
	if err != nil && err != config.ErrMarkerMissing {
		return err
	}

	if err := ignore.WriteIgnores(cfg.Filesystem(), ".stignore", content); err != nil {
		l.Warnln("Saving .stignore:", err)
		return err
	}

	m.fmut.RLock()
	runner, ok := m.folderRunners[folder]
	m.fmut.RUnlock()
	if ok {
		return runner.Scan(nil)
	}
	return nil
}

// OnHello is called when an device connects to us.
// This allows us to extract some information from the Hello message
// and add it to a list of known devices ahead of any checks.
func (m *model) OnHello(remoteID protocol.DeviceID, addr net.Addr, hello protocol.HelloResult) error {
	if m.cfg.IgnoredDevice(remoteID) {
		return errDeviceIgnored
	}

	cfg, ok := m.cfg.Device(remoteID)
	if !ok {
		m.cfg.AddOrUpdatePendingDevice(remoteID, hello.DeviceName, addr.String())
		_ = m.cfg.Save() // best effort
		m.evLogger.Log(events.DeviceRejected, map[string]string{
			"name":    hello.DeviceName,
			"device":  remoteID.String(),
			"address": addr.String(),
		})
		return errDeviceUnknown
	}

	if cfg.Paused {
		return errDevicePaused
	}

	if len(cfg.AllowedNetworks) > 0 {
		if !connections.IsAllowedNetwork(addr.String(), cfg.AllowedNetworks) {
			return errNetworkNotAllowed
		}
	}

	return nil
}

// GetHello is called when we are about to connect to some remote device.
func (m *model) GetHello(id protocol.DeviceID) protocol.HelloIntf {
	name := ""
	if _, ok := m.cfg.Device(id); ok {
		name = m.cfg.MyName()
	}
	return &protocol.Hello{
		DeviceName:    name,
		ClientName:    m.clientName,
		ClientVersion: m.clientVersion,
	}
}

// AddConnection adds a new peer connection to the model. An initial index will
// be sent to the connected peer, thereafter index updates whenever the local
// folder changes.
func (m *model) AddConnection(conn connections.Connection, hello protocol.HelloResult) {
	deviceID := conn.ID()
	device, ok := m.cfg.Device(deviceID)
	if !ok {
		l.Infoln("Trying to add connection to unknown device")
		return
	}

	m.pmut.Lock()
	if oldConn, ok := m.conn[deviceID]; ok {
		l.Infoln("Replacing old connection", oldConn, "with", conn, "for", deviceID)
		// There is an existing connection to this device that we are
		// replacing. We must close the existing connection and wait for the
		// close to complete before adding the new connection. We do the
		// actual close without holding pmut as the connection will call
		// back into Closed() for the cleanup.
		closed := m.closed[deviceID]
		m.pmut.Unlock()
		oldConn.Close(errReplacingConnection)
		<-closed
		m.pmut.Lock()
	}

	m.conn[deviceID] = conn
	m.closed[deviceID] = make(chan struct{})
	m.deviceDownloads[deviceID] = newDeviceDownloadState()
	// 0: default, <0: no limiting
	switch {
	case device.MaxRequestKiB > 0:
		m.connRequestLimiters[deviceID] = newByteSemaphore(1024 * device.MaxRequestKiB)
	case device.MaxRequestKiB == 0:
		m.connRequestLimiters[deviceID] = newByteSemaphore(1024 * defaultPullerPendingKiB)
	}

	m.helloMessages[deviceID] = hello

	event := map[string]string{
		"id":            deviceID.String(),
		"deviceName":    hello.DeviceName,
		"clientName":    hello.ClientName,
		"clientVersion": hello.ClientVersion,
		"type":          conn.Type(),
	}

	addr := conn.RemoteAddr()
	if addr != nil {
		event["addr"] = addr.String()
	}

	m.evLogger.Log(events.DeviceConnected, event)

	l.Infof(`Device %s client is "%s %s" named "%s" at %s`, deviceID, hello.ClientName, hello.ClientVersion, hello.DeviceName, conn)

	conn.Start()
	m.pmut.Unlock()

	// Acquires fmut, so has to be done outside of pmut.
	cm := m.generateClusterConfig(deviceID)
	conn.ClusterConfig(cm)

	if (device.Name == "" || m.cfg.Options().OverwriteRemoteDevNames) && hello.DeviceName != "" {
		device.Name = hello.DeviceName
		m.cfg.SetDevice(device)
		m.cfg.Save()
	}

	m.deviceWasSeen(deviceID)
}

func (m *model) DownloadProgress(device protocol.DeviceID, folder string, updates []protocol.FileDownloadProgressUpdate) error {
	m.fmut.RLock()
	cfg, ok := m.folderCfgs[folder]
	m.fmut.RUnlock()

	if !ok || cfg.DisableTempIndexes || !cfg.SharedWith(device) {
		return nil
	}

	m.pmut.RLock()
	downloads := m.deviceDownloads[device]
	m.pmut.RUnlock()
	downloads.Update(folder, updates)
	state := downloads.GetBlockCounts(folder)

	m.evLogger.Log(events.RemoteDownloadProgress, map[string]interface{}{
		"device": device.String(),
		"folder": folder,
		"state":  state,
	})

	return nil
}

func (m *model) deviceWasSeen(deviceID protocol.DeviceID) {
	m.fmut.RLock()
	sr, ok := m.deviceStatRefs[deviceID]
	m.fmut.RUnlock()
	if ok {
		sr.WasSeen()
	}
}

type indexSender struct {
	suture.Service
	conn         protocol.Connection
	folder       string
	dev          string
	fset         *db.FileSet
	prevSequence int64
	evLogger     events.Logger
	connClosed   chan struct{}
}

func (s *indexSender) serve(ctx context.Context) {
	var err error

	l.Debugf("Starting indexSender for %s to %s at %s (slv=%d)", s.folder, s.dev, s.conn, s.prevSequence)
	defer l.Debugf("Exiting indexSender for %s to %s at %s: %v", s.folder, s.dev, s.conn, err)

	// We need to send one index, regardless of whether there is something to send or not
	err = s.sendIndexTo(ctx)

	// Subscribe to LocalIndexUpdated (we have new information to send) and
	// DeviceDisconnected (it might be us who disconnected, so we should
	// exit).
	sub := s.evLogger.Subscribe(events.LocalIndexUpdated | events.DeviceDisconnected)
	defer sub.Unsubscribe()

	evChan := sub.C()
	ticker := time.NewTicker(time.Minute)
	defer ticker.Stop()

	for err == nil {
		select {
		case <-ctx.Done():
			return
		case <-s.connClosed:
			return
		default:
		}

		// While we have sent a sequence at least equal to the one
		// currently in the database, wait for the local index to update. The
		// local index may update for other folders than the one we are
		// sending for.
		if s.fset.Sequence(protocol.LocalDeviceID) <= s.prevSequence {
			select {
			case <-ctx.Done():
				return
			case <-s.connClosed:
				return
			case <-evChan:
			case <-ticker.C:
			}

			continue
		}

		err = s.sendIndexTo(ctx)

		// Wait a short amount of time before entering the next loop. If there
		// are continuous changes happening to the local index, this gives us
		// time to batch them up a little.
		time.Sleep(250 * time.Millisecond)
	}
}

// Complete implements the suture.IsCompletable interface. When Serve terminates
// before Stop is called, the supervisor will check for this method and if it
// returns true removes the service instead of restarting it. Here it always
// returns true, as indexSender only terminates when a connection is
// closed/has failed, in which case retrying doesn't help.
func (s *indexSender) Complete() bool { return true }

// sendIndexTo sends file infos with a sequence number higher than prevSequence and
// returns the highest sent sequence number.
func (s *indexSender) sendIndexTo(ctx context.Context) error {
	initial := s.prevSequence == 0
	batch := newFileInfoBatch(nil)
	batch.flushFn = func(fs []protocol.FileInfo) error {
		l.Debugf("%v: Sending %d files (<%d bytes)", s, len(batch.infos), batch.size)
		if initial {
			initial = false
			return s.conn.Index(ctx, s.folder, fs)
		}
		return s.conn.IndexUpdate(ctx, s.folder, fs)
	}

	var err error
	var f protocol.FileInfo
	snap := s.fset.Snapshot()
	defer snap.Release()
	previousWasDelete := false
	snap.WithHaveSequence(s.prevSequence+1, func(fi protocol.FileIntf) bool {
		// This is to make sure that renames (which is an add followed by a delete) land in the same batch.
		// Even if the batch is full, we allow a last delete to slip in, we do this by making sure that
		// the batch ends with a non-delete, or that the last item in the batch is already a delete
		if batch.full() && (!fi.IsDeleted() || previousWasDelete) {
			if err = batch.flush(); err != nil {
				return false
			}
		}

		if shouldDebug() {
			if fi.SequenceNo() < s.prevSequence+1 {
				panic(fmt.Sprintln("sequence lower than requested, got:", fi.SequenceNo(), ", asked to start at:", s.prevSequence+1))
			}
		}

		if f.Sequence > 0 && fi.SequenceNo() <= f.Sequence {
			l.Warnln("Non-increasing sequence detected: Checking and repairing the db...")
			// Abort this round of index sending - the next one will pick
			// up from the last successful one with the repeaired db.
			defer func() {
				if fixed, dbErr := s.fset.RepairSequence(); dbErr != nil {
					l.Warnln("Failed repairing sequence entries:", dbErr)
					panic("Failed repairing sequence entries")
				} else {
					l.Infof("Repaired %v sequence entries in database", fixed)
				}
			}()
			return false
		}

		f = fi.(protocol.FileInfo)

		// Mark the file as invalid if any of the local bad stuff flags are set.
		f.RawInvalid = f.IsInvalid()
		// If the file is marked LocalReceive (i.e., changed locally on a
		// receive only folder) we do not want it to ever become the
		// globally best version, invalid or not.
		if f.IsReceiveOnlyChanged() {
			f.Version = protocol.Vector{}
		}

		// never sent externally
		f.LocalFlags = 0
		f.VersionHash = nil

		previousWasDelete = f.IsDeleted()

		batch.append(f)
		return true
	})
	if err != nil {
		return err
	}

	err = batch.flush()

	// True if there was nothing to be sent
	if f.Sequence == 0 {
		return err
	}

	s.prevSequence = f.Sequence
	return err
}

func (s *indexSender) String() string {
	return fmt.Sprintf("indexSender@%p for %s to %s at %s", s, s.folder, s.dev, s.conn)
}

func (m *model) requestGlobal(ctx context.Context, deviceID protocol.DeviceID, folder, name string, blockNo int, offset int64, size int, hash []byte, weakHash uint32, fromTemporary bool) ([]byte, error) {
	m.pmut.RLock()
	nc, ok := m.conn[deviceID]
	m.pmut.RUnlock()

	if !ok {
		return nil, fmt.Errorf("requestGlobal: no such device: %s", deviceID)
	}

	l.Debugf("%v REQ(out): %s: %q / %q b=%d o=%d s=%d h=%x wh=%x ft=%t", m, deviceID, folder, name, blockNo, offset, size, hash, weakHash, fromTemporary)

	return nc.Request(ctx, folder, name, blockNo, offset, size, hash, weakHash, fromTemporary)
}

func (m *model) ScanFolders() map[string]error {
	m.fmut.RLock()
	folders := make([]string, 0, len(m.folderCfgs))
	for folder := range m.folderCfgs {
		folders = append(folders, folder)
	}
	m.fmut.RUnlock()

	errors := make(map[string]error, len(m.folderCfgs))
	errorsMut := sync.NewMutex()

	wg := sync.NewWaitGroup()
	wg.Add(len(folders))
	for _, folder := range folders {
		folder := folder
		go func() {
			err := m.ScanFolder(folder)
			if err != nil {
				errorsMut.Lock()
				errors[folder] = err
				errorsMut.Unlock()
			}
			wg.Done()
		}()
	}
	wg.Wait()
	return errors
}

func (m *model) ScanFolder(folder string) error {
	return m.ScanFolderSubdirs(folder, nil)
}

func (m *model) ScanFolderSubdirs(folder string, subs []string) error {
	m.fmut.RLock()
	err := m.checkFolderRunningLocked(folder)
	runner := m.folderRunners[folder]
	m.fmut.RUnlock()

	if err != nil {
		return err
	}

	return runner.Scan(subs)
}

func (m *model) DelayScan(folder string, next time.Duration) {
	m.fmut.RLock()
	runner, ok := m.folderRunners[folder]
	m.fmut.RUnlock()
	if !ok {
		return
	}
	runner.DelayScan(next)
}

// numHashers returns the number of hasher routines to use for a given folder,
// taking into account configuration and available CPU cores.
func (m *model) numHashers(folder string) int {
	m.fmut.RLock()
	folderCfg := m.folderCfgs[folder]
	numFolders := len(m.folderCfgs)
	m.fmut.RUnlock()

	if folderCfg.Hashers > 0 {
		// Specific value set in the config, use that.
		return folderCfg.Hashers
	}

	if runtime.GOOS == "windows" || runtime.GOOS == "darwin" {
		// Interactive operating systems; don't load the system too heavily by
		// default.
		return 1
	}

	// For other operating systems and architectures, lets try to get some
	// work done... Divide the available CPU cores among the configured
	// folders.
	if perFolder := runtime.GOMAXPROCS(-1) / numFolders; perFolder > 0 {
		return perFolder
	}

	return 1
}

// generateClusterConfig returns a ClusterConfigMessage that is correct for
// the given peer device
func (m *model) generateClusterConfig(device protocol.DeviceID) protocol.ClusterConfig {
	var message protocol.ClusterConfig

	m.fmut.RLock()
	defer m.fmut.RUnlock()

	for _, folderCfg := range m.cfg.FolderList() {
		if !folderCfg.SharedWith(device) {
			continue
		}

		var encToken []byte
		var hasEncToken bool
		if folderCfg.Type == config.FolderTypeReceiveEncrypted {
			if encToken, hasEncToken = m.folderEncPwTokens[folderCfg.ID]; !hasEncToken {
				// We haven't gotten a token for us yet and without
				// one the other side can't validate us - pretend
				// we don't have the folder yet.
				continue
			}
		}

		protocolFolder := protocol.Folder{
			ID:                 folderCfg.ID,
			Label:              folderCfg.Label,
			ReadOnly:           folderCfg.Type == config.FolderTypeSendOnly,
			IgnorePermissions:  folderCfg.IgnorePerms,
			IgnoreDelete:       folderCfg.IgnoreDelete,
			DisableTempIndexes: folderCfg.DisableTempIndexes,
			Paused:             folderCfg.Paused,
		}

		var fs *db.FileSet
		if !folderCfg.Paused {
			fs = m.folderFiles[folderCfg.ID]
		}

		for _, device := range folderCfg.Devices {
			deviceCfg, _ := m.cfg.Device(device.DeviceID)

			protocolDevice := protocol.Device{
				ID:          deviceCfg.DeviceID,
				Name:        deviceCfg.Name,
				Addresses:   deviceCfg.Addresses,
				Compression: deviceCfg.Compression,
				CertName:    deviceCfg.CertName,
				Introducer:  deviceCfg.Introducer,
			}

			if deviceCfg.DeviceID == m.id && hasEncToken {
				protocolDevice.EncPwToken = encToken
			} else if device.EncryptionPassword != "" {
				protocolDevice.EncPwToken = protocol.PasswordToken(folderCfg.ID, device.EncryptionPassword)
			}

			if fs != nil {
				if deviceCfg.DeviceID == m.id {
					protocolDevice.IndexID = fs.IndexID(protocol.LocalDeviceID)
					protocolDevice.MaxSequence = fs.Sequence(protocol.LocalDeviceID)
				} else {
					protocolDevice.IndexID = fs.IndexID(deviceCfg.DeviceID)
					protocolDevice.MaxSequence = fs.Sequence(deviceCfg.DeviceID)
				}
			}

			protocolFolder.Devices = append(protocolFolder.Devices, protocolDevice)
		}

		message.Folders = append(message.Folders, protocolFolder)
	}

	return message
}

func (m *model) State(folder string) (string, time.Time, error) {
	m.fmut.RLock()
	runner, ok := m.folderRunners[folder]
	m.fmut.RUnlock()
	if !ok {
		// The returned error should be an actual folder error, so returning
		// errors.New("does not exist") or similar here would be
		// inappropriate.
		return "", time.Time{}, nil
	}
	state, changed, err := runner.getState()
	return state.String(), changed, err
}

func (m *model) FolderErrors(folder string) ([]FileError, error) {
	m.fmut.RLock()
	err := m.checkFolderRunningLocked(folder)
	runner := m.folderRunners[folder]
	m.fmut.RUnlock()
	if err != nil {
		return nil, err
	}
	return runner.Errors(), nil
}

func (m *model) WatchError(folder string) error {
	m.fmut.RLock()
	err := m.checkFolderRunningLocked(folder)
	runner := m.folderRunners[folder]
	m.fmut.RUnlock()
	if err != nil {
		return nil // If the folder isn't running, there's no error to report.
	}
	return runner.WatchError()
}

func (m *model) Override(folder string) {
	// Grab the runner and the file set.

	m.fmut.RLock()
	runner, ok := m.folderRunners[folder]
	m.fmut.RUnlock()
	if !ok {
		return
	}

	// Run the override, taking updates as if they came from scanning.

	runner.Override()
}

func (m *model) Revert(folder string) {
	// Grab the runner and the file set.

	m.fmut.RLock()
	runner, ok := m.folderRunners[folder]
	m.fmut.RUnlock()
	if !ok {
		return
	}

	// Run the revert, taking updates as if they came from scanning.

	runner.Revert()
}

func (m *model) GlobalDirectoryTree(folder, prefix string, levels int, dirsonly bool) map[string]interface{} {
	m.fmut.RLock()
	files, ok := m.folderFiles[folder]
	m.fmut.RUnlock()
	if !ok {
		return nil
	}

	output := make(map[string]interface{})
	sep := string(filepath.Separator)
	prefix = osutil.NativeFilename(prefix)

	if prefix != "" && !strings.HasSuffix(prefix, sep) {
		prefix = prefix + sep
	}

	snap := files.Snapshot()
	defer snap.Release()
	snap.WithPrefixedGlobalTruncated(prefix, func(fi protocol.FileIntf) bool {
		f := fi.(db.FileInfoTruncated)

		// Don't include the prefix itself.
		if f.IsInvalid() || f.IsDeleted() || strings.HasPrefix(prefix, f.Name) {
			return true
		}

		f.Name = strings.Replace(f.Name, prefix, "", 1)

		var dir, base string
		if f.IsDirectory() && !f.IsSymlink() {
			dir = f.Name
		} else {
			dir = filepath.Dir(f.Name)
			base = filepath.Base(f.Name)
		}

		if levels > -1 && strings.Count(f.Name, sep) > levels {
			return true
		}

		last := output
		if dir != "." {
			for _, path := range strings.Split(dir, sep) {
				directory, ok := last[path]
				if !ok {
					newdir := make(map[string]interface{})
					last[path] = newdir
					last = newdir
				} else {
					last = directory.(map[string]interface{})
				}
			}
		}

		if !dirsonly && base != "" {
			last[base] = []interface{}{
				f.ModTime(), f.FileSize(),
			}
		}

		return true
	})

	return output
}

func (m *model) GetFolderVersions(folder string) (map[string][]versioner.FileVersion, error) {
	m.fmut.RLock()
	err := m.checkFolderRunningLocked(folder)
	ver := m.folderVersioners[folder]
	m.fmut.RUnlock()
	if err != nil {
		return nil, err
	}
	if ver == nil {
		return nil, errNoVersioner
	}

	return ver.GetVersions()
}

func (m *model) RestoreFolderVersions(folder string, versions map[string]time.Time) (map[string]string, error) {
	m.fmut.RLock()
	err := m.checkFolderRunningLocked(folder)
	fcfg := m.folderCfgs[folder]
	ver := m.folderVersioners[folder]
	m.fmut.RUnlock()
	if err != nil {
		return nil, err
	}
	if ver == nil {
		return nil, errNoVersioner
	}

	restoreErrors := make(map[string]string)

	for file, version := range versions {
		if err := ver.Restore(file, version); err != nil {
			restoreErrors[file] = err.Error()
		}
	}

	// Trigger scan
	if !fcfg.FSWatcherEnabled {
		go func() { _ = m.ScanFolder(folder) }()
	}

	return restoreErrors, nil
}

func (m *model) Availability(folder string, file protocol.FileInfo, block protocol.BlockInfo) []Availability {
	// The slightly unusual locking sequence here is because we need to hold
	// pmut for the duration (as the value returned from foldersFiles can
	// get heavily modified on Close()), but also must acquire fmut before
	// pmut. (The locks can be *released* in any order.)
	m.fmut.RLock()
	m.pmut.RLock()
	defer m.pmut.RUnlock()

	fs, ok := m.folderFiles[folder]
	cfg := m.folderCfgs[folder]
	m.fmut.RUnlock()

	if !ok {
		return nil
	}

	var availabilities []Availability
	snap := fs.Snapshot()
	defer snap.Release()
next:
	for _, device := range snap.Availability(file.Name) {
		for _, pausedFolder := range m.remotePausedFolders[device] {
			if pausedFolder == folder {
				continue next
			}
		}
		_, ok := m.conn[device]
		if ok {
			availabilities = append(availabilities, Availability{ID: device, FromTemporary: false})
		}
	}

	for _, device := range cfg.Devices {
		if m.deviceDownloads[device.DeviceID].Has(folder, file.Name, file.Version, int32(block.Offset/int64(file.BlockSize()))) {
			availabilities = append(availabilities, Availability{ID: device.DeviceID, FromTemporary: true})
		}
	}

	return availabilities
}

// BringToFront bumps the given files priority in the job queue.
func (m *model) BringToFront(folder, file string) {
	m.fmut.RLock()
	runner, ok := m.folderRunners[folder]
	m.fmut.RUnlock()

	if ok {
		runner.BringToFront(file)
	}
}

func (m *model) ResetFolder(folder string) {
	l.Infof("Cleaning data for folder %q", folder)
	db.DropFolder(m.db, folder)
}

func (m *model) String() string {
	return fmt.Sprintf("model@%p", m)
}

func (m *model) VerifyConfiguration(from, to config.Configuration) error {
	return nil
}

func (m *model) CommitConfiguration(from, to config.Configuration) bool {
	// TODO: This should not use reflect, and should take more care to try to handle stuff without restart.

	// Go through the folder configs and figure out if we need to restart or not.

	fromFolders := mapFolders(from.Folders)
	toFolders := mapFolders(to.Folders)
	for folderID, cfg := range toFolders {
		if _, ok := fromFolders[folderID]; !ok {
			// A folder was added.
			if cfg.Paused {
				l.Infoln("Paused folder", cfg.Description())
			} else {
				l.Infoln("Adding folder", cfg.Description())
				m.newFolder(cfg)
			}
		}
	}

	for folderID, fromCfg := range fromFolders {
		toCfg, ok := toFolders[folderID]
		if !ok {
			// The folder was removed.
			m.removeFolder(fromCfg)
			continue
		}

		if fromCfg.Paused && toCfg.Paused {
			continue
		}

		// This folder exists on both sides. Settings might have changed.
		// Check if anything differs that requires a restart.
		if !reflect.DeepEqual(fromCfg.RequiresRestartOnly(), toCfg.RequiresRestartOnly()) {
			m.restartFolder(fromCfg, toCfg)
		}

		// Emit the folder pause/resume event
		if fromCfg.Paused != toCfg.Paused {
			eventType := events.FolderResumed
			if toCfg.Paused {
				eventType = events.FolderPaused
			}
			m.evLogger.Log(eventType, map[string]string{"id": toCfg.ID, "label": toCfg.Label})
		}
	}

	// Removing a device. We actually don't need to do anything.
	// Because folder config has changed (since the device lists do not match)
	// Folders for that had device got "restarted", which involves killing
	// connections to all devices that we were sharing the folder with.
	// At some point model.Close() will get called for that device which will
	// clean residue device state that is not part of any folder.

	// Pausing a device, unpausing is handled by the connection service.
	fromDevices := from.DeviceMap()
	toDevices := to.DeviceMap()
	for deviceID, toCfg := range toDevices {
		fromCfg, ok := fromDevices[deviceID]
		if !ok {
			sr := stats.NewDeviceStatisticsReference(m.db, deviceID.String())
			m.fmut.Lock()
			m.deviceStatRefs[deviceID] = sr
			m.fmut.Unlock()
			continue
		}
		delete(fromDevices, deviceID)
		if fromCfg.Paused == toCfg.Paused {
			continue
		}

		// Ignored folder was removed, reconnect to retrigger the prompt.
		if len(fromCfg.IgnoredFolders) > len(toCfg.IgnoredFolders) {
			m.closeConn(deviceID, errIgnoredFolderRemoved)
		}

		if toCfg.Paused {
			l.Infoln("Pausing", deviceID)
			m.closeConn(deviceID, errDevicePaused)
			m.evLogger.Log(events.DevicePaused, map[string]string{"device": deviceID.String()})
		} else {
			m.evLogger.Log(events.DeviceResumed, map[string]string{"device": deviceID.String()})
		}
	}
	removedDevices := make([]protocol.DeviceID, 0, len(fromDevices))
	m.fmut.Lock()
	for deviceID := range fromDevices {
		delete(m.deviceStatRefs, deviceID)
		removedDevices = append(removedDevices, deviceID)
	}
	m.fmut.Unlock()
	m.closeConns(removedDevices, errDeviceRemoved)

	m.globalRequestLimiter.setCapacity(1024 * to.Options.MaxConcurrentIncomingRequestKiB())
	m.folderIOLimiter.setCapacity(to.Options.MaxFolderConcurrency())

	// Some options don't require restart as those components handle it fine
	// by themselves. Compare the options structs containing only the
	// attributes that require restart and act apprioriately.
	if !reflect.DeepEqual(from.Options.RequiresRestartOnly(), to.Options.RequiresRestartOnly()) {
		l.Debugln(m, "requires restart, options differ")
		return false
	}

	return true
}

// checkFolderRunningLocked returns nil if the folder is up and running and a
// descriptive error if not.
// Need to hold (read) lock on m.fmut when calling this.
func (m *model) checkFolderRunningLocked(folder string) error {
	_, ok := m.folderRunners[folder]
	if ok {
		return nil
	}

	if cfg, ok := m.cfg.Folder(folder); !ok {
		return errFolderMissing
	} else if cfg.Paused {
		return ErrFolderPaused
	}

	return errFolderNotRunning
}

// mapFolders returns a map of folder ID to folder configuration for the given
// slice of folder configurations.
func mapFolders(folders []config.FolderConfiguration) map[string]config.FolderConfiguration {
	m := make(map[string]config.FolderConfiguration, len(folders))
	for _, cfg := range folders {
		m[cfg.ID] = cfg
	}
	return m
}

// mapDevices returns a map of device ID to nothing for the given slice of
// device IDs.
func mapDevices(devices []protocol.DeviceID) map[protocol.DeviceID]struct{} {
	m := make(map[protocol.DeviceID]struct{}, len(devices))
	for _, dev := range devices {
		m[dev] = struct{}{}
	}
	return m
}

func readOffsetIntoBuf(fs fs.Filesystem, file string, offset int64, buf []byte) error {
	fd, err := fs.Open(file)
	if err != nil {
		l.Debugln("readOffsetIntoBuf.Open", file, err)
		return err
	}

	defer fd.Close()
	_, err = fd.ReadAt(buf, offset)
	if err != nil {
		l.Debugln("readOffsetIntoBuf.ReadAt", file, err)
	}
	return err
}

// makeForgetUpdate takes an index update and constructs a download progress update
// causing to forget any progress for files which we've just been sent.
func makeForgetUpdate(files []protocol.FileInfo) []protocol.FileDownloadProgressUpdate {
	updates := make([]protocol.FileDownloadProgressUpdate, 0, len(files))
	for _, file := range files {
		if file.IsSymlink() || file.IsDirectory() || file.IsDeleted() {
			continue
		}
		updates = append(updates, protocol.FileDownloadProgressUpdate{
			Name:       file.Name,
			Version:    file.Version,
			UpdateType: protocol.UpdateTypeForget,
		})
	}
	return updates
}

// folderDeviceSet is a set of (folder, deviceID) pairs
type folderDeviceSet map[string]map[protocol.DeviceID]struct{}

// set adds the (dev, folder) pair to the set
func (s folderDeviceSet) set(dev protocol.DeviceID, folder string) {
	devs, ok := s[folder]
	if !ok {
		devs = make(map[protocol.DeviceID]struct{})
		s[folder] = devs
	}
	devs[dev] = struct{}{}
}

// has returns true if the (dev, folder) pair is in the set
func (s folderDeviceSet) has(dev protocol.DeviceID, folder string) bool {
	_, ok := s[folder][dev]
	return ok
}

// hasDevice returns true if the device is set on any folder
func (s folderDeviceSet) hasDevice(dev protocol.DeviceID) bool {
	for _, devices := range s {
		if _, ok := devices[dev]; ok {
			return true
		}
	}
	return false
}

type fileInfoBatch struct {
	infos   []protocol.FileInfo
	size    int
	flushFn func([]protocol.FileInfo) error
}

func newFileInfoBatch(fn func([]protocol.FileInfo) error) *fileInfoBatch {
	return &fileInfoBatch{
		infos:   make([]protocol.FileInfo, 0, maxBatchSizeFiles),
		flushFn: fn,
	}
}

func (b *fileInfoBatch) append(f protocol.FileInfo) {
	b.infos = append(b.infos, f)
	b.size += f.ProtoSize()
}

func (b *fileInfoBatch) full() bool {
	return len(b.infos) >= maxBatchSizeFiles || b.size >= maxBatchSizeBytes
}

func (b *fileInfoBatch) flushIfFull() error {
	if b.full() {
		return b.flush()
	}
	return nil
}

func (b *fileInfoBatch) flush() error {
	if len(b.infos) == 0 {
		return nil
	}
	if err := b.flushFn(b.infos); err != nil {
		return err
	}
	b.reset()
	return nil
}

func (b *fileInfoBatch) reset() {
	b.infos = b.infos[:0]
	b.size = 0
}

// syncMutexMap is a type safe wrapper for a sync.Map that holds mutexes
type syncMutexMap struct {
	inner stdsync.Map
}

func (m *syncMutexMap) Get(key string) sync.Mutex {
	v, _ := m.inner.LoadOrStore(key, sync.NewMutex())
	return v.(sync.Mutex)
}

// sanitizePath takes a string that might contain all kinds of special
// characters and makes a valid, similar, path name out of it.
//
// Spans of invalid characters, whitespace and/or non-UTF-8 sequences are
// replaced by a single space. The result is always UTF-8 and contains only
// printable characters, as determined by unicode.IsPrint.
//
// Invalid characters are non-printing runes, things not allowed in file names
// in Windows, and common shell metacharacters. Even if asterisks and pipes
// and stuff are allowed on Unixes in general they might not be allowed by
// the filesystem and may surprise the user and cause shell oddness. This
// function is intended for file names we generate on behalf of the user,
// and surprising them with odd shell characters in file names is unkind.
//
// We include whitespace in the invalid characters so that multiple
// whitespace is collapsed to a single space. Additionally, whitespace at
// either end is removed.
func sanitizePath(path string) string {
	var b strings.Builder

	prev := ' '
	for _, c := range path {
		if !unicode.IsPrint(c) || c == unicode.ReplacementChar ||
			strings.ContainsRune(`<>:"'/\|?*[]{};:!@$%&^#`, c) {
			c = ' '
		}

		if !(c == ' ' && prev == ' ') {
			b.WriteRune(c)
		}
		prev = c
	}

	return strings.TrimSpace(b.String())
}

func encTokenPath(cfg config.FolderConfiguration) string {
	return filepath.Join(cfg.MarkerName, "syncthing-enc_pw_token")
}

type storedEncToken struct {
	folderID string
	token    []byte
}

func readEncToken(cfg config.FolderConfiguration) ([]byte, error) {
	fd, err := cfg.Filesystem().Open(encTokenPath(cfg))
	if err != nil {
		return nil, err
	}
	defer fd.Close()
	var stored storedEncToken
	if err := json.NewDecoder(fd).Decode(&stored); err != nil {
		return nil, err
	}
	return stored.token, nil
}

func writeEncToken(token []byte, cfg config.FolderConfiguration) error {
	tokenName := encTokenPath(cfg)
	fd, err := cfg.Filesystem().OpenFile(tokenName, fs.OptReadWrite|fs.OptCreate, 0666)
	if err != nil {
		return err
	}
	defer fd.Close()
	return json.NewEncoder(fd).Encode(storedEncToken{
		folderID: cfg.ID,
		token:    token,
	})
}<|MERGE_RESOLUTION|>--- conflicted
+++ resolved
@@ -1705,15 +1705,9 @@
 		return nil, protocol.ErrGeneric
 	}
 
-<<<<<<< HEAD
 	if len(hash) > 0 && !scanner.Validate(res.data, hash, weakHash) {
-		m.recheckFile(deviceID, folder, name, offset, hash)
-		l.Debugf("%v REQ(in) failed validating data (%v): %s: %q / %q o=%d s=%d", m, err, deviceID, folder, name, offset, size)
-=======
-	if !scanner.Validate(res.data, hash, weakHash) {
 		m.recheckFile(deviceID, folder, name, offset, hash, weakHash)
 		l.Debugf("%v REQ(in) failed validating data: %s: %q / %q o=%d s=%d", m, deviceID, folder, name, offset, size)
->>>>>>> ebbe1abe
 		return nil, protocol.ErrNoSuchFile
 	}
 
