--- conflicted
+++ resolved
@@ -183,22 +183,6 @@
 	errNetworkNotAllowed = errors.New("network not allowed")
 	errNoVersioner       = errors.New("folder has no versioner")
 	// errors about why a connection is closed
-<<<<<<< HEAD
-	errIgnoredFolderRemoved            = errors.New("folder no longer ignored")
-	errReplacingConnection             = errors.New("replacing connection")
-	errStopped                         = errors.New("Syncthing is being stopped")
-	errEncryptionInvConfigLocal        = errors.New("can't encrypt data for a device when the folder type is receiveEncrypted")
-	errEncryptionInvConfigRemote       = errors.New("remote has encrypted data and encrypts that data for us - this is impossible")
-	errEncryptionNotEncryptedLocal     = errors.New("folder is announced as encrypted, but not configured thus")
-	errEncryptionNotEncryptedRemote    = errors.New("folder is configured to be encrypted but not announced thus")
-	errEncryptionNotEncryptedUntrusted = errors.New("device is untrusted, but configured to receive not encrypted data")
-	errEncryptionPassword              = errors.New("different encryption passwords used")
-	errEncryptionReceivedToken         = errors.New("resetting connection to send info on new encrypted folder (new cluster config)")
-	errMissingRemoteInClusterConfig    = errors.New("remote device missing in cluster config")
-	errMissingLocalInClusterConfig     = errors.New("local device missing in cluster config")
-	errConnLimitReached                = errors.New("connection limit reached")
-	errDisabled                        = errors.New("Syncthing has been disabled")
-=======
 	errReplacingConnection                = errors.New("replacing connection")
 	errStopped                            = errors.New("Syncthing is being stopped")
 	errEncryptionInvConfigLocal           = errors.New("can't encrypt outgoing data because local data is encrypted (folder-type receive-encrypted)")
@@ -213,7 +197,7 @@
 	errMissingRemoteInClusterConfig       = errors.New("remote device missing in cluster config")
 	errMissingLocalInClusterConfig        = errors.New("local device missing in cluster config")
 	errConnLimitReached                   = errors.New("connection limit reached")
->>>>>>> c84e8d1e
+	errDisabled                           = errors.New("Syncthing has been disabled")
 )
 
 // NewModel creates and starts a new model. The model starts in read-only mode,
