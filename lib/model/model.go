// Copyright (C) 2014 The Syncthing Authors.
//
// This Source Code Form is subject to the terms of the Mozilla Public
// License, v. 2.0. If a copy of the MPL was not distributed with this file,
// You can obtain one at https://mozilla.org/MPL/2.0/.

//go:generate -command counterfeiter go run github.com/maxbrunsfeld/counterfeiter/v6
//go:generate counterfeiter -o mocks/model.go --fake-name Model . Model

package model

import (
	"bytes"
	"context"
	"encoding/json"
	"errors"
	"fmt"
	"io"
	"net"
	"os"
	"path/filepath"
	"reflect"
	"runtime"
	"strings"
	stdsync "sync"
	"sync/atomic"
	"time"

	"github.com/thejerf/suture/v4"

	"github.com/syncthing/syncthing/lib/build"
	"github.com/syncthing/syncthing/lib/config"
	"github.com/syncthing/syncthing/lib/connections"
	"github.com/syncthing/syncthing/lib/db"
	"github.com/syncthing/syncthing/lib/events"
	"github.com/syncthing/syncthing/lib/fs"
	"github.com/syncthing/syncthing/lib/ignore"
	"github.com/syncthing/syncthing/lib/osutil"
	"github.com/syncthing/syncthing/lib/protocol"
	"github.com/syncthing/syncthing/lib/rand"
	"github.com/syncthing/syncthing/lib/scanner"
	"github.com/syncthing/syncthing/lib/semaphore"
	"github.com/syncthing/syncthing/lib/stats"
	"github.com/syncthing/syncthing/lib/svcutil"
	"github.com/syncthing/syncthing/lib/sync"
	"github.com/syncthing/syncthing/lib/ur/contract"
	"github.com/syncthing/syncthing/lib/versioner"
)

type service interface {
	suture.Service
	BringToFront(string)
	Override()
	Revert()
	DelayScan(d time.Duration)
	ScheduleScan()
	SchedulePull()                                    // something relevant changed, we should try a pull
	Jobs(page, perpage int) ([]string, []string, int) // In progress, Queued, skipped
	Scan(subs []string) error
	Errors() []FileError
	WatchError() error
	ScheduleForceRescan(path string)
	GetStatistics() (stats.FolderStatistics, error)

	getState() (folderState, time.Time, error)
}

type Availability struct {
	ID            protocol.DeviceID `json:"id"`
	FromTemporary bool              `json:"fromTemporary"`
}

type Model interface {
	suture.Service

	connections.Model

	ResetFolder(folder string) error
	DelayScan(folder string, next time.Duration)
	ScanFolder(folder string) error
	ScanFolders() map[string]error
	ScanFolderSubdirs(folder string, subs []string) error
	State(folder string) (string, time.Time, error)
	FolderErrors(folder string) ([]FileError, error)
	WatchError(folder string) error
	Override(folder string)
	Revert(folder string)
	BringToFront(folder, file string)
	LoadIgnores(folder string) ([]string, []string, error)
	CurrentIgnores(folder string) ([]string, []string, error)
	SetIgnores(folder string, content []string) error

	GetFolderVersions(folder string) (map[string][]versioner.FileVersion, error)
	RestoreFolderVersions(folder string, versions map[string]time.Time) (map[string]error, error)

	DBSnapshot(folder string) (*db.Snapshot, error)
	NeedFolderFiles(folder string, page, perpage int) ([]db.FileInfoTruncated, []db.FileInfoTruncated, []db.FileInfoTruncated, error)
	RemoteNeedFolderFiles(folder string, device protocol.DeviceID, page, perpage int) ([]db.FileInfoTruncated, error)
	LocalChangedFolderFiles(folder string, page, perpage int) ([]db.FileInfoTruncated, error)
	FolderProgressBytesCompleted(folder string) int64

	CurrentFolderFile(folder string, file string) (protocol.FileInfo, bool, error)
	CurrentGlobalFile(folder string, file string) (protocol.FileInfo, bool, error)
	GetMtimeMapping(folder string, file string) (fs.MtimeMapping, error)
	Availability(folder string, file protocol.FileInfo, block protocol.BlockInfo) ([]Availability, error)

	Completion(device protocol.DeviceID, folder string) (FolderCompletion, error)
	ConnectionStats() map[string]interface{}
	DeviceStatistics() (map[protocol.DeviceID]stats.DeviceStatistics, error)
	FolderStatistics() (map[string]stats.FolderStatistics, error)
	UsageReportingStats(report *contract.Report, version int, preview bool)
	ConnectedTo(remoteID protocol.DeviceID) bool

	PendingDevices() (map[protocol.DeviceID]db.ObservedDevice, error)
	PendingFolders(device protocol.DeviceID) (map[string]db.PendingFolder, error)
	DismissPendingDevice(device protocol.DeviceID) error
	DismissPendingFolder(device protocol.DeviceID, folder string) error

	StartDeadlockDetector(timeout time.Duration)
	GlobalDirectoryTree(folder, prefix string, levels int, dirsOnly bool) ([]*TreeEntry, error)
}

type model struct {
	*suture.Supervisor

	// constructor parameters
	cfg            config.Wrapper
	id             protocol.DeviceID
	db             *db.Lowlevel
	protectedFiles []string
	evLogger       events.Logger

	// constant or concurrency safe fields
	finder          *db.BlockFinder
	progressEmitter *ProgressEmitter
	shortID         protocol.ShortID
	// globalRequestLimiter limits the amount of data in concurrent incoming
	// requests
	globalRequestLimiter *semaphore.Semaphore
	// folderIOLimiter limits the number of concurrent I/O heavy operations,
	// such as scans and pulls.
	folderIOLimiter *semaphore.Semaphore
	fatalChan       chan error
	started         chan struct{}
	keyGen          *protocol.KeyGenerator
	promotionTimer  *time.Timer

	// fields protected by fmut
	fmut                           sync.RWMutex
	folderCfgs                     map[string]config.FolderConfiguration                  // folder -> cfg
	folderFiles                    map[string]*db.FileSet                                 // folder -> files
	deviceStatRefs                 map[protocol.DeviceID]*stats.DeviceStatisticsReference // deviceID -> statsRef
	folderIgnores                  map[string]*ignore.Matcher                             // folder -> matcher object
	folderRunners                  *serviceMap[string, service]                           // folder -> puller or scanner
	folderRestartMuts              syncMutexMap                                           // folder -> restart mutex
	folderVersioners               map[string]versioner.Versioner                         // folder -> versioner (may be nil)
	folderEncryptionPasswordTokens map[string][]byte                                      // folder -> encryption token (may be missing, and only for encryption type folders)
	folderEncryptionFailures       map[string]map[protocol.DeviceID]error                 // folder -> device -> error regarding encryption consistency (may be missing)

	// fields protected by pmut
	pmut                sync.RWMutex
	connections         map[string]protocol.Connection // connection ID -> connection
	deviceConnIDs       map[protocol.DeviceID][]string // device -> connection IDs (invariant: if the key exists, the value is len >= 1, with the primary connection at the start of the slice)
	promotedConnID      map[protocol.DeviceID]string   // device -> latest promoted connection ID
	connRequestLimiters map[protocol.DeviceID]*semaphore.Semaphore
	closed              map[string]chan struct{} // connection ID -> closed channel
	helloMessages       map[protocol.DeviceID]protocol.Hello
	deviceDownloads     map[protocol.DeviceID]*deviceDownloadState
	remoteFolderStates  map[protocol.DeviceID]map[string]remoteFolderState // deviceID -> folders
	indexHandlers       *serviceMap[protocol.DeviceID, *indexHandlerRegistry]

	// for testing only
	foldersRunning atomic.Int32
}

var _ config.Verifier = &model{}

type folderFactory func(*model, *db.FileSet, *ignore.Matcher, config.FolderConfiguration, versioner.Versioner, events.Logger, *semaphore.Semaphore) service

var folderFactories = make(map[config.FolderType]folderFactory)

var (
	errDeviceUnknown    = errors.New("unknown device")
	errDevicePaused     = errors.New("device is paused")
	ErrFolderPaused     = errors.New("folder is paused")
	ErrFolderNotRunning = errors.New("folder is not running")
	ErrFolderMissing    = errors.New("no such folder")
	errNoVersioner      = errors.New("folder has no versioner")
	// errors about why a connection is closed
	errStopped                            = errors.New("Syncthing is being stopped")
	errEncryptionInvConfigLocal           = errors.New("can't encrypt outgoing data because local data is encrypted (folder-type receive-encrypted)")
	errEncryptionInvConfigRemote          = errors.New("remote has encrypted data and encrypts that data for us - this is impossible")
	errEncryptionNotEncryptedLocal        = errors.New("remote expects to exchange encrypted data, but is configured for plain data")
	errEncryptionPlainForReceiveEncrypted = errors.New("remote expects to exchange plain data, but is configured to be encrypted")
	errEncryptionPlainForRemoteEncrypted  = errors.New("remote expects to exchange plain data, but local data is encrypted (folder-type receive-encrypted)")
	errEncryptionNotEncryptedUntrusted    = errors.New("device is untrusted, but configured to receive plain data")
	errEncryptionPassword                 = errors.New("different encryption passwords used")
	errEncryptionTokenRead                = errors.New("failed to read encryption token")
	errEncryptionTokenWrite               = errors.New("failed to write encryption token")
	errMissingRemoteInClusterConfig       = errors.New("remote device missing in cluster config")
	errMissingLocalInClusterConfig        = errors.New("local device missing in cluster config")
)

// NewModel creates and starts a new model. The model starts in read-only mode,
// where it sends index information to connected peers and responds to requests
// for file data without altering the local folder in any way.
func NewModel(cfg config.Wrapper, id protocol.DeviceID, ldb *db.Lowlevel, protectedFiles []string, evLogger events.Logger, keyGen *protocol.KeyGenerator) Model {
	spec := svcutil.SpecWithDebugLogger(l)
	m := &model{
		Supervisor: suture.New("model", spec),

		// constructor parameters
		cfg:            cfg,
		id:             id,
		db:             ldb,
		protectedFiles: protectedFiles,
		evLogger:       evLogger,

		// constant or concurrency safe fields
		finder:               db.NewBlockFinder(ldb),
		progressEmitter:      NewProgressEmitter(cfg, evLogger),
		shortID:              id.Short(),
		globalRequestLimiter: semaphore.New(1024 * cfg.Options().MaxConcurrentIncomingRequestKiB()),
		folderIOLimiter:      semaphore.New(cfg.Options().MaxFolderConcurrency()),
		fatalChan:            make(chan error),
		started:              make(chan struct{}),
		keyGen:               keyGen,
		promotionTimer:       time.NewTimer(0),

		// fields protected by fmut
		fmut:                           sync.NewRWMutex(),
		folderCfgs:                     make(map[string]config.FolderConfiguration),
		folderFiles:                    make(map[string]*db.FileSet),
		deviceStatRefs:                 make(map[protocol.DeviceID]*stats.DeviceStatisticsReference),
		folderIgnores:                  make(map[string]*ignore.Matcher),
		folderRunners:                  newServiceMap[string, service](evLogger),
		folderVersioners:               make(map[string]versioner.Versioner),
		folderEncryptionPasswordTokens: make(map[string][]byte),
		folderEncryptionFailures:       make(map[string]map[protocol.DeviceID]error),

		// fields protected by pmut
		pmut:                sync.NewRWMutex(),
		connections:         make(map[string]protocol.Connection),
		deviceConnIDs:       make(map[protocol.DeviceID][]string),
		promotedConnID:      make(map[protocol.DeviceID]string),
		connRequestLimiters: make(map[protocol.DeviceID]*semaphore.Semaphore),
		closed:              make(map[string]chan struct{}),
		helloMessages:       make(map[protocol.DeviceID]protocol.Hello),
		deviceDownloads:     make(map[protocol.DeviceID]*deviceDownloadState),
		remoteFolderStates:  make(map[protocol.DeviceID]map[string]remoteFolderState),
		indexHandlers:       newServiceMap[protocol.DeviceID, *indexHandlerRegistry](evLogger),
	}
	for devID, cfg := range cfg.Devices() {
		m.deviceStatRefs[devID] = stats.NewDeviceStatisticsReference(m.db, devID)
		m.setConnRequestLimitersPLocked(cfg)
	}
	m.Add(m.folderRunners)
	m.Add(m.progressEmitter)
	m.Add(m.indexHandlers)
	m.Add(svcutil.AsService(m.serve, m.String()))

	return m
}

func (m *model) serve(ctx context.Context) error {
	defer m.closeAllConnectionsAndWait()

	cfg := m.cfg.Subscribe(m)
	defer m.cfg.Unsubscribe(m)

	if err := m.initFolders(cfg); err != nil {
		close(m.started)
		return svcutil.AsFatalErr(err, svcutil.ExitError)
	}

	close(m.started)

	for {
		select {
		case <-ctx.Done():
			l.Debugln(m, "context closed, stopping", ctx.Err())
			return ctx.Err()
		case err := <-m.fatalChan:
			l.Debugln(m, "fatal error, stopping", err)
			return svcutil.AsFatalErr(err, svcutil.ExitError)
		case <-m.promotionTimer.C:
			l.Debugln("promotion timer fired")
			m.promoteConnections()
		}
	}
}

func (m *model) initFolders(cfg config.Configuration) error {
	clusterConfigDevices := make(deviceIDSet, len(cfg.Devices))
	for _, folderCfg := range cfg.Folders {
		if folderCfg.Paused {
			folderCfg.CreateRoot()
			continue
		}
		err := m.newFolder(folderCfg, cfg.Options.CacheIgnoredFiles)
		if err != nil {
			return err
		}
		clusterConfigDevices.add(folderCfg.DeviceIDs())
	}

	ignoredDevices := observedDeviceSet(m.cfg.IgnoredDevices())
	m.cleanPending(cfg.DeviceMap(), cfg.FolderMap(), ignoredDevices, nil)

	m.sendClusterConfig(clusterConfigDevices.AsSlice())
	return nil
}

func (m *model) closeAllConnectionsAndWait() {
	m.pmut.RLock()
	closed := make([]chan struct{}, 0, len(m.connections))
	for connID, conn := range m.connections {
		closed = append(closed, m.closed[connID])
		go conn.Close(errStopped)
	}
	m.pmut.RUnlock()
	for _, c := range closed {
		<-c
	}
}

func (m *model) fatal(err error) {
	select {
	case m.fatalChan <- err:
	default:
	}
}

// StartDeadlockDetector starts a deadlock detector on the models locks which
// causes panics in case the locks cannot be acquired in the given timeout
// period.
func (m *model) StartDeadlockDetector(timeout time.Duration) {
	l.Infof("Starting deadlock detector with %v timeout", timeout)
	detector := newDeadlockDetector(timeout, m.evLogger, m.fatal)
	detector.Watch("fmut", m.fmut)
	detector.Watch("pmut", m.pmut)
}

// Need to hold lock on m.fmut when calling this.
func (m *model) addAndStartFolderLocked(cfg config.FolderConfiguration, fset *db.FileSet, cacheIgnoredFiles bool) {
	ignores := ignore.New(cfg.Filesystem(nil), ignore.WithCache(cacheIgnoredFiles))
	if cfg.Type != config.FolderTypeReceiveEncrypted {
		if err := ignores.Load(".stignore"); err != nil && !fs.IsNotExist(err) {
			l.Warnln("Loading ignores:", err)
		}
	}

	m.addAndStartFolderLockedWithIgnores(cfg, fset, ignores)
}

// Only needed for testing, use addAndStartFolderLocked instead.
func (m *model) addAndStartFolderLockedWithIgnores(cfg config.FolderConfiguration, fset *db.FileSet, ignores *ignore.Matcher) {
	m.folderCfgs[cfg.ID] = cfg
	m.folderFiles[cfg.ID] = fset
	m.folderIgnores[cfg.ID] = ignores

	_, ok := m.folderRunners.Get(cfg.ID)
	if ok {
		l.Warnln("Cannot start already running folder", cfg.Description())
		panic("cannot start already running folder")
	}

	folderFactory, ok := folderFactories[cfg.Type]
	if !ok {
		panic(fmt.Sprintf("unknown folder type 0x%x", cfg.Type))
	}

	folder := cfg.ID

	// Find any devices for which we hold the index in the db, but the folder
	// is not shared, and drop it.
	expected := mapDevices(cfg.DeviceIDs())
	for _, available := range fset.ListDevices() {
		if _, ok := expected[available]; !ok {
			l.Debugln("dropping", folder, "state for", available)
			fset.Drop(available)
		}
	}

	v, ok := fset.Sequence(protocol.LocalDeviceID), true
	indexHasFiles := ok && v > 0
	if !indexHasFiles {
		// It's a blank folder, so this may the first time we're looking at
		// it. Attempt to create and tag with our marker as appropriate. We
		// don't really do anything with errors at this point except warn -
		// if these things don't work, we still want to start the folder and
		// it'll show up as errored later.

		if err := cfg.CreateRoot(); err != nil {
			l.Warnln("Failed to create folder root directory", err)
		} else if err = cfg.CreateMarker(); err != nil {
			l.Warnln("Failed to create folder marker:", err)
		}
	}

	if cfg.Type == config.FolderTypeReceiveEncrypted {
		if encryptionToken, err := readEncryptionToken(cfg); err == nil {
			m.folderEncryptionPasswordTokens[folder] = encryptionToken
		} else if !fs.IsNotExist(err) {
			l.Warnf("Failed to read encryption token: %v", err)
		}
	}

	// These are our metadata files, and they should always be hidden.
	ffs := cfg.Filesystem(nil)
	_ = ffs.Hide(config.DefaultMarkerName)
	_ = ffs.Hide(versioner.DefaultPath)
	_ = ffs.Hide(".stignore")

	var ver versioner.Versioner
	if cfg.Versioning.Type != "" {
		var err error
		ver, err = versioner.New(cfg)
		if err != nil {
			panic(fmt.Errorf("creating versioner: %w", err))
		}
	}
	m.folderVersioners[folder] = ver

	m.warnAboutOverwritingProtectedFiles(cfg, ignores)

	p := folderFactory(m, fset, ignores, cfg, ver, m.evLogger, m.folderIOLimiter)
	m.folderRunners.Add(folder, p)

	l.Infof("Ready to synchronize %s (%s)", cfg.Description(), cfg.Type)
}

func (m *model) warnAboutOverwritingProtectedFiles(cfg config.FolderConfiguration, ignores *ignore.Matcher) {
	if cfg.Type == config.FolderTypeSendOnly {
		return
	}

	// This is a bit of a hack.
	ffs := cfg.Filesystem(nil)
	if ffs.Type() != fs.FilesystemTypeBasic {
		return
	}
	folderLocation := ffs.URI()

	var filesAtRisk []string
	for _, protectedFilePath := range m.protectedFiles {
		// check if file is synced in this folder
		if protectedFilePath != folderLocation && !fs.IsParent(protectedFilePath, folderLocation) {
			continue
		}

		// check if file is ignored
		relPath, _ := filepath.Rel(folderLocation, protectedFilePath)
		if ignores.Match(relPath).IsIgnored() {
			continue
		}

		filesAtRisk = append(filesAtRisk, protectedFilePath)
	}

	if len(filesAtRisk) > 0 {
		l.Warnln("Some protected files may be overwritten and cause issues. See https://docs.syncthing.net/users/config.html#syncing-configuration-files for more information. The at risk files are:", strings.Join(filesAtRisk, ", "))
	}
}

func (m *model) removeFolder(cfg config.FolderConfiguration) {
	m.fmut.RLock()
	wait := m.folderRunners.RemoveAndWaitChan(cfg.ID, 0)
	m.fmut.RUnlock()
	<-wait

	// We need to hold both fmut and pmut and must acquire locks in the same
	// order always. (The locks can be *released* in any order.)
	m.fmut.Lock()
	m.pmut.RLock()

	isPathUnique := true
	for folderID, folderCfg := range m.folderCfgs {
		if folderID != cfg.ID && folderCfg.Path == cfg.Path {
			isPathUnique = false
			break
		}
	}
	if isPathUnique {
		// Remove (if empty and removable) or move away (if non-empty or
		// otherwise not removable) Syncthing-specific marker files.
		fs := cfg.Filesystem(nil)
		if err := fs.Remove(config.DefaultMarkerName); err != nil {
			moved := config.DefaultMarkerName + time.Now().Format(".removed-20060102-150405")
			_ = fs.Rename(config.DefaultMarkerName, moved)
		}
	}

	m.cleanupFolderLocked(cfg)
	m.indexHandlers.Each(func(_ protocol.DeviceID, r *indexHandlerRegistry) error {
		r.Remove(cfg.ID)
		return nil
	})

	m.fmut.Unlock()
	m.pmut.RUnlock()

	// Remove it from the database
	db.DropFolder(m.db, cfg.ID)
}

// Need to hold lock on m.fmut when calling this.
func (m *model) cleanupFolderLocked(cfg config.FolderConfiguration) {
	// clear up our config maps
	delete(m.folderCfgs, cfg.ID)
	delete(m.folderFiles, cfg.ID)
	delete(m.folderIgnores, cfg.ID)
	delete(m.folderVersioners, cfg.ID)
	delete(m.folderEncryptionPasswordTokens, cfg.ID)
	delete(m.folderEncryptionFailures, cfg.ID)
}

func (m *model) restartFolder(from, to config.FolderConfiguration, cacheIgnoredFiles bool) error {
	if to.ID == "" {
		panic("bug: cannot restart empty folder ID")
	}
	if to.ID != from.ID {
		l.Warnf("bug: folder restart cannot change ID %q -> %q", from.ID, to.ID)
		panic("bug: folder restart cannot change ID")
	}
	folder := to.ID

	// This mutex protects the entirety of the restart operation, preventing
	// there from being more than one folder restart operation in progress
	// at any given time. The usual fmut/pmut stuff doesn't cover this,
	// because those locks are released while we are waiting for the folder
	// to shut down (and must be so because the folder might need them as
	// part of its operations before shutting down).
	restartMut := m.folderRestartMuts.Get(folder)
	restartMut.Lock()
	defer restartMut.Unlock()

	m.fmut.RLock()
	wait := m.folderRunners.RemoveAndWaitChan(from.ID, 0)
	m.fmut.RUnlock()
	<-wait

	m.fmut.Lock()
	defer m.fmut.Unlock()

	// Cache the (maybe) existing fset before it's removed by cleanupFolderLocked
	fset := m.folderFiles[folder]
	fsetNil := fset == nil

	m.cleanupFolderLocked(from)
	if !to.Paused {
		if fsetNil {
			// Create a new fset. Might take a while and we do it under
			// locking, but it's unsafe to create fset:s concurrently so
			// that's the price we pay.
			var err error
			fset, err = db.NewFileSet(folder, m.db)
			if err != nil {
				return fmt.Errorf("restarting %v: %w", to.Description(), err)
			}
		}
		m.addAndStartFolderLocked(to, fset, cacheIgnoredFiles)
	}

	// Care needs to be taken because we already hold fmut and the lock order
	// must be the same everywhere. As fmut is acquired first, this is fine.
	m.pmut.RLock()
	runner, _ := m.folderRunners.Get(to.ID)
	m.indexHandlers.Each(func(_ protocol.DeviceID, r *indexHandlerRegistry) error {
		r.RegisterFolderState(to, fset, runner)
		return nil
	})
	m.pmut.RUnlock()

	var infoMsg string
	switch {
	case to.Paused:
		infoMsg = "Paused"
	case from.Paused:
		infoMsg = "Unpaused"
	default:
		infoMsg = "Restarted"
	}
	l.Infof("%v folder %v (%v)", infoMsg, to.Description(), to.Type)

	return nil
}

func (m *model) newFolder(cfg config.FolderConfiguration, cacheIgnoredFiles bool) error {
	// Creating the fileset can take a long time (metadata calculation) so
	// we do it outside of the lock.
	fset, err := db.NewFileSet(cfg.ID, m.db)
	if err != nil {
		return fmt.Errorf("adding %v: %w", cfg.Description(), err)
	}

	m.fmut.Lock()
	defer m.fmut.Unlock()

	m.addAndStartFolderLocked(cfg, fset, cacheIgnoredFiles)

	// Cluster configs might be received and processed before reaching this
	// point, i.e. before the folder is started. If that's the case, start
	// index senders here.
	// Care needs to be taken because we already hold fmut and the lock order
	// must be the same everywhere. As fmut is acquired first, this is fine.
	m.pmut.RLock()
	m.indexHandlers.Each(func(_ protocol.DeviceID, r *indexHandlerRegistry) error {
		runner, _ := m.folderRunners.Get(cfg.ID)
		r.RegisterFolderState(cfg, fset, runner)
		return nil
	})
	m.pmut.RUnlock()

	return nil
}

func (m *model) UsageReportingStats(report *contract.Report, version int, preview bool) {
	if version >= 3 {
		// Block stats
		blockStatsMut.Lock()
		for k, v := range blockStats {
			switch k {
			case "total":
				report.BlockStats.Total = v
			case "renamed":
				report.BlockStats.Renamed = v
			case "reused":
				report.BlockStats.Reused = v
			case "pulled":
				report.BlockStats.Pulled = v
			case "copyOrigin":
				report.BlockStats.CopyOrigin = v
			case "copyOriginShifted":
				report.BlockStats.CopyOriginShifted = v
			case "copyElsewhere":
				report.BlockStats.CopyElsewhere = v
			}
			// Reset counts, as these are incremental
			if !preview {
				blockStats[k] = 0
			}
		}
		blockStatsMut.Unlock()

		// Transport stats
		m.pmut.RLock()
		for _, conn := range m.connections {
			report.TransportStats[conn.Transport()]++
		}
		m.pmut.RUnlock()

		// Ignore stats
		var seenPrefix [3]bool
		for folder := range m.cfg.Folders() {
			lines, _, err := m.CurrentIgnores(folder)
			if err != nil {
				continue
			}
			report.IgnoreStats.Lines += len(lines)

			for _, line := range lines {
				// Allow prefixes to be specified in any order, but only once.
				for {
					if strings.HasPrefix(line, "!") && !seenPrefix[0] {
						seenPrefix[0] = true
						line = line[1:]
						report.IgnoreStats.Inverts++
					} else if strings.HasPrefix(line, "(?i)") && !seenPrefix[1] {
						seenPrefix[1] = true
						line = line[4:]
						report.IgnoreStats.Folded++
					} else if strings.HasPrefix(line, "(?d)") && !seenPrefix[2] {
						seenPrefix[2] = true
						line = line[4:]
						report.IgnoreStats.Deletable++
					} else {
						seenPrefix[0] = false
						seenPrefix[1] = false
						seenPrefix[2] = false
						break
					}
				}

				// Noops, remove
				line = strings.TrimSuffix(line, "**")
				line = strings.TrimPrefix(line, "**/")

				if strings.HasPrefix(line, "/") {
					report.IgnoreStats.Rooted++
				} else if strings.HasPrefix(line, "#include ") {
					report.IgnoreStats.Includes++
					if strings.Contains(line, "..") {
						report.IgnoreStats.EscapedIncludes++
					}
				}

				if strings.Contains(line, "**") {
					report.IgnoreStats.DoubleStars++
					// Remove not to trip up star checks.
					line = strings.ReplaceAll(line, "**", "")
				}

				if strings.Contains(line, "*") {
					report.IgnoreStats.Stars++
				}
			}
		}
	}
}

type ConnectionStats struct {
	protocol.Statistics // Total for primary + secondaries

	Connected     bool   `json:"connected"`
	Paused        bool   `json:"paused"`
	ClientVersion string `json:"clientVersion"`

	Address string `json:"address"` // mirror values from Primary, for compatibility with <1.24.0
	Type    string `json:"type"`    // mirror values from Primary, for compatibility with <1.24.0
	IsLocal bool   `json:"isLocal"` // mirror values from Primary, for compatibility with <1.24.0
	Crypto  string `json:"crypto"`  // mirror values from Primary, for compatibility with <1.24.0

	Primary   ConnectionInfo   `json:"primary,omitempty"`
	Secondary []ConnectionInfo `json:"secondary,omitempty"`
}

type ConnectionInfo struct {
	protocol.Statistics
	Address string `json:"address"`
	Type    string `json:"type"`
	IsLocal bool   `json:"isLocal"`
	Crypto  string `json:"crypto"`
}

// ConnectionStats returns a map with connection statistics for each device.
func (m *model) ConnectionStats() map[string]interface{} {
	m.pmut.RLock()
	defer m.pmut.RUnlock()

	res := make(map[string]interface{})
	devs := m.cfg.Devices()
	conns := make(map[string]ConnectionStats, len(devs))
	for device, deviceCfg := range devs {
		if device == m.id {
			continue
		}
		hello := m.helloMessages[device]
		versionString := hello.ClientVersion
		if hello.ClientName != "syncthing" {
			versionString = hello.ClientName + " " + hello.ClientVersion
		}
		connIDs, ok := m.deviceConnIDs[device]
		cs := ConnectionStats{
			Connected:     ok,
			Paused:        deviceCfg.Paused,
			ClientVersion: strings.TrimSpace(versionString),
		}
		if ok {
			conn := m.connections[connIDs[0]]

			cs.Primary.Type = conn.Type()
			cs.Primary.IsLocal = conn.IsLocal()
			cs.Primary.Crypto = conn.Crypto()
			cs.Primary.Statistics = conn.Statistics()
			cs.Primary.Address = conn.RemoteAddr().String()

			cs.Type = cs.Primary.Type
			cs.IsLocal = cs.Primary.IsLocal
			cs.Crypto = cs.Primary.Crypto
			cs.Address = cs.Primary.Address
			cs.Statistics = cs.Primary.Statistics

			for _, connID := range connIDs[1:] {
				conn = m.connections[connID]
				sec := ConnectionInfo{
					Statistics: conn.Statistics(),
					Address:    conn.RemoteAddr().String(),
					Type:       conn.Type(),
					IsLocal:    conn.IsLocal(),
					Crypto:     conn.Crypto(),
				}
				if sec.At.After(cs.At) {
					cs.At = sec.At
				}
				if sec.StartedAt.Before(cs.StartedAt) {
					cs.StartedAt = sec.StartedAt
				}
				cs.InBytesTotal += sec.InBytesTotal
				cs.OutBytesTotal += sec.OutBytesTotal
				cs.Secondary = append(cs.Secondary, sec)
			}
		}

		conns[device.String()] = cs
	}

	res["connections"] = conns

	in, out := protocol.TotalInOut()
	res["total"] = map[string]interface{}{
		"at":            time.Now().Truncate(time.Second),
		"inBytesTotal":  in,
		"outBytesTotal": out,
	}

	return res
}

// DeviceStatistics returns statistics about each device
func (m *model) DeviceStatistics() (map[protocol.DeviceID]stats.DeviceStatistics, error) {
	m.fmut.RLock()
	defer m.fmut.RUnlock()
	res := make(map[protocol.DeviceID]stats.DeviceStatistics, len(m.deviceStatRefs))
	for id, sr := range m.deviceStatRefs {
		stats, err := sr.GetStatistics()
		if err != nil {
			return nil, err
		}
		res[id] = stats
	}
	return res, nil
}

// FolderStatistics returns statistics about each folder
func (m *model) FolderStatistics() (map[string]stats.FolderStatistics, error) {
	res := make(map[string]stats.FolderStatistics)
	m.fmut.RLock()
	defer m.fmut.RUnlock()
	err := m.folderRunners.Each(func(id string, runner service) error {
		stats, err := runner.GetStatistics()
		if err != nil {
			return err
		}
		res[id] = stats
		return nil
	})
	if err != nil {
		return nil, err
	}
	return res, nil
}

type FolderCompletion struct {
	CompletionPct float64
	GlobalBytes   int64
	NeedBytes     int64
	GlobalItems   int
	NeedItems     int
	NeedDeletes   int
	Sequence      int64
	RemoteState   remoteFolderState
}

func newFolderCompletion(global, need db.Counts, sequence int64, state remoteFolderState) FolderCompletion {
	comp := FolderCompletion{
		GlobalBytes: global.Bytes,
		NeedBytes:   need.Bytes,
		GlobalItems: global.Files + global.Directories + global.Symlinks,
		NeedItems:   need.Files + need.Directories + need.Symlinks,
		NeedDeletes: need.Deleted,
		Sequence:    sequence,
		RemoteState: state,
	}
	comp.setComplectionPct()
	return comp
}

func (comp *FolderCompletion) add(other FolderCompletion) {
	comp.GlobalBytes += other.GlobalBytes
	comp.NeedBytes += other.NeedBytes
	comp.GlobalItems += other.GlobalItems
	comp.NeedItems += other.NeedItems
	comp.NeedDeletes += other.NeedDeletes
	comp.setComplectionPct()
}

func (comp *FolderCompletion) setComplectionPct() {
	if comp.GlobalBytes == 0 {
		comp.CompletionPct = 100
	} else {
		needRatio := float64(comp.NeedBytes) / float64(comp.GlobalBytes)
		comp.CompletionPct = 100 * (1 - needRatio)
	}

	// If the completion is 100% but there are deletes we need to handle,
	// drop it down a notch. Hack for consumers that look only at the
	// percentage (our own GUI does the same calculation as here on its own
	// and needs the same fixup).
	if comp.NeedBytes == 0 && comp.NeedDeletes > 0 {
		comp.CompletionPct = 95 // chosen by fair dice roll
	}
}

// Map returns the members as a map, e.g. used in api to serialize as JSON.
func (comp *FolderCompletion) Map() map[string]interface{} {
	return map[string]interface{}{
		"completion":  comp.CompletionPct,
		"globalBytes": comp.GlobalBytes,
		"needBytes":   comp.NeedBytes,
		"globalItems": comp.GlobalItems,
		"needItems":   comp.NeedItems,
		"needDeletes": comp.NeedDeletes,
		"sequence":    comp.Sequence,
		"remoteState": comp.RemoteState,
	}
}

// Completion returns the completion status, in percent with some counters,
// for the given device and folder. The device can be any known device ID
// (including the local device) or explicitly protocol.LocalDeviceID. An
// empty folder string means the aggregate of all folders shared with the
// given device.
func (m *model) Completion(device protocol.DeviceID, folder string) (FolderCompletion, error) {
	// The user specifically asked for our own device ID. Internally that is
	// known as protocol.LocalDeviceID so translate.
	if device == m.id {
		device = protocol.LocalDeviceID
	}

	if folder != "" {
		// We want completion for a specific folder.
		return m.folderCompletion(device, folder)
	}

	// We want completion for all (shared) folders as an aggregate.
	var comp FolderCompletion
	for _, fcfg := range m.cfg.FolderList() {
		if fcfg.Paused {
			continue
		}
		if device == protocol.LocalDeviceID || fcfg.SharedWith(device) {
			folderComp, err := m.folderCompletion(device, fcfg.ID)
			if errors.Is(err, ErrFolderPaused) {
				continue
			} else if err != nil {
				return FolderCompletion{}, err
			}
			comp.add(folderComp)
		}
	}
	return comp, nil
}

func (m *model) folderCompletion(device protocol.DeviceID, folder string) (FolderCompletion, error) {
	m.fmut.RLock()
	err := m.checkFolderRunningLocked(folder)
	rf := m.folderFiles[folder]
	m.fmut.RUnlock()
	if err != nil {
		return FolderCompletion{}, err
	}

	snap, err := rf.Snapshot()
	if err != nil {
		return FolderCompletion{}, err
	}
	defer snap.Release()

	m.pmut.RLock()
	state := m.remoteFolderStates[device][folder]
	downloaded := m.deviceDownloads[device].BytesDownloaded(folder)
	m.pmut.RUnlock()

	need := snap.NeedSize(device)
	need.Bytes -= downloaded
	// This might might be more than it really is, because some blocks can be of a smaller size.
	if need.Bytes < 0 {
		need.Bytes = 0
	}

	comp := newFolderCompletion(snap.GlobalSize(), need, snap.Sequence(device), state)

	l.Debugf("%v Completion(%s, %q): %v", m, device, folder, comp.Map())
	return comp, nil
}

// DBSnapshot returns a snapshot of the database content relevant to the given folder.
func (m *model) DBSnapshot(folder string) (*db.Snapshot, error) {
	m.fmut.RLock()
	err := m.checkFolderRunningLocked(folder)
	rf := m.folderFiles[folder]
	m.fmut.RUnlock()
	if err != nil {
		return nil, err
	}
	return rf.Snapshot()
}

func (m *model) FolderProgressBytesCompleted(folder string) int64 {
	return m.progressEmitter.BytesCompleted(folder)
}

// NeedFolderFiles returns paginated list of currently needed files in
// progress, queued, and to be queued on next puller iteration.
func (m *model) NeedFolderFiles(folder string, page, perpage int) ([]db.FileInfoTruncated, []db.FileInfoTruncated, []db.FileInfoTruncated, error) {
	m.fmut.RLock()
	rf, rfOk := m.folderFiles[folder]
	runner, runnerOk := m.folderRunners.Get(folder)
	cfg := m.folderCfgs[folder]
	m.fmut.RUnlock()

	if !rfOk {
		return nil, nil, nil, ErrFolderMissing
	}

	snap, err := rf.Snapshot()
	if err != nil {
		return nil, nil, nil, err
	}
	defer snap.Release()
	var progress, queued, rest []db.FileInfoTruncated
	var seen map[string]struct{}

	p := newPager(page, perpage)

	if runnerOk {
		progressNames, queuedNames, skipped := runner.Jobs(page, perpage)

		progress = make([]db.FileInfoTruncated, len(progressNames))
		queued = make([]db.FileInfoTruncated, len(queuedNames))
		seen = make(map[string]struct{}, len(progressNames)+len(queuedNames))

		for i, name := range progressNames {
			if f, ok := snap.GetGlobalTruncated(name); ok {
				progress[i] = f
				seen[name] = struct{}{}
			}
		}

		for i, name := range queuedNames {
			if f, ok := snap.GetGlobalTruncated(name); ok {
				queued[i] = f
				seen[name] = struct{}{}
			}
		}

		p.get -= len(seen)
		if p.get == 0 {
			return progress, queued, nil, nil
		}
		p.toSkip -= skipped
	}

	rest = make([]db.FileInfoTruncated, 0, perpage)
	snap.WithNeedTruncated(protocol.LocalDeviceID, func(f protocol.FileIntf) bool {
		if cfg.IgnoreDelete && f.IsDeleted() {
			return true
		}

		if p.skip() {
			return true
		}
		ft := f.(db.FileInfoTruncated)
		if _, ok := seen[ft.Name]; !ok {
			rest = append(rest, ft)
			p.get--
		}
		return p.get > 0
	})

	return progress, queued, rest, nil
}

// RemoteNeedFolderFiles returns paginated list of currently needed files for a
// remote device to become synced with a folder.
func (m *model) RemoteNeedFolderFiles(folder string, device protocol.DeviceID, page, perpage int) ([]db.FileInfoTruncated, error) {
	m.fmut.RLock()
	rf, ok := m.folderFiles[folder]
	m.fmut.RUnlock()

	if !ok {
		return nil, ErrFolderMissing
	}

	snap, err := rf.Snapshot()
	if err != nil {
		return nil, err
	}
	defer snap.Release()

	files := make([]db.FileInfoTruncated, 0, perpage)
	p := newPager(page, perpage)
	snap.WithNeedTruncated(device, func(f protocol.FileIntf) bool {
		if p.skip() {
			return true
		}
		files = append(files, f.(db.FileInfoTruncated))
		return !p.done()
	})
	return files, nil
}

func (m *model) LocalChangedFolderFiles(folder string, page, perpage int) ([]db.FileInfoTruncated, error) {
	m.fmut.RLock()
	rf, ok := m.folderFiles[folder]
	m.fmut.RUnlock()

	if !ok {
		return nil, ErrFolderMissing
	}

	snap, err := rf.Snapshot()
	if err != nil {
		return nil, err
	}
	defer snap.Release()

	if snap.ReceiveOnlyChangedSize().TotalItems() == 0 {
		return nil, nil
	}

	p := newPager(page, perpage)
	files := make([]db.FileInfoTruncated, 0, perpage)

	snap.WithHaveTruncated(protocol.LocalDeviceID, func(f protocol.FileIntf) bool {
		if !f.IsReceiveOnlyChanged() {
			return true
		}
		if p.skip() {
			return true
		}
		ft := f.(db.FileInfoTruncated)
		files = append(files, ft)
		return !p.done()
	})

	return files, nil
}

type pager struct {
	toSkip, get int
}

func newPager(page, perpage int) *pager {
	return &pager{
		toSkip: (page - 1) * perpage,
		get:    perpage,
	}
}

func (p *pager) skip() bool {
	if p.toSkip == 0 {
		return false
	}
	p.toSkip--
	return true
}

func (p *pager) done() bool {
	if p.get > 0 {
		p.get--
	}
	return p.get == 0
}

// Index is called when a new device is connected and we receive their full index.
// Implements the protocol.Model interface.
func (m *model) Index(conn protocol.Connection, folder string, fs []protocol.FileInfo) error {
	return m.handleIndex(conn, folder, fs, false)
}

// IndexUpdate is called for incremental updates to connected devices' indexes.
// Implements the protocol.Model interface.
func (m *model) IndexUpdate(conn protocol.Connection, folder string, fs []protocol.FileInfo) error {
	return m.handleIndex(conn, folder, fs, true)
}

func (m *model) handleIndex(conn protocol.Connection, folder string, fs []protocol.FileInfo, update bool) error {
	op := "Index"
	if update {
		op += " update"
	}

	deviceID := conn.DeviceID()
	l.Debugf("%v (in): %s / %q: %d files", op, deviceID, folder, len(fs))

	if cfg, ok := m.cfg.Folder(folder); !ok || !cfg.SharedWith(deviceID) {
		l.Warnf("%v for unexpected folder ID %q sent from device %q; ensure that the folder exists and that this device is selected under \"Share With\" in the folder configuration.", op, folder, deviceID)
		return fmt.Errorf("%s: %w", folder, ErrFolderMissing)
	} else if cfg.Paused {
		l.Debugf("%v for paused folder (ID %q) sent from device %q.", op, folder, deviceID)
		return fmt.Errorf("%s: %w", folder, ErrFolderPaused)
	}

	m.pmut.RLock()
	indexHandler, ok := m.getIndexHandlerPRLocked(conn)
	m.pmut.RUnlock()
	if !ok {
		l.Infof("%v for folder %s sent from %s (%s), but no index handler is registered for this connection.", op, folder, deviceID.Short(), conn)
		return fmt.Errorf("%s: %w", folder, ErrFolderNotRunning)
	}
	return indexHandler.ReceiveIndex(folder, fs, update, op)
}

type clusterConfigDeviceInfo struct {
	local, remote protocol.Device
}

type ClusterConfigReceivedEventData struct {
	Device protocol.DeviceID `json:"device"`
}

func (m *model) ClusterConfig(conn protocol.Connection, cm protocol.ClusterConfig) error {
	deviceID := conn.DeviceID()

	if cm.Secondary {
		// No handling of secondary connection ClusterConfigs; they merely
		// indicate the connection is ready to start.
		l.Debugf("Skipping secondary ClusterConfig from %v at %s", deviceID.Short(), conn)
		return nil
	}

	// Check the peer device's announced folders against our own. Emits events
	// for folders that we don't expect (unknown or not shared).
	// Also, collect a list of folders we do share, and if he's interested in
	// temporary indexes, subscribe the connection.

	l.Debugf("Handling ClusterConfig from %v at %s", deviceID.Short(), conn)
	indexHandlerRegistry := m.ensureIndexHandler(conn)

	deviceCfg, ok := m.cfg.Device(deviceID)
	if !ok {
		l.Debugf("Device %s disappeared from config while processing cluster-config", deviceID.Short())
		return errDeviceUnknown
	}

	// Assemble the device information from the connected device about
	// themselves and us for all folders.
	ccDeviceInfos := make(map[string]*clusterConfigDeviceInfo, len(cm.Folders))
	for _, folder := range cm.Folders {
		info := &clusterConfigDeviceInfo{}
		for _, dev := range folder.Devices {
			if dev.ID == m.id {
				info.local = dev
			} else if dev.ID == deviceID {
				info.remote = dev
			}
			if info.local.ID != protocol.EmptyDeviceID && info.remote.ID != protocol.EmptyDeviceID {
				break
			}
		}
		if info.remote.ID == protocol.EmptyDeviceID {
			l.Infof("Device %v sent cluster-config without the device info for the remote on folder %v", deviceID.Short(), folder.Description())
			return errMissingRemoteInClusterConfig
		}
		if info.local.ID == protocol.EmptyDeviceID {
			l.Infof("Device %v sent cluster-config without the device info for us locally on folder %v", deviceID.Short(), folder.Description())
			return errMissingLocalInClusterConfig
		}
		ccDeviceInfos[folder.ID] = info
	}

	for _, info := range ccDeviceInfos {
		if deviceCfg.Introducer && info.local.Introducer {
			l.Warnf("Remote %v is an introducer to us, and we are to them - only one should be introducer to the other, see https://docs.syncthing.net/users/introducer.html", deviceCfg.Description())
		}
		break
	}

	// Needs to happen outside of the fmut, as can cause CommitConfiguration
	if deviceCfg.AutoAcceptFolders {
		w, _ := m.cfg.Modify(func(cfg *config.Configuration) {
			changedFcfg := make(map[string]config.FolderConfiguration)
			haveFcfg := cfg.FolderMap()
			for _, folder := range cm.Folders {
				from, ok := haveFcfg[folder.ID]
				if to, changed := m.handleAutoAccepts(deviceID, folder, ccDeviceInfos[folder.ID], from, ok, cfg.Defaults.Folder); changed {
					changedFcfg[folder.ID] = to
				}
			}
			if len(changedFcfg) == 0 {
				return
			}
			for i := range cfg.Folders {
				if fcfg, ok := changedFcfg[cfg.Folders[i].ID]; ok {
					cfg.Folders[i] = fcfg
					delete(changedFcfg, cfg.Folders[i].ID)
				}
			}
			for _, fcfg := range changedFcfg {
				cfg.Folders = append(cfg.Folders, fcfg)
			}
		})
		// Need to wait for the waiter, as this calls CommitConfiguration,
		// which sets up the folder and as we return from this call,
		// ClusterConfig starts poking at m.folderFiles and other things
		// that might not exist until the config is committed.
		w.Wait()
	}

	tempIndexFolders, states, err := m.ccHandleFolders(cm.Folders, deviceCfg, ccDeviceInfos, indexHandlerRegistry)
	if err != nil {
		return err
	}

	m.pmut.Lock()
	m.remoteFolderStates[deviceID] = states
	m.pmut.Unlock()

	m.evLogger.Log(events.ClusterConfigReceived, ClusterConfigReceivedEventData{
		Device: deviceID,
	})

	if len(tempIndexFolders) > 0 {
		var connOK bool
		var conn protocol.Connection
		m.pmut.RLock()
		if connIDs, connIDOK := m.deviceConnIDs[deviceID]; connIDOK {
			conn, connOK = m.connections[connIDs[0]]
		}
		m.pmut.RUnlock()
		// In case we've got ClusterConfig, and the connection disappeared
		// from infront of our nose.
		if connOK {
			m.progressEmitter.temporaryIndexSubscribe(conn, tempIndexFolders)
		}
	}

	if deviceCfg.Introducer {
		m.cfg.Modify(func(cfg *config.Configuration) {
			folders, devices, foldersDevices, introduced := m.handleIntroductions(deviceCfg, cm, cfg.FolderMap(), cfg.DeviceMap())
			folders, devices, deintroduced := m.handleDeintroductions(deviceCfg, foldersDevices, folders, devices)
			if !introduced && !deintroduced {
				return
			}
			cfg.Folders = make([]config.FolderConfiguration, 0, len(folders))
			for _, fcfg := range folders {
				cfg.Folders = append(cfg.Folders, fcfg)
			}
			cfg.Devices = make([]config.DeviceConfiguration, 0, len(devices))
			for _, dcfg := range devices {
				cfg.Devices = append(cfg.Devices, dcfg)
			}
		})
	}

	return nil
}

func (m *model) ensureIndexHandler(conn protocol.Connection) *indexHandlerRegistry {
	deviceID := conn.DeviceID()
	connID := conn.ConnectionID()

	m.pmut.Lock()
	defer m.pmut.Unlock()

	indexHandlerRegistry, ok := m.indexHandlers.Get(deviceID)
	if ok && indexHandlerRegistry.conn.ConnectionID() == connID {
		// This is an existing and proper index handler for this connection.
		return indexHandlerRegistry
	}

	if ok {
		// A handler exists, but it's for another connection than the one we
		// now got a ClusterConfig on. This should be unusual as it means
		// the other side has decided to start using a new primary
		// connection but we haven't seen it close yet. Ideally it will
		// close shortly by itself...
		l.Infof("Abandoning old index handler for %s (%s) in favour of %s", deviceID.Short(), indexHandlerRegistry.conn.ConnectionID(), connID)
		m.indexHandlers.RemoveAndWait(deviceID, 0)
	}

	// Create a new index handler for this device.
	indexHandlerRegistry = newIndexHandlerRegistry(conn, m.deviceDownloads[deviceID], m.evLogger)
	for id, fcfg := range m.folderCfgs {
		l.Debugln("Registering folder", id, "for", deviceID.Short())
		indexHandlerRegistry.RegisterFolderState(fcfg, m.folderFiles[id], m.folderRunners[id])
	}
	m.indexHandlers.Add(deviceID, indexHandlerRegistry)

	return indexHandlerRegistry
}

func (m *model) getIndexHandlerPRLocked(conn protocol.Connection) (*indexHandlerRegistry, bool) {
	// Reads from index handlers, which requires pmut to be read locked

	deviceID := conn.DeviceID()
	connID := conn.ConnectionID()

	indexHandlerRegistry, ok := m.indexHandlers.Get(deviceID)
	if ok && indexHandlerRegistry.conn.ConnectionID() == connID {
		// This is an existing and proper index handler for this connection.
		return indexHandlerRegistry, true
	}

	// There is no index handler, or it's not registered for this connection.
	return nil, false
}

func (m *model) ccHandleFolders(folders []protocol.Folder, deviceCfg config.DeviceConfiguration, ccDeviceInfos map[string]*clusterConfigDeviceInfo, indexHandlers *indexHandlerRegistry) ([]string, map[string]remoteFolderState, error) {
	var folderDevice config.FolderDeviceConfiguration
	tempIndexFolders := make([]string, 0, len(folders))
	seenFolders := make(map[string]remoteFolderState, len(folders))
	updatedPending := make([]updatedPendingFolder, 0, len(folders))
	deviceID := deviceCfg.DeviceID
	expiredPending, err := m.db.PendingFoldersForDevice(deviceID)
	if err != nil {
		l.Infof("Could not get pending folders for cleanup: %v", err)
	}
	of := db.ObservedFolder{Time: time.Now().Truncate(time.Second)}
	for _, folder := range folders {
		seenFolders[folder.ID] = remoteFolderValid

		cfg, ok := m.cfg.Folder(folder.ID)
		if ok {
			folderDevice, ok = cfg.Device(deviceID)
		}
		if !ok {
			indexHandlers.Remove(folder.ID)
			if deviceCfg.IgnoredFolder(folder.ID) {
				l.Infof("Ignoring folder %s from device %s since we are configured to", folder.Description(), deviceID)
				continue
			}
			delete(expiredPending, folder.ID)
			of.Label = folder.Label
			of.ReceiveEncrypted = len(ccDeviceInfos[folder.ID].local.EncryptionPasswordToken) > 0
			of.RemoteEncrypted = len(ccDeviceInfos[folder.ID].remote.EncryptionPasswordToken) > 0
			if err := m.db.AddOrUpdatePendingFolder(folder.ID, of, deviceID); err != nil {
				l.Warnf("Failed to persist pending folder entry to database: %v", err)
			}
			if !folder.Paused {
				indexHandlers.AddIndexInfo(folder.ID, ccDeviceInfos[folder.ID])
			}
			updatedPending = append(updatedPending, updatedPendingFolder{
				FolderID:         folder.ID,
				FolderLabel:      folder.Label,
				DeviceID:         deviceID,
				ReceiveEncrypted: of.ReceiveEncrypted,
				RemoteEncrypted:  of.RemoteEncrypted,
			})
			// DEPRECATED: Only for backwards compatibility, should be removed.
			m.evLogger.Log(events.FolderRejected, map[string]string{
				"folder":      folder.ID,
				"folderLabel": folder.Label,
				"device":      deviceID.String(),
			})
			l.Infof("Unexpected folder %s sent from device %q; ensure that the folder exists and that this device is selected under \"Share With\" in the folder configuration.", folder.Description(), deviceID)
			continue
		}

		if folder.Paused {
			indexHandlers.Remove(folder.ID)
			seenFolders[cfg.ID] = remoteFolderPaused
			continue
		}

		if cfg.Paused {
			indexHandlers.AddIndexInfo(folder.ID, ccDeviceInfos[folder.ID])
			continue
		}

		if err := m.ccCheckEncryption(cfg, folderDevice, ccDeviceInfos[folder.ID], deviceCfg.Untrusted); err != nil {
			sameError := false
			m.fmut.Lock()
			if devs, ok := m.folderEncryptionFailures[folder.ID]; ok {
				sameError = devs[deviceID] == err
			} else {
				m.folderEncryptionFailures[folder.ID] = make(map[protocol.DeviceID]error)
			}
			m.folderEncryptionFailures[folder.ID][deviceID] = err
			m.fmut.Unlock()
			msg := fmt.Sprintf("Failure checking encryption consistency with device %v for folder %v: %v", deviceID, cfg.Description(), err)
			if sameError {
				l.Debugln(msg)
			} else {
				if rerr, ok := err.(*redactedError); ok {
					err = rerr.redacted
				}
				m.evLogger.Log(events.Failure, err.Error())
				l.Warnln(msg)
			}
			return tempIndexFolders, seenFolders, err
		}
		m.fmut.Lock()
		if devErrs, ok := m.folderEncryptionFailures[folder.ID]; ok {
			if len(devErrs) == 1 {
				delete(m.folderEncryptionFailures, folder.ID)
			} else {
				delete(m.folderEncryptionFailures[folder.ID], deviceID)
			}
		}
		m.fmut.Unlock()

		// Handle indexes

		if !folder.DisableTempIndexes {
			tempIndexFolders = append(tempIndexFolders, folder.ID)
		}

		indexHandlers.AddIndexInfo(folder.ID, ccDeviceInfos[folder.ID])
	}

	indexHandlers.RemoveAllExcept(seenFolders)

	// Explicitly mark folders we offer, but the remote has not accepted
	for folderID, cfg := range m.cfg.Folders() {
		if _, seen := seenFolders[folderID]; !seen && cfg.SharedWith(deviceID) {
			l.Debugf("Remote device %v has not accepted sharing folder %s", deviceID.Short(), cfg.Description())
			seenFolders[folderID] = remoteFolderNotSharing
		}
	}

	expiredPendingList := make([]map[string]string, 0, len(expiredPending))
	for folder := range expiredPending {
		if err = m.db.RemovePendingFolderForDevice(folder, deviceID); err != nil {
			msg := "Failed to remove pending folder-device entry"
			l.Warnf("%v (%v, %v): %v", msg, folder, deviceID, err)
			m.evLogger.Log(events.Failure, msg)
			continue
		}
		expiredPendingList = append(expiredPendingList, map[string]string{
			"folderID": folder,
			"deviceID": deviceID.String(),
		})
	}
	if len(updatedPending) > 0 || len(expiredPendingList) > 0 {
		m.evLogger.Log(events.PendingFoldersChanged, map[string]interface{}{
			"added":   updatedPending,
			"removed": expiredPendingList,
		})
	}

	return tempIndexFolders, seenFolders, nil
}

func (m *model) ccCheckEncryption(fcfg config.FolderConfiguration, folderDevice config.FolderDeviceConfiguration, ccDeviceInfos *clusterConfigDeviceInfo, deviceUntrusted bool) error {
	hasTokenRemote := len(ccDeviceInfos.remote.EncryptionPasswordToken) > 0
	hasTokenLocal := len(ccDeviceInfos.local.EncryptionPasswordToken) > 0
	isEncryptedRemote := folderDevice.EncryptionPassword != ""
	isEncryptedLocal := fcfg.Type == config.FolderTypeReceiveEncrypted

	if !isEncryptedRemote && !isEncryptedLocal && deviceUntrusted {
		return errEncryptionNotEncryptedUntrusted
	}

	if !(hasTokenRemote || hasTokenLocal || isEncryptedRemote || isEncryptedLocal) {
		// No one cares about encryption here
		return nil
	}

	if isEncryptedRemote && isEncryptedLocal {
		// Should never happen, but config racyness and be safe.
		return errEncryptionInvConfigLocal
	}

	if hasTokenRemote && hasTokenLocal {
		return errEncryptionInvConfigRemote
	}

	if !(hasTokenRemote || hasTokenLocal) {
		if isEncryptedRemote {
			return errEncryptionPlainForRemoteEncrypted
		} else {
			return errEncryptionPlainForReceiveEncrypted
		}
	}

	if !(isEncryptedRemote || isEncryptedLocal) {
		return errEncryptionNotEncryptedLocal
	}

	if isEncryptedRemote {
		passwordToken := protocol.PasswordToken(m.keyGen, fcfg.ID, folderDevice.EncryptionPassword)
		match := false
		if hasTokenLocal {
			match = bytes.Equal(passwordToken, ccDeviceInfos.local.EncryptionPasswordToken)
		} else {
			// hasTokenRemote == true
			match = bytes.Equal(passwordToken, ccDeviceInfos.remote.EncryptionPasswordToken)
		}
		if !match {
			return errEncryptionPassword
		}
		return nil
	}

	// isEncryptedLocal == true

	var ccToken []byte
	if hasTokenLocal {
		ccToken = ccDeviceInfos.local.EncryptionPasswordToken
	} else {
		// hasTokenRemote == true
		ccToken = ccDeviceInfos.remote.EncryptionPasswordToken
	}
	m.fmut.RLock()
	token, ok := m.folderEncryptionPasswordTokens[fcfg.ID]
	m.fmut.RUnlock()
	if !ok {
		var err error
		token, err = readEncryptionToken(fcfg)
		if err != nil && !fs.IsNotExist(err) {
			if rerr, ok := redactPathError(err); ok {
				return rerr
			}
			return &redactedError{
				error:    err,
				redacted: errEncryptionTokenRead,
			}
		}
		if err == nil {
			m.fmut.Lock()
			m.folderEncryptionPasswordTokens[fcfg.ID] = token
			m.fmut.Unlock()
		} else {
			if err := writeEncryptionToken(ccToken, fcfg); err != nil {
				if rerr, ok := redactPathError(err); ok {
					return rerr
				} else {
					return &redactedError{
						error:    err,
						redacted: errEncryptionTokenWrite,
					}
				}
			}
			m.fmut.Lock()
			m.folderEncryptionPasswordTokens[fcfg.ID] = ccToken
			m.fmut.Unlock()
			// We can only announce ourselves once we have the token,
			// thus we need to resend CCs now that we have it.
			m.sendClusterConfig(fcfg.DeviceIDs())
			return nil
		}
	}
	if !bytes.Equal(token, ccToken) {
		return errEncryptionPassword
	}
	return nil
}

func (m *model) sendClusterConfig(ids []protocol.DeviceID) {
	if len(ids) == 0 {
		return
	}
	ccConns := make([]protocol.Connection, 0, len(ids))
	m.pmut.RLock()
	for _, id := range ids {
		if connIDs, ok := m.deviceConnIDs[id]; ok {
			ccConns = append(ccConns, m.connections[connIDs[0]])
		}
	}
	m.pmut.RUnlock()
	// Generating cluster-configs acquires fmut -> must happen outside of pmut.
	for _, conn := range ccConns {
		cm, passwords := m.generateClusterConfig(conn.DeviceID())
		conn.SetFolderPasswords(passwords)
		go conn.ClusterConfig(cm)
	}
}

// handleIntroductions handles adding devices/folders that are shared by an introducer device
func (m *model) handleIntroductions(introducerCfg config.DeviceConfiguration, cm protocol.ClusterConfig, folders map[string]config.FolderConfiguration, devices map[protocol.DeviceID]config.DeviceConfiguration) (map[string]config.FolderConfiguration, map[protocol.DeviceID]config.DeviceConfiguration, folderDeviceSet, bool) {
	changed := false

	foldersDevices := make(folderDeviceSet)

	for _, folder := range cm.Folders {
		// Adds devices which we do not have, but the introducer has
		// for the folders that we have in common. Also, shares folders
		// with devices that we have in common, yet are currently not sharing
		// the folder.

		fcfg, ok := folders[folder.ID]
		if !ok {
			// Don't have this folder, carry on.
			continue
		}

		folderChanged := false

		for _, device := range folder.Devices {
			// No need to share with self.
			if device.ID == m.id {
				continue
			}

			foldersDevices.set(device.ID, folder.ID)

			if _, ok := devices[device.ID]; !ok {
				// The device is currently unknown. Add it to the config.
				devices[device.ID] = m.introduceDevice(device, introducerCfg)
			} else if fcfg.SharedWith(device.ID) {
				// We already share the folder with this device, so
				// nothing to do.
				continue
			}

			if fcfg.Type != config.FolderTypeReceiveEncrypted && device.EncryptionPasswordToken != nil {
				l.Infof("Cannot share folder %s with %v because the introducer %v encrypts data, which requires a password", folder.Description(), device.ID, introducerCfg.DeviceID)
				continue
			}

			// We don't yet share this folder with this device. Add the device
			// to sharing list of the folder.
			l.Infof("Sharing folder %s with %v (vouched for by introducer %v)", folder.Description(), device.ID, introducerCfg.DeviceID)
			fcfg.Devices = append(fcfg.Devices, config.FolderDeviceConfiguration{
				DeviceID:     device.ID,
				IntroducedBy: introducerCfg.DeviceID,
			})
			folderChanged = true
		}

		if folderChanged {
			folders[fcfg.ID] = fcfg
			changed = true
		}
	}

	return folders, devices, foldersDevices, changed
}

// handleDeintroductions handles removals of devices/shares that are removed by an introducer device
func (*model) handleDeintroductions(introducerCfg config.DeviceConfiguration, foldersDevices folderDeviceSet, folders map[string]config.FolderConfiguration, devices map[protocol.DeviceID]config.DeviceConfiguration) (map[string]config.FolderConfiguration, map[protocol.DeviceID]config.DeviceConfiguration, bool) {
	if introducerCfg.SkipIntroductionRemovals {
		return folders, devices, false
	}

	changed := false
	devicesNotIntroduced := make(map[protocol.DeviceID]struct{})

	// Check if we should unshare some folders, if the introducer has unshared them.
	for folderID, folderCfg := range folders {
		for k := 0; k < len(folderCfg.Devices); k++ {
			if folderCfg.Devices[k].IntroducedBy != introducerCfg.DeviceID {
				devicesNotIntroduced[folderCfg.Devices[k].DeviceID] = struct{}{}
				continue
			}
			if !foldersDevices.has(folderCfg.Devices[k].DeviceID, folderCfg.ID) {
				// We could not find that folder shared on the
				// introducer with the device that was introduced to us.
				// We should follow and unshare as well.
				l.Infof("Unsharing folder %s with %v as introducer %v no longer shares the folder with that device", folderCfg.Description(), folderCfg.Devices[k].DeviceID, folderCfg.Devices[k].IntroducedBy)
				folderCfg.Devices = append(folderCfg.Devices[:k], folderCfg.Devices[k+1:]...)
				folders[folderID] = folderCfg
				k--
				changed = true
			}
		}
	}

	// Check if we should remove some devices, if the introducer no longer
	// shares any folder with them. Yet do not remove if we share other
	// folders that haven't been introduced by the introducer.
	for deviceID, device := range devices {
		if device.IntroducedBy == introducerCfg.DeviceID {
			if !foldersDevices.hasDevice(deviceID) {
				if _, ok := devicesNotIntroduced[deviceID]; !ok {
					// The introducer no longer shares any folder with the
					// device, remove the device.
					l.Infof("Removing device %v as introducer %v no longer shares any folders with that device", deviceID, device.IntroducedBy)
					changed = true
					delete(devices, deviceID)
					continue
				}
				l.Infof("Would have removed %v as %v no longer shares any folders, yet there are other folders that are shared with this device that haven't been introduced by this introducer.", deviceID, device.IntroducedBy)
			}
		}
	}

	return folders, devices, changed
}

// handleAutoAccepts handles adding and sharing folders for devices that have
// AutoAcceptFolders set to true.
func (m *model) handleAutoAccepts(deviceID protocol.DeviceID, folder protocol.Folder, ccDeviceInfos *clusterConfigDeviceInfo, cfg config.FolderConfiguration, haveCfg bool, defaultFolderCfg config.FolderConfiguration) (config.FolderConfiguration, bool) {
	if !haveCfg {
		defaultPathFs := fs.NewFilesystem(defaultFolderCfg.FilesystemType, defaultFolderCfg.Path)
		var pathAlternatives []string
		if alt := fs.SanitizePath(folder.Label); alt != "" {
			pathAlternatives = append(pathAlternatives, alt)
		}
		if alt := fs.SanitizePath(folder.ID); alt != "" {
			pathAlternatives = append(pathAlternatives, alt)
		}
		if len(pathAlternatives) == 0 {
			l.Infof("Failed to auto-accept folder %s from %s due to lack of path alternatives", folder.Description(), deviceID)
			return config.FolderConfiguration{}, false
		}
		for _, path := range pathAlternatives {
			// Make sure the folder path doesn't already exist.
			if _, err := defaultPathFs.Lstat(path); !fs.IsNotExist(err) {
				continue
			}

			// Attempt to create it to make sure it does, now.
			fullPath := filepath.Join(defaultFolderCfg.Path, path)
			if err := defaultPathFs.MkdirAll(path, 0o700); err != nil {
				l.Warnf("Failed to create path for auto-accepted folder %s at path %s: %v", folder.Description(), fullPath, err)
				continue
			}

			fcfg := newFolderConfiguration(m.cfg, folder.ID, folder.Label, defaultFolderCfg.FilesystemType, fullPath)
			fcfg.Devices = append(fcfg.Devices, config.FolderDeviceConfiguration{
				DeviceID: deviceID,
			})

			if len(ccDeviceInfos.remote.EncryptionPasswordToken) > 0 || len(ccDeviceInfos.local.EncryptionPasswordToken) > 0 {
				fcfg.Type = config.FolderTypeReceiveEncrypted
				// Override the user-configured defaults, as normally done by the GUI
				fcfg.FSWatcherEnabled = false
				if fcfg.RescanIntervalS != 0 {
					minRescanInterval := 3600 * 24
					if fcfg.RescanIntervalS < minRescanInterval {
						fcfg.RescanIntervalS = minRescanInterval
					}
				}
				fcfg.Versioning.Reset()
				// Other necessary settings are ensured by FolderConfiguration itself
			} else {
				ignores := m.cfg.DefaultIgnores()
				if err := m.setIgnores(fcfg, ignores.Lines); err != nil {
					l.Warnf("Failed to apply default ignores to auto-accepted folder %s at path %s: %v", folder.Description(), fcfg.Path, err)
				}
			}

			l.Infof("Auto-accepted %s folder %s at path %s", deviceID, folder.Description(), fcfg.Path)
			return fcfg, true
		}
		l.Infof("Failed to auto-accept folder %s from %s due to path conflict", folder.Description(), deviceID)
		return config.FolderConfiguration{}, false
	} else {
		for _, device := range cfg.DeviceIDs() {
			if device == deviceID {
				// Already shared nothing todo.
				return config.FolderConfiguration{}, false
			}
		}
		if cfg.Type == config.FolderTypeReceiveEncrypted {
			if len(ccDeviceInfos.remote.EncryptionPasswordToken) == 0 && len(ccDeviceInfos.local.EncryptionPasswordToken) == 0 {
				l.Infof("Failed to auto-accept device %s on existing folder %s as the remote wants to send us unencrypted data, but the folder type is receive-encrypted", folder.Description(), deviceID)
				return config.FolderConfiguration{}, false
			}
		} else {
			if len(ccDeviceInfos.remote.EncryptionPasswordToken) > 0 || len(ccDeviceInfos.local.EncryptionPasswordToken) > 0 {
				l.Infof("Failed to auto-accept device %s on existing folder %s as the remote wants to send us encrypted data, but the folder type is not receive-encrypted", folder.Description(), deviceID)
				return config.FolderConfiguration{}, false
			}
		}
		cfg.Devices = append(cfg.Devices, config.FolderDeviceConfiguration{
			DeviceID: deviceID,
		})
		l.Infof("Shared %s with %s due to auto-accept", folder.ID, deviceID)
		return cfg, true
	}
}

func (m *model) introduceDevice(device protocol.Device, introducerCfg config.DeviceConfiguration) config.DeviceConfiguration {
	addresses := []string{"dynamic"}
	for _, addr := range device.Addresses {
		if addr != "dynamic" {
			addresses = append(addresses, addr)
		}
	}

	l.Infof("Adding device %v to config (vouched for by introducer %v)", device.ID, introducerCfg.DeviceID)
	newDeviceCfg := m.cfg.DefaultDevice()
	newDeviceCfg.DeviceID = device.ID
	newDeviceCfg.Name = device.Name
	newDeviceCfg.Compression = introducerCfg.Compression
	newDeviceCfg.Addresses = addresses
	newDeviceCfg.CertName = device.CertName
	newDeviceCfg.IntroducedBy = introducerCfg.DeviceID

	// The introducers' introducers are also our introducers.
	if device.Introducer {
		l.Infof("Device %v is now also an introducer", device.ID)
		newDeviceCfg.Introducer = true
		newDeviceCfg.SkipIntroductionRemovals = device.SkipIntroductionRemovals
	}

	return newDeviceCfg
}

// Closed is called when a connection has been closed
func (m *model) Closed(conn protocol.Connection, err error) {
	connID := conn.ConnectionID()
	deviceID := conn.DeviceID()

	m.pmut.Lock()
	conn, ok := m.connections[connID]
	if !ok {
		m.pmut.Unlock()
		return
	}

<<<<<<< HEAD
	closed := m.closed[connID]
	delete(m.closed, connID)
	delete(m.connections, connID)

	removedIsPrimary := m.promotedConnID[deviceID] == connID
	remainingConns := without(m.deviceConnIDs[deviceID], connID)
	if removedIsPrimary {
		m.progressEmitter.temporaryIndexUnsubscribe(conn)
		if idxh, ok := m.indexHandlers.Get(deviceID); ok && idxh.conn.ConnectionID() == connID {
			m.indexHandlers.RemoveAndWait(deviceID, 0)
		}
		m.scheduleConnectionPromotion()
	}
	if len(remainingConns) == 0 {
		// All device connections closed
		delete(m.deviceConnIDs, deviceID)
		delete(m.promotedConnID, deviceID)
		delete(m.connRequestLimiters, deviceID)
		delete(m.helloMessages, deviceID)
		delete(m.remoteFolderStates, deviceID)
		delete(m.deviceDownloads, deviceID)
	} else {
		// Some connections remain
		m.deviceConnIDs[deviceID] = remainingConns
	}
=======
	delete(m.conn, device)
	delete(m.connRequestLimiters, device)
	delete(m.helloMessages, device)
	delete(m.deviceDownloads, device)
	delete(m.remoteFolderStates, device)
	closed := m.closed[device]
	delete(m.closed, device)
	wait := m.indexHandlers.RemoveAndWaitChan(device, 0)
>>>>>>> 51185381
	m.pmut.Unlock()
	<-wait

	m.fmut.RLock()
	m.deviceDidCloseFRLocked(deviceID, time.Since(conn.EstablishedAt()))
	m.fmut.RUnlock()

	k := map[bool]string{false: "secondary", true: "primary"}[removedIsPrimary]
	l.Infof("Lost %s connection to %s at %s: %v (%d remain)", k, deviceID.Short(), conn, err, len(remainingConns))

	if len(remainingConns) == 0 {
		l.Infof("Connection to %s at %s closed: %v", deviceID.Short(), conn, err)
		m.evLogger.Log(events.DeviceDisconnected, map[string]string{
			"id":    deviceID.String(),
			"error": err.Error(),
		})
	}
	close(closed)
}

// Implements protocol.RequestResponse
type requestResponse struct {
	data   []byte
	closed chan struct{}
	once   stdsync.Once
}

func newRequestResponse(size int) *requestResponse {
	return &requestResponse{
		data:   protocol.BufferPool.Get(size),
		closed: make(chan struct{}),
	}
}

func (r *requestResponse) Data() []byte {
	return r.data
}

func (r *requestResponse) Close() {
	r.once.Do(func() {
		protocol.BufferPool.Put(r.data)
		close(r.closed)
	})
}

func (r *requestResponse) Wait() {
	<-r.closed
}

// Request returns the specified data segment by reading it from local disk.
// Implements the protocol.Model interface.
func (m *model) Request(conn protocol.Connection, folder, name string, _, size int32, offset int64, hash []byte, weakHash uint32, fromTemporary bool) (out protocol.RequestResponse, err error) {
	if size < 0 || offset < 0 {
		return nil, protocol.ErrInvalid
	}

	deviceID := conn.DeviceID()

	m.fmut.RLock()
	folderCfg, ok := m.folderCfgs[folder]
	folderIgnores := m.folderIgnores[folder]
	m.fmut.RUnlock()
	if !ok {
		// The folder might be already unpaused in the config, but not yet
		// in the model.
		l.Debugf("Request from %s for file %s in unstarted folder %q", deviceID.Short(), name, folder)
		return nil, protocol.ErrGeneric
	}

	if !folderCfg.SharedWith(deviceID) {
		l.Warnf("Request from %s for file %s in unshared folder %q", deviceID.Short(), name, folder)
		return nil, protocol.ErrGeneric
	}
	if folderCfg.Paused {
		l.Debugf("Request from %s for file %s in paused folder %q", deviceID.Short(), name, folder)
		return nil, protocol.ErrGeneric
	}

	// Make sure the path is valid and in canonical form
	if name, err = fs.Canonicalize(name); err != nil {
		l.Debugf("Request from %s in folder %q for invalid filename %s", deviceID.Short(), folder, name)
		return nil, protocol.ErrGeneric
	}

	if deviceID != protocol.LocalDeviceID {
		l.Debugf("%v REQ(in): %s: %q / %q o=%d s=%d t=%v", m, deviceID.Short(), folder, name, offset, size, fromTemporary)
	}

	if fs.IsInternal(name) {
		l.Debugf("%v REQ(in) for internal file: %s: %q / %q o=%d s=%d", m, deviceID.Short(), folder, name, offset, size)
		return nil, protocol.ErrInvalid
	}

	if folderIgnores.Match(name).IsIgnored() {
		l.Debugf("%v REQ(in) for ignored file: %s: %q / %q o=%d s=%d", m, deviceID.Short(), folder, name, offset, size)
		return nil, protocol.ErrInvalid
	}

	// Restrict parallel requests by connection/device

	m.pmut.RLock()
	limiter := m.connRequestLimiters[deviceID]
	m.pmut.RUnlock()

	// The requestResponse releases the bytes to the buffer pool and the
	// limiters when its Close method is called.
	res := newLimitedRequestResponse(int(size), limiter, m.globalRequestLimiter)

	defer func() {
		// Close it ourselves if it isn't returned due to an error
		if err != nil {
			res.Close()
		}
	}()

	// Grab the FS after limiting, as it causes I/O and we want to minimize
	// the race time between the symlink check and the read.

	folderFs := folderCfg.Filesystem(nil)

	if err := osutil.TraversesSymlink(folderFs, filepath.Dir(name)); err != nil {
		l.Debugf("%v REQ(in) traversal check: %s - %s: %q / %q o=%d s=%d", m, err, deviceID.Short(), folder, name, offset, size)
		return nil, protocol.ErrNoSuchFile
	}

	// Only check temp files if the flag is set, and if we are set to advertise
	// the temp indexes.
	if fromTemporary && !folderCfg.DisableTempIndexes {
		tempFn := fs.TempName(name)

		if info, err := folderFs.Lstat(tempFn); err != nil || !info.IsRegular() {
			// Reject reads for anything that doesn't exist or is something
			// other than a regular file.
			l.Debugf("%v REQ(in) failed stating temp file (%v): %s: %q / %q o=%d s=%d", m, err, deviceID.Short(), folder, name, offset, size)
			return nil, protocol.ErrNoSuchFile
		}
		_, err := readOffsetIntoBuf(folderFs, tempFn, offset, res.data)
		if err == nil && scanner.Validate(res.data, hash, weakHash) {
			return res, nil
		}
		// Fall through to reading from a non-temp file, just in case the temp
		// file has finished downloading.
	}

	if info, err := folderFs.Lstat(name); err != nil || !info.IsRegular() {
		// Reject reads for anything that doesn't exist or is something
		// other than a regular file.
		l.Debugf("%v REQ(in) failed stating file (%v): %s: %q / %q o=%d s=%d", m, err, deviceID.Short(), folder, name, offset, size)
		return nil, protocol.ErrNoSuchFile
	}

	n, err := readOffsetIntoBuf(folderFs, name, offset, res.data)
	if fs.IsNotExist(err) {
		l.Debugf("%v REQ(in) file doesn't exist: %s: %q / %q o=%d s=%d", m, deviceID.Short(), folder, name, offset, size)
		return nil, protocol.ErrNoSuchFile
	} else if err == io.EOF {
		// Read beyond end of file. This might indicate a problem, or it
		// might be a short block that gets padded when read for encrypted
		// folders. We ignore the error and let the hash validation in the
		// next step take care of it, by only hashing the part we actually
		// managed to read.
	} else if err != nil {
		l.Debugf("%v REQ(in) failed reading file (%v): %s: %q / %q o=%d s=%d", m, err, deviceID.Short(), folder, name, offset, size)
		return nil, protocol.ErrGeneric
	}

	if folderCfg.Type != config.FolderTypeReceiveEncrypted && len(hash) > 0 && !scanner.Validate(res.data[:n], hash, weakHash) {
		m.recheckFile(deviceID, folder, name, offset, hash, weakHash)
		l.Debugf("%v REQ(in) failed validating data: %s: %q / %q o=%d s=%d", m, deviceID.Short(), folder, name, offset, size)
		return nil, protocol.ErrNoSuchFile
	}

	return res, nil
}

// newLimitedRequestResponse takes size bytes from the limiters in order,
// skipping nil limiters, then returns a requestResponse of the given size.
// When the requestResponse is closed the limiters are given back the bytes,
// in reverse order.
func newLimitedRequestResponse(size int, limiters ...*semaphore.Semaphore) *requestResponse {
	multi := semaphore.MultiSemaphore(limiters)
	multi.Take(size)

	res := newRequestResponse(size)

	go func() {
		res.Wait()
		multi.Give(size)
	}()

	return res
}

func (m *model) recheckFile(deviceID protocol.DeviceID, folder, name string, offset int64, hash []byte, weakHash uint32) {
	cf, ok, err := m.CurrentFolderFile(folder, name)
	if err != nil {
		l.Debugf("%v recheckFile: %s: %q / %q: current file error: %v", m, deviceID, folder, name, err)
		return
	}
	if !ok {
		l.Debugf("%v recheckFile: %s: %q / %q: no current file", m, deviceID, folder, name)
		return
	}

	if cf.IsDeleted() || cf.IsInvalid() || cf.IsSymlink() || cf.IsDirectory() {
		l.Debugf("%v recheckFile: %s: %q / %q: not a regular file", m, deviceID, folder, name)
		return
	}

	blockIndex := int(offset / int64(cf.BlockSize()))
	if blockIndex >= len(cf.Blocks) {
		l.Debugf("%v recheckFile: %s: %q / %q i=%d: block index too far", m, deviceID, folder, name, blockIndex)
		return
	}

	block := cf.Blocks[blockIndex]

	// Seems to want a different version of the file, whatever.
	if !bytes.Equal(block.Hash, hash) {
		l.Debugf("%v recheckFile: %s: %q / %q i=%d: hash mismatch %x != %x", m, deviceID, folder, name, blockIndex, block.Hash, hash)
		return
	}
	if weakHash != 0 && block.WeakHash != weakHash {
		l.Debugf("%v recheckFile: %s: %q / %q i=%d: weak hash mismatch %v != %v", m, deviceID, folder, name, blockIndex, block.WeakHash, weakHash)
		return
	}

	// The hashes provided part of the request match what we expect to find according
	// to what we have in the database, yet the content we've read off the filesystem doesn't
	// Something is fishy, invalidate the file and rescan it.
	// The file will temporarily become invalid, which is ok as the content is messed up.
	m.fmut.RLock()
	runner, ok := m.folderRunners.Get(folder)
	m.fmut.RUnlock()
	if !ok {
		l.Debugf("%v recheckFile: %s: %q / %q: Folder stopped before rescan could be scheduled", m, deviceID, folder, name)
		return
	}

	runner.ScheduleForceRescan(name)

	l.Debugf("%v recheckFile: %s: %q / %q", m, deviceID, folder, name)
}

func (m *model) CurrentFolderFile(folder string, file string) (protocol.FileInfo, bool, error) {
	m.fmut.RLock()
	fs, ok := m.folderFiles[folder]
	m.fmut.RUnlock()
	if !ok {
		return protocol.FileInfo{}, false, ErrFolderMissing
	}
	snap, err := fs.Snapshot()
	if err != nil {
		return protocol.FileInfo{}, false, err
	}
	f, ok := snap.Get(protocol.LocalDeviceID, file)
	snap.Release()
	return f, ok, nil
}

func (m *model) CurrentGlobalFile(folder string, file string) (protocol.FileInfo, bool, error) {
	m.fmut.RLock()
	ffs, ok := m.folderFiles[folder]
	m.fmut.RUnlock()
	if !ok {
		return protocol.FileInfo{}, false, ErrFolderMissing
	}
	snap, err := ffs.Snapshot()
	if err != nil {
		return protocol.FileInfo{}, false, err
	}
	f, ok := snap.GetGlobal(file)
	snap.Release()
	return f, ok, nil
}

func (m *model) GetMtimeMapping(folder string, file string) (fs.MtimeMapping, error) {
	m.fmut.RLock()
	ffs, ok := m.folderFiles[folder]
	fcfg := m.folderCfgs[folder]
	m.fmut.RUnlock()
	if !ok {
		return fs.MtimeMapping{}, ErrFolderMissing
	}
	return fs.GetMtimeMapping(fcfg.Filesystem(ffs), file)
}

// Connection returns if we are connected to the given device.
func (m *model) ConnectedTo(deviceID protocol.DeviceID) bool {
	m.pmut.RLock()
	_, ok := m.deviceConnIDs[deviceID]
	m.pmut.RUnlock()
	return ok
}

// LoadIgnores loads or refreshes the ignore patterns from disk, if the
// folder is healthy, and returns the refreshed lines and patterns.
func (m *model) LoadIgnores(folder string) ([]string, []string, error) {
	m.fmut.RLock()
	cfg, cfgOk := m.folderCfgs[folder]
	ignores, ignoresOk := m.folderIgnores[folder]
	m.fmut.RUnlock()

	if !cfgOk {
		cfg, cfgOk = m.cfg.Folder(folder)
		if !cfgOk {
			return nil, nil, fmt.Errorf("folder %s does not exist", folder)
		}
	}

	if cfg.Type == config.FolderTypeReceiveEncrypted {
		return nil, nil, nil
	}

	if !ignoresOk {
		ignores = ignore.New(cfg.Filesystem(nil))
	}

	err := ignores.Load(".stignore")
	if fs.IsNotExist(err) {
		// Having no ignores is not an error.
		return nil, nil, nil
	}

	// Return lines and patterns, which may have some meaning even when err
	// != nil, depending on the specific error.
	return ignores.Lines(), ignores.Patterns(), err
}

// CurrentIgnores returns the currently loaded set of ignore patterns,
// whichever it may be. No attempt is made to load or refresh ignore
// patterns from disk.
func (m *model) CurrentIgnores(folder string) ([]string, []string, error) {
	m.fmut.RLock()
	_, cfgOk := m.folderCfgs[folder]
	ignores, ignoresOk := m.folderIgnores[folder]
	m.fmut.RUnlock()

	if !cfgOk {
		return nil, nil, fmt.Errorf("folder %s does not exist", folder)
	}

	if !ignoresOk {
		// Empty ignore patterns
		return []string{}, []string{}, nil
	}

	return ignores.Lines(), ignores.Patterns(), nil
}

func (m *model) SetIgnores(folder string, content []string) error {
	cfg, ok := m.cfg.Folder(folder)
	if !ok {
		return fmt.Errorf("folder %s does not exist", cfg.Description())
	}
	return m.setIgnores(cfg, content)
}

func (m *model) setIgnores(cfg config.FolderConfiguration, content []string) error {
	err := cfg.CheckPath()
	if err == config.ErrPathMissing {
		if err = cfg.CreateRoot(); err != nil {
			return fmt.Errorf("failed to create folder root: %w", err)
		}
		err = cfg.CheckPath()
	}
	if err != nil && err != config.ErrMarkerMissing {
		return err
	}

	if err := ignore.WriteIgnores(cfg.Filesystem(nil), ".stignore", content); err != nil {
		l.Warnln("Saving .stignore:", err)
		return err
	}

	m.fmut.RLock()
	runner, ok := m.folderRunners.Get(cfg.ID)
	m.fmut.RUnlock()
	if ok {
		runner.ScheduleScan()
	}
	return nil
}

// OnHello is called when an device connects to us.
// This allows us to extract some information from the Hello message
// and add it to a list of known devices ahead of any checks.
func (m *model) OnHello(remoteID protocol.DeviceID, addr net.Addr, hello protocol.Hello) error {
	if _, ok := m.cfg.Device(remoteID); !ok {
		if err := m.db.AddOrUpdatePendingDevice(remoteID, hello.DeviceName, addr.String()); err != nil {
			l.Warnf("Failed to persist pending device entry to database: %v", err)
		}
		m.evLogger.Log(events.PendingDevicesChanged, map[string][]interface{}{
			"added": {map[string]string{
				"deviceID": remoteID.String(),
				"name":     hello.DeviceName,
				"address":  addr.String(),
			}},
		})
		// DEPRECATED: Only for backwards compatibility, should be removed.
		m.evLogger.Log(events.DeviceRejected, map[string]string{
			"name":    hello.DeviceName,
			"device":  remoteID.String(),
			"address": addr.String(),
		})
		return errDeviceUnknown
	}
	return nil
}

// AddConnection adds a new peer connection to the model. An initial index will
// be sent to the connected peer, thereafter index updates whenever the local
// folder changes.
func (m *model) AddConnection(conn protocol.Connection, hello protocol.Hello) {
	deviceID := conn.DeviceID()
	deviceCfg, ok := m.cfg.Device(deviceID)
	if !ok {
		l.Infoln("Trying to add connection to unknown device")
		return
	}

	connID := conn.ConnectionID()
	closed := make(chan struct{})
<<<<<<< HEAD
=======
	m.closed[deviceID] = closed
	m.deviceDownloads[deviceID] = newDeviceDownloadState()
	indexRegistry := newIndexHandlerRegistry(conn, m.deviceDownloads[deviceID], m.evLogger)
	for id, fcfg := range m.folderCfgs {
		runner, _ := m.folderRunners.Get(id)
		indexRegistry.RegisterFolderState(fcfg, m.folderFiles[id], runner)
	}
	m.indexHandlers.Add(deviceID, indexRegistry)
	m.fmut.RUnlock()
	// 0: default, <0: no limiting
	switch {
	case device.MaxRequestKiB > 0:
		m.connRequestLimiters[deviceID] = semaphore.New(1024 * device.MaxRequestKiB)
	case device.MaxRequestKiB == 0:
		m.connRequestLimiters[deviceID] = semaphore.New(1024 * defaultPullerPendingKiB)
	}
>>>>>>> 51185381

	m.pmut.Lock()

	m.connections[connID] = conn
	m.closed[connID] = closed
	m.helloMessages[deviceID] = hello
	m.deviceConnIDs[deviceID] = append(m.deviceConnIDs[deviceID], connID)
	if m.deviceDownloads[deviceID] == nil {
		m.deviceDownloads[deviceID] = newDeviceDownloadState()
	}

	event := map[string]string{
		"id":            deviceID.String(),
		"deviceName":    hello.DeviceName,
		"clientName":    hello.ClientName,
		"clientVersion": hello.ClientVersion,
		"type":          conn.Type(),
	}

	addr := conn.RemoteAddr()
	if addr != nil {
		event["addr"] = addr.String()
	}

	m.evLogger.Log(events.DeviceConnected, event)

	if len(m.deviceConnIDs[deviceID]) == 1 {
		l.Infof(`Device %s client is "%s %s" named "%s" at %s`, deviceID.Short(), hello.ClientName, hello.ClientVersion, hello.DeviceName, conn)
	} else {
		l.Infof(`Additional connection (+%d) for device %s at %s`, len(m.deviceConnIDs[deviceID])-1, deviceID.Short(), conn)
	}

	m.pmut.Unlock()

	if (deviceCfg.Name == "" || m.cfg.Options().OverwriteRemoteDevNames) && hello.DeviceName != "" {
		m.cfg.Modify(func(cfg *config.Configuration) {
			for i := range cfg.Devices {
				if cfg.Devices[i].DeviceID == deviceID {
					if cfg.Devices[i].Name == "" || cfg.Options.OverwriteRemoteDevNames {
						cfg.Devices[i].Name = hello.DeviceName
					}
					return
				}
			}
		})
	}

	m.deviceWasSeen(deviceID)
	m.scheduleConnectionPromotion()
}

func (m *model) scheduleConnectionPromotion() {
	// Keeps deferring to prevent multiple executions in quick succession,
	// e.g. if multiple connections to a single device are closed.
	m.promotionTimer.Reset(time.Second)
}

// promoteConnections checks for devices that have connections, but where
// the primary connection hasn't started index handlers etc. yet, and
// promotes the primary connection to be the index handling one. This should
// be called after adding new connections, and after closing a primary
// device connection.
func (m *model) promoteConnections() {
	m.fmut.RLock() // for generateClusterConfigFRLocked
	defer m.fmut.RUnlock()

	m.pmut.Lock() // for most other things
	defer m.pmut.Unlock()

	for deviceID, connIDs := range m.deviceConnIDs {
		cm, passwords := m.generateClusterConfigFRLocked(deviceID)
		if m.promotedConnID[deviceID] != connIDs[0] {
			// The previously promoted connection is not the current
			// primary; we should promote the primary connection to be the
			// index handling one. We do this by sending a ClusterConfig on
			// it, which will cause the other side to start sending us index
			// messages there. (On our side, we manage index handlers based
			// on where we get ClusterConfigs from the peer.)
			conn := m.connections[connIDs[0]]
			l.Debugf("Promoting connection to %s at %s", deviceID.Short(), conn)
			if conn.Statistics().StartedAt.IsZero() {
				conn.SetFolderPasswords(passwords)
				conn.Start()
			}
			conn.ClusterConfig(cm)
			m.promotedConnID[deviceID] = connIDs[0]
		}

		// Make sure any other new connections also get started, and that
		// they get a secondary-marked ClusterConfig.
		for _, connID := range connIDs[1:] {
			conn := m.connections[connID]
			if conn.Statistics().StartedAt.IsZero() {
				conn.SetFolderPasswords(passwords)
				conn.Start()
				conn.ClusterConfig(protocol.ClusterConfig{Secondary: true})
			}
		}
	}
}

func (m *model) DownloadProgress(conn protocol.Connection, folder string, updates []protocol.FileDownloadProgressUpdate) error {
	deviceID := conn.DeviceID()

	m.fmut.RLock()
	cfg, ok := m.folderCfgs[folder]
	m.fmut.RUnlock()

	if !ok || cfg.DisableTempIndexes || !cfg.SharedWith(deviceID) {
		return nil
	}

	m.pmut.RLock()
	downloads := m.deviceDownloads[deviceID]
	m.pmut.RUnlock()
	downloads.Update(folder, updates)
	state := downloads.GetBlockCounts(folder)

	m.evLogger.Log(events.RemoteDownloadProgress, map[string]interface{}{
		"device": deviceID.String(),
		"folder": folder,
		"state":  state,
	})

	return nil
}

func (m *model) deviceWasSeen(deviceID protocol.DeviceID) {
	m.fmut.RLock()
	sr, ok := m.deviceStatRefs[deviceID]
	m.fmut.RUnlock()
	if ok {
		_ = sr.WasSeen()
	}
}

func (m *model) deviceDidCloseFRLocked(deviceID protocol.DeviceID, duration time.Duration) {
	if sr, ok := m.deviceStatRefs[deviceID]; ok {
		_ = sr.LastConnectionDuration(duration)
	}
}

func (m *model) requestGlobal(ctx context.Context, deviceID protocol.DeviceID, folder, name string, blockNo int, offset int64, size int, hash []byte, weakHash uint32, fromTemporary bool) ([]byte, error) {
	conn, connOK := m.requestConnectionForDevice(deviceID)
	if !connOK {
		return nil, fmt.Errorf("requestGlobal: no connection to device: %s", deviceID.Short())
	}

	l.Debugf("%v REQ(out): %s (%s): %q / %q b=%d o=%d s=%d h=%x wh=%x ft=%t", m, deviceID.Short(), conn, folder, name, blockNo, offset, size, hash, weakHash, fromTemporary)
	return conn.Request(ctx, folder, name, blockNo, offset, size, hash, weakHash, fromTemporary)
}

// requestConnectionForDevice returns a connection to the given device, to
// be used for sending a request. If there is only one device connection,
// this is the one to use. If there are multiple then we avoid the first
// ("primary") connection, which is dedicated to index data, and pick a
// random one of the others.
func (m *model) requestConnectionForDevice(deviceID protocol.DeviceID) (protocol.Connection, bool) {
	m.pmut.RLock()
	defer m.pmut.RUnlock()

	connIDs, ok := m.deviceConnIDs[deviceID]
	if !ok {
		return nil, false
	}

	// If there is an entry in deviceConns, it always contains at least one
	// connection.
	connID := connIDs[0]
	if len(connIDs) > 1 {
		// Pick a random connection of the non-primary ones
		idx := rand.Intn(len(connIDs)-1) + 1
		connID = connIDs[idx]
	}

	conn, connOK := m.connections[connID]
	return conn, connOK
}

func (m *model) ScanFolders() map[string]error {
	m.fmut.RLock()
	folders := make([]string, 0, len(m.folderCfgs))
	for folder := range m.folderCfgs {
		folders = append(folders, folder)
	}
	m.fmut.RUnlock()

	errors := make(map[string]error, len(m.folderCfgs))
	errorsMut := sync.NewMutex()

	wg := sync.NewWaitGroup()
	wg.Add(len(folders))
	for _, folder := range folders {
		folder := folder
		go func() {
			err := m.ScanFolder(folder)
			if err != nil {
				errorsMut.Lock()
				errors[folder] = err
				errorsMut.Unlock()
			}
			wg.Done()
		}()
	}
	wg.Wait()
	return errors
}

func (m *model) ScanFolder(folder string) error {
	return m.ScanFolderSubdirs(folder, nil)
}

func (m *model) ScanFolderSubdirs(folder string, subs []string) error {
	m.fmut.RLock()
	err := m.checkFolderRunningLocked(folder)
	runner, _ := m.folderRunners.Get(folder)
	m.fmut.RUnlock()

	if err != nil {
		return err
	}

	return runner.Scan(subs)
}

func (m *model) DelayScan(folder string, next time.Duration) {
	m.fmut.RLock()
	runner, ok := m.folderRunners.Get(folder)
	m.fmut.RUnlock()
	if !ok {
		return
	}
	runner.DelayScan(next)
}

// numHashers returns the number of hasher routines to use for a given folder,
// taking into account configuration and available CPU cores.
func (m *model) numHashers(folder string) int {
	m.fmut.RLock()
	folderCfg := m.folderCfgs[folder]
	numFolders := len(m.folderCfgs)
	m.fmut.RUnlock()

	if folderCfg.Hashers > 0 {
		// Specific value set in the config, use that.
		return folderCfg.Hashers
	}

	if build.IsWindows || build.IsDarwin || build.IsAndroid {
		// Interactive operating systems; don't load the system too heavily by
		// default.
		return 1
	}

	// For other operating systems and architectures, lets try to get some
	// work done... Divide the available CPU cores among the configured
	// folders.
	if perFolder := runtime.GOMAXPROCS(-1) / numFolders; perFolder > 0 {
		return perFolder
	}

	return 1
}

// generateClusterConfig returns a ClusterConfigMessage that is correct and the
// set of folder passwords for the given peer device
func (m *model) generateClusterConfig(device protocol.DeviceID) (protocol.ClusterConfig, map[string]string) {
	m.fmut.RLock()
	defer m.fmut.RUnlock()
	return m.generateClusterConfigFRLocked(device)
}

func (m *model) generateClusterConfigFRLocked(device protocol.DeviceID) (protocol.ClusterConfig, map[string]string) {
	var message protocol.ClusterConfig
	folders := m.cfg.FolderList()
	passwords := make(map[string]string, len(folders))
	for _, folderCfg := range folders {
		if !folderCfg.SharedWith(device) {
			continue
		}

		encryptionToken, hasEncryptionToken := m.folderEncryptionPasswordTokens[folderCfg.ID]
		if folderCfg.Type == config.FolderTypeReceiveEncrypted && !hasEncryptionToken {
			// We haven't gotten a token for us yet and without one the other
			// side can't validate us - pretend we don't have the folder yet.
			continue
		}

		protocolFolder := protocol.Folder{
			ID:                 folderCfg.ID,
			Label:              folderCfg.Label,
			ReadOnly:           folderCfg.Type == config.FolderTypeSendOnly,
			IgnorePermissions:  folderCfg.IgnorePerms,
			IgnoreDelete:       folderCfg.IgnoreDelete,
			DisableTempIndexes: folderCfg.DisableTempIndexes,
		}

		fs := m.folderFiles[folderCfg.ID]

		// Even if we aren't paused, if we haven't started the folder yet
		// pretend we are. Otherwise the remote might get confused about
		// the missing index info (and drop all the info). We will send
		// another cluster config once the folder is started.
		protocolFolder.Paused = folderCfg.Paused || fs == nil

		for _, folderDevice := range folderCfg.Devices {
			deviceCfg, _ := m.cfg.Device(folderDevice.DeviceID)

			protocolDevice := protocol.Device{
				ID:          deviceCfg.DeviceID,
				Name:        deviceCfg.Name,
				Addresses:   deviceCfg.Addresses,
				Compression: deviceCfg.Compression,
				CertName:    deviceCfg.CertName,
				Introducer:  deviceCfg.Introducer,
			}

			if deviceCfg.DeviceID == m.id && hasEncryptionToken {
				protocolDevice.EncryptionPasswordToken = encryptionToken
			} else if folderDevice.EncryptionPassword != "" {
				protocolDevice.EncryptionPasswordToken = protocol.PasswordToken(m.keyGen, folderCfg.ID, folderDevice.EncryptionPassword)
				if folderDevice.DeviceID == device {
					passwords[folderCfg.ID] = folderDevice.EncryptionPassword
				}
			}

			if fs != nil {
				if deviceCfg.DeviceID == m.id {
					protocolDevice.IndexID = fs.IndexID(protocol.LocalDeviceID)
					protocolDevice.MaxSequence = fs.Sequence(protocol.LocalDeviceID)
				} else {
					protocolDevice.IndexID = fs.IndexID(deviceCfg.DeviceID)
					protocolDevice.MaxSequence = fs.Sequence(deviceCfg.DeviceID)
				}
			}

			protocolFolder.Devices = append(protocolFolder.Devices, protocolDevice)
		}

		message.Folders = append(message.Folders, protocolFolder)
	}

	return message, passwords
}

func (m *model) State(folder string) (string, time.Time, error) {
	m.fmut.RLock()
	runner, ok := m.folderRunners.Get(folder)
	m.fmut.RUnlock()
	if !ok {
		// The returned error should be an actual folder error, so returning
		// errors.New("does not exist") or similar here would be
		// inappropriate.
		return "", time.Time{}, nil
	}
	state, changed, err := runner.getState()
	return state.String(), changed, err
}

func (m *model) FolderErrors(folder string) ([]FileError, error) {
	m.fmut.RLock()
	err := m.checkFolderRunningLocked(folder)
	runner, _ := m.folderRunners.Get(folder)
	m.fmut.RUnlock()
	if err != nil {
		return nil, err
	}
	return runner.Errors(), nil
}

func (m *model) WatchError(folder string) error {
	m.fmut.RLock()
	err := m.checkFolderRunningLocked(folder)
	runner, _ := m.folderRunners.Get(folder)
	m.fmut.RUnlock()
	if err != nil {
		return nil // If the folder isn't running, there's no error to report.
	}
	return runner.WatchError()
}

func (m *model) Override(folder string) {
	// Grab the runner and the file set.

	m.fmut.RLock()
	runner, ok := m.folderRunners.Get(folder)
	m.fmut.RUnlock()
	if !ok {
		return
	}

	// Run the override, taking updates as if they came from scanning.

	runner.Override()
}

func (m *model) Revert(folder string) {
	// Grab the runner and the file set.

	m.fmut.RLock()
	runner, ok := m.folderRunners.Get(folder)
	m.fmut.RUnlock()
	if !ok {
		return
	}

	// Run the revert, taking updates as if they came from scanning.

	runner.Revert()
}

type TreeEntry struct {
	Name     string                `json:"name"`
	ModTime  time.Time             `json:"modTime"`
	Size     int64                 `json:"size"`
	Type     protocol.FileInfoType `json:"type"`
	Children []*TreeEntry          `json:"children,omitempty"`
}

func findByName(slice []*TreeEntry, name string) *TreeEntry {
	for _, child := range slice {
		if child.Name == name {
			return child
		}
	}
	return nil
}

func (m *model) GlobalDirectoryTree(folder, prefix string, levels int, dirsOnly bool) ([]*TreeEntry, error) {
	m.fmut.RLock()
	files, ok := m.folderFiles[folder]
	m.fmut.RUnlock()
	if !ok {
		return nil, ErrFolderMissing
	}

	root := &TreeEntry{
		Children: make([]*TreeEntry, 0),
	}
	sep := string(filepath.Separator)
	prefix = osutil.NativeFilename(prefix)

	if prefix != "" && !strings.HasSuffix(prefix, sep) {
		prefix = prefix + sep
	}

	snap, err := files.Snapshot()
	if err != nil {
		return nil, err
	}
	defer snap.Release()
	snap.WithPrefixedGlobalTruncated(prefix, func(fi protocol.FileIntf) bool {
		f := fi.(db.FileInfoTruncated)

		// Don't include the prefix itself.
		if f.IsInvalid() || f.IsDeleted() || strings.HasPrefix(prefix, f.Name) {
			return true
		}

		f.Name = strings.Replace(f.Name, prefix, "", 1)

		dir := filepath.Dir(f.Name)
		base := filepath.Base(f.Name)

		if levels > -1 && strings.Count(f.Name, sep) > levels {
			return true
		}

		parent := root
		if dir != "." {
			for _, path := range strings.Split(dir, sep) {
				child := findByName(parent.Children, path)
				if child == nil {
					err = fmt.Errorf("could not find child '%s' for path '%s' in parent '%s'", path, f.Name, parent.Name)
					return false
				}
				parent = child
			}
		}

		if dirsOnly && !f.IsDirectory() {
			return true
		}

		parent.Children = append(parent.Children, &TreeEntry{
			Name:    base,
			Type:    f.Type,
			ModTime: f.ModTime(),
			Size:    f.FileSize(),
		})

		return true
	})
	if err != nil {
		return nil, err
	}

	return root.Children, nil
}

func (m *model) GetFolderVersions(folder string) (map[string][]versioner.FileVersion, error) {
	m.fmut.RLock()
	err := m.checkFolderRunningLocked(folder)
	ver := m.folderVersioners[folder]
	m.fmut.RUnlock()
	if err != nil {
		return nil, err
	}
	if ver == nil {
		return nil, errNoVersioner
	}

	return ver.GetVersions()
}

func (m *model) RestoreFolderVersions(folder string, versions map[string]time.Time) (map[string]error, error) {
	m.fmut.RLock()
	err := m.checkFolderRunningLocked(folder)
	fcfg := m.folderCfgs[folder]
	ver := m.folderVersioners[folder]
	m.fmut.RUnlock()
	if err != nil {
		return nil, err
	}
	if ver == nil {
		return nil, errNoVersioner
	}

	restoreErrors := make(map[string]error)

	for file, version := range versions {
		if err := ver.Restore(file, version); err != nil {
			restoreErrors[file] = err
		}
	}

	// Trigger scan
	if !fcfg.FSWatcherEnabled {
		go func() { _ = m.ScanFolder(folder) }()
	}

	return restoreErrors, nil
}

func (m *model) Availability(folder string, file protocol.FileInfo, block protocol.BlockInfo) ([]Availability, error) {
	// The slightly unusual locking sequence here is because we need to hold
	// pmut for the duration (as the value returned from foldersFiles can
	// get heavily modified on Close()), but also must acquire fmut before
	// pmut. (The locks can be *released* in any order.)
	m.fmut.RLock()
	m.pmut.RLock()
	defer m.pmut.RUnlock()

	fs, ok := m.folderFiles[folder]
	cfg := m.folderCfgs[folder]
	m.fmut.RUnlock()

	if !ok {
		return nil, ErrFolderMissing
	}

	snap, err := fs.Snapshot()
	if err != nil {
		return nil, err
	}
	defer snap.Release()

	return m.availabilityInSnapshotPRlocked(cfg, snap, file, block), nil
}

func (m *model) availabilityInSnapshot(cfg config.FolderConfiguration, snap *db.Snapshot, file protocol.FileInfo, block protocol.BlockInfo) []Availability {
	m.pmut.RLock()
	defer m.pmut.RUnlock()
	return m.availabilityInSnapshotPRlocked(cfg, snap, file, block)
}

func (m *model) availabilityInSnapshotPRlocked(cfg config.FolderConfiguration, snap *db.Snapshot, file protocol.FileInfo, block protocol.BlockInfo) []Availability {
	var availabilities []Availability
	for _, device := range snap.Availability(file.Name) {
		if _, ok := m.remoteFolderStates[device]; !ok {
			continue
		}
		if state := m.remoteFolderStates[device][cfg.ID]; state != remoteFolderValid {
			continue
		}
		_, ok := m.deviceConnIDs[device]
		if ok {
			availabilities = append(availabilities, Availability{ID: device, FromTemporary: false})
		}
	}

	for _, device := range cfg.Devices {
		if m.deviceDownloads[device.DeviceID].Has(cfg.ID, file.Name, file.Version, int(block.Offset/int64(file.BlockSize()))) {
			availabilities = append(availabilities, Availability{ID: device.DeviceID, FromTemporary: true})
		}
	}

	return availabilities
}

// BringToFront bumps the given files priority in the job queue.
func (m *model) BringToFront(folder, file string) {
	m.fmut.RLock()
	runner, ok := m.folderRunners.Get(folder)
	m.fmut.RUnlock()

	if ok {
		runner.BringToFront(file)
	}
}

func (m *model) ResetFolder(folder string) error {
	m.fmut.RLock()
	defer m.fmut.RUnlock()
	_, ok := m.folderRunners.Get(folder)
	if ok {
		return errors.New("folder must be paused when resetting")
	}
	l.Infof("Cleaning metadata for reset folder %q", folder)
	db.DropFolder(m.db, folder)
	return nil
}

func (m *model) String() string {
	return fmt.Sprintf("model@%p", m)
}

func (*model) VerifyConfiguration(from, to config.Configuration) error {
	toFolders := to.FolderMap()
	for _, from := range from.Folders {
		to, ok := toFolders[from.ID]
		if ok && from.Type != to.Type && (from.Type == config.FolderTypeReceiveEncrypted || to.Type == config.FolderTypeReceiveEncrypted) {
			return errors.New("folder type must not be changed from/to receive-encrypted")
		}
	}
	return nil
}

func (m *model) CommitConfiguration(from, to config.Configuration) bool {
	// TODO: This should not use reflect, and should take more care to try to handle stuff without restart.

	// Delay processing config changes until after the initial setup
	<-m.started

	// Go through the folder configs and figure out if we need to restart or not.

	// Tracks devices affected by any configuration change to resend ClusterConfig.
	clusterConfigDevices := make(deviceIDSet, len(from.Devices)+len(to.Devices))
	closeDevices := make([]protocol.DeviceID, 0, len(to.Devices))

	fromFolders := mapFolders(from.Folders)
	toFolders := mapFolders(to.Folders)
	for folderID, cfg := range toFolders {
		if _, ok := fromFolders[folderID]; !ok {
			// A folder was added.
			if cfg.Paused {
				l.Infoln("Paused folder", cfg.Description())
			} else {
				l.Infoln("Adding folder", cfg.Description())
				if err := m.newFolder(cfg, to.Options.CacheIgnoredFiles); err != nil {
					m.fatal(err)
					return true
				}
			}
			clusterConfigDevices.add(cfg.DeviceIDs())
		}
	}

	removedFolders := make(map[string]struct{})
	for folderID, fromCfg := range fromFolders {
		toCfg, ok := toFolders[folderID]
		if !ok {
			// The folder was removed.
			m.removeFolder(fromCfg)
			clusterConfigDevices.add(fromCfg.DeviceIDs())
			removedFolders[fromCfg.ID] = struct{}{}
			continue
		}

		if fromCfg.Paused && toCfg.Paused {
			continue
		}

		// This folder exists on both sides. Settings might have changed.
		// Check if anything differs that requires a restart.
		if !reflect.DeepEqual(fromCfg.RequiresRestartOnly(), toCfg.RequiresRestartOnly()) || from.Options.CacheIgnoredFiles != to.Options.CacheIgnoredFiles {
			if err := m.restartFolder(fromCfg, toCfg, to.Options.CacheIgnoredFiles); err != nil {
				m.fatal(err)
				return true
			}
			clusterConfigDevices.add(fromCfg.DeviceIDs())
			if toCfg.Type != config.FolderTypeReceiveEncrypted {
				clusterConfigDevices.add(toCfg.DeviceIDs())
			} else {
				// If we don't have the encryption token yet, we need to drop
				// the connection to make the remote re-send the cluster-config
				// and with it the token.
				m.fmut.RLock()
				_, ok := m.folderEncryptionPasswordTokens[toCfg.ID]
				m.fmut.RUnlock()
				if !ok {
					closeDevices = append(closeDevices, toCfg.DeviceIDs()...)
				} else {
					clusterConfigDevices.add(toCfg.DeviceIDs())
				}
			}
		}

		// Emit the folder pause/resume event
		if fromCfg.Paused != toCfg.Paused {
			eventType := events.FolderResumed
			if toCfg.Paused {
				eventType = events.FolderPaused
			}
			m.evLogger.Log(eventType, map[string]string{"id": toCfg.ID, "label": toCfg.Label})
		}
	}

	// Pausing a device, unpausing is handled by the connection service.
	fromDevices := from.DeviceMap()
	toDevices := to.DeviceMap()
	for deviceID, toCfg := range toDevices {
		fromCfg, ok := fromDevices[deviceID]
		if !ok {
			sr := stats.NewDeviceStatisticsReference(m.db, deviceID)
			m.fmut.Lock()
			m.deviceStatRefs[deviceID] = sr
			m.fmut.Unlock()
			continue
		}
		delete(fromDevices, deviceID)
		if fromCfg.Paused == toCfg.Paused {
			continue
		}

		if toCfg.Paused {
			l.Infoln("Pausing", deviceID)
			closeDevices = append(closeDevices, deviceID)
			m.evLogger.Log(events.DevicePaused, map[string]string{"device": deviceID.String()})
		} else {
			// Ignored folder was removed, reconnect to retrigger the prompt.
			if len(fromCfg.IgnoredFolders) > len(toCfg.IgnoredFolders) {
				closeDevices = append(closeDevices, deviceID)
			}

			l.Infoln("Resuming", deviceID)
			m.evLogger.Log(events.DeviceResumed, map[string]string{"device": deviceID.String()})
		}

		if toCfg.MaxRequestKiB != fromCfg.MaxRequestKiB {
			m.pmut.Lock()
			m.setConnRequestLimitersPLocked(toCfg)
			m.pmut.Unlock()
		}
	}

	// Clean up after removed devices
	removedDevices := make([]protocol.DeviceID, 0, len(fromDevices))
	m.fmut.Lock()
	for deviceID := range fromDevices {
		delete(m.deviceStatRefs, deviceID)
		removedDevices = append(removedDevices, deviceID)
		delete(clusterConfigDevices, deviceID)
	}
	m.fmut.Unlock()

	m.pmut.RLock()
	for _, id := range closeDevices {
		delete(clusterConfigDevices, id)
		if conns, ok := m.deviceConnIDs[id]; ok {
			for _, connID := range conns {
				go m.connections[connID].Close(errDevicePaused)
			}
		}
	}
	for _, id := range removedDevices {
		delete(clusterConfigDevices, id)
		if conns, ok := m.deviceConnIDs[id]; ok {
			for _, connID := range conns {
				go m.connections[connID].Close(errDevicePaused)
			}
		}
	}
	m.pmut.RUnlock()
	// Generating cluster-configs acquires fmut -> must happen outside of pmut.
	m.sendClusterConfig(clusterConfigDevices.AsSlice())

	ignoredDevices := observedDeviceSet(to.IgnoredDevices)
	m.cleanPending(toDevices, toFolders, ignoredDevices, removedFolders)

	m.globalRequestLimiter.SetCapacity(1024 * to.Options.MaxConcurrentIncomingRequestKiB())
	m.folderIOLimiter.SetCapacity(to.Options.MaxFolderConcurrency())

	// Some options don't require restart as those components handle it fine
	// by themselves. Compare the options structs containing only the
	// attributes that require restart and act apprioriately.
	if !reflect.DeepEqual(from.Options.RequiresRestartOnly(), to.Options.RequiresRestartOnly()) {
		l.Debugln(m, "requires restart, options differ")
		return false
	}

	return true
}

func (m *model) setConnRequestLimitersPLocked(cfg config.DeviceConfiguration) {
	// Touches connRequestLimiters which is protected by pmut.
	// 0: default, <0: no limiting
	switch {
	case cfg.MaxRequestKiB > 0:
		m.connRequestLimiters[cfg.DeviceID] = semaphore.New(1024 * cfg.MaxRequestKiB)
	case cfg.MaxRequestKiB == 0:
		m.connRequestLimiters[cfg.DeviceID] = semaphore.New(1024 * defaultPullerPendingKiB)
	}
}

func (m *model) cleanPending(existingDevices map[protocol.DeviceID]config.DeviceConfiguration, existingFolders map[string]config.FolderConfiguration, ignoredDevices deviceIDSet, removedFolders map[string]struct{}) {
	var removedPendingFolders []map[string]string
	pendingFolders, err := m.db.PendingFolders()
	if err != nil {
		msg := "Could not iterate through pending folder entries for cleanup"
		l.Warnf("%v: %v", msg, err)
		m.evLogger.Log(events.Failure, msg)
		// Continue with pending devices below, loop is skipped.
	}
	for folderID, pf := range pendingFolders {
		if _, ok := removedFolders[folderID]; ok {
			// Forget pending folder device associations for recently removed
			// folders as well, assuming the folder is no longer of interest
			// at all (but might become pending again).
			l.Debugf("Discarding pending removed folder %v from all devices", folderID)
			if err := m.db.RemovePendingFolder(folderID); err != nil {
				msg := "Failed to remove pending folder entry"
				l.Warnf("%v (%v): %v", msg, folderID, err)
				m.evLogger.Log(events.Failure, msg)
			} else {
				removedPendingFolders = append(removedPendingFolders, map[string]string{
					"folderID": folderID,
				})
			}
			continue
		}
		for deviceID := range pf.OfferedBy {
			if dev, ok := existingDevices[deviceID]; !ok {
				l.Debugf("Discarding pending folder %v from unknown device %v", folderID, deviceID)
				goto removeFolderForDevice
			} else if dev.IgnoredFolder(folderID) {
				l.Debugf("Discarding now ignored pending folder %v for device %v", folderID, deviceID)
				goto removeFolderForDevice
			}
			if folderCfg, ok := existingFolders[folderID]; ok {
				if folderCfg.SharedWith(deviceID) {
					l.Debugf("Discarding now shared pending folder %v for device %v", folderID, deviceID)
					goto removeFolderForDevice
				}
			}
			continue
		removeFolderForDevice:
			if err := m.db.RemovePendingFolderForDevice(folderID, deviceID); err != nil {
				msg := "Failed to remove pending folder-device entry"
				l.Warnf("%v (%v, %v): %v", msg, folderID, deviceID, err)
				m.evLogger.Log(events.Failure, msg)
				continue
			}
			removedPendingFolders = append(removedPendingFolders, map[string]string{
				"folderID": folderID,
				"deviceID": deviceID.String(),
			})
		}
	}
	if len(removedPendingFolders) > 0 {
		m.evLogger.Log(events.PendingFoldersChanged, map[string]interface{}{
			"removed": removedPendingFolders,
		})
	}

	var removedPendingDevices []map[string]string
	pendingDevices, err := m.db.PendingDevices()
	if err != nil {
		msg := "Could not iterate through pending device entries for cleanup"
		l.Warnf("%v: %v", msg, err)
		m.evLogger.Log(events.Failure, msg)
		return
	}
	for deviceID := range pendingDevices {
		if _, ok := ignoredDevices[deviceID]; ok {
			l.Debugf("Discarding now ignored pending device %v", deviceID)
			goto removeDevice
		}
		if _, ok := existingDevices[deviceID]; ok {
			l.Debugf("Discarding now added pending device %v", deviceID)
			goto removeDevice
		}
		continue
	removeDevice:
		if err := m.db.RemovePendingDevice(deviceID); err != nil {
			msg := "Failed to remove pending device entry"
			l.Warnf("%v: %v", msg, err)
			m.evLogger.Log(events.Failure, msg)
			continue
		}
		removedPendingDevices = append(removedPendingDevices, map[string]string{
			"deviceID": deviceID.String(),
		})
	}
	if len(removedPendingDevices) > 0 {
		m.evLogger.Log(events.PendingDevicesChanged, map[string]interface{}{
			"removed": removedPendingDevices,
		})
	}
}

// checkFolderRunningLocked returns nil if the folder is up and running and a
// descriptive error if not.
// Need to hold (read) lock on m.fmut when calling this.
func (m *model) checkFolderRunningLocked(folder string) error {
	_, ok := m.folderRunners.Get(folder)
	if ok {
		return nil
	}

	if cfg, ok := m.cfg.Folder(folder); !ok {
		return ErrFolderMissing
	} else if cfg.Paused {
		return ErrFolderPaused
	}

	return ErrFolderNotRunning
}

// PendingDevices lists unknown devices that tried to connect.
func (m *model) PendingDevices() (map[protocol.DeviceID]db.ObservedDevice, error) {
	return m.db.PendingDevices()
}

// PendingFolders lists folders that we don't yet share with the offering devices.  It
// returns the entries grouped by folder and filters for a given device unless the
// argument is specified as EmptyDeviceID.
func (m *model) PendingFolders(device protocol.DeviceID) (map[string]db.PendingFolder, error) {
	return m.db.PendingFoldersForDevice(device)
}

// DismissPendingDevices removes the record of a specific pending device.
func (m *model) DismissPendingDevice(device protocol.DeviceID) error {
	l.Debugf("Discarding pending device %v", device)
	err := m.db.RemovePendingDevice(device)
	if err != nil {
		return err
	}
	removedPendingDevices := []map[string]string{
		{"deviceID": device.String()},
	}
	m.evLogger.Log(events.PendingDevicesChanged, map[string]interface{}{
		"removed": removedPendingDevices,
	})
	return nil
}

// DismissPendingFolders removes records of pending folders.  Either a specific folder /
// device combination, or all matching a specific folder ID if the device argument is
// specified as EmptyDeviceID.
func (m *model) DismissPendingFolder(device protocol.DeviceID, folder string) error {
	var removedPendingFolders []map[string]string
	if device == protocol.EmptyDeviceID {
		l.Debugf("Discarding pending removed folder %s from all devices", folder)
		err := m.db.RemovePendingFolder(folder)
		if err != nil {
			return err
		}
		removedPendingFolders = []map[string]string{
			{"folderID": folder},
		}
	} else {
		l.Debugf("Discarding pending folder %s from device %v", folder, device)
		err := m.db.RemovePendingFolderForDevice(folder, device)
		if err != nil {
			return err
		}
		removedPendingFolders = []map[string]string{
			{
				"folderID": folder,
				"deviceID": device.String(),
			},
		}
	}
	if len(removedPendingFolders) > 0 {
		m.evLogger.Log(events.PendingFoldersChanged, map[string]interface{}{
			"removed": removedPendingFolders,
		})
	}
	return nil
}

// mapFolders returns a map of folder ID to folder configuration for the given
// slice of folder configurations.
func mapFolders(folders []config.FolderConfiguration) map[string]config.FolderConfiguration {
	m := make(map[string]config.FolderConfiguration, len(folders))
	for _, cfg := range folders {
		m[cfg.ID] = cfg
	}
	return m
}

// mapDevices returns a map of device ID to nothing for the given slice of
// device IDs.
func mapDevices(devices []protocol.DeviceID) map[protocol.DeviceID]struct{} {
	m := make(map[protocol.DeviceID]struct{}, len(devices))
	for _, dev := range devices {
		m[dev] = struct{}{}
	}
	return m
}

func observedDeviceSet(devices []config.ObservedDevice) deviceIDSet {
	res := make(deviceIDSet, len(devices))
	for _, dev := range devices {
		res[dev.ID] = struct{}{}
	}
	return res
}

func readOffsetIntoBuf(fs fs.Filesystem, file string, offset int64, buf []byte) (int, error) {
	fd, err := fs.Open(file)
	if err != nil {
		l.Debugln("readOffsetIntoBuf.Open", file, err)
		return 0, err
	}

	defer fd.Close()
	n, err := fd.ReadAt(buf, offset)
	if err != nil {
		l.Debugln("readOffsetIntoBuf.ReadAt", file, err)
	}
	return n, err
}

// folderDeviceSet is a set of (folder, deviceID) pairs
type folderDeviceSet map[string]map[protocol.DeviceID]struct{}

// set adds the (dev, folder) pair to the set
func (s folderDeviceSet) set(dev protocol.DeviceID, folder string) {
	devs, ok := s[folder]
	if !ok {
		devs = make(map[protocol.DeviceID]struct{})
		s[folder] = devs
	}
	devs[dev] = struct{}{}
}

// has returns true if the (dev, folder) pair is in the set
func (s folderDeviceSet) has(dev protocol.DeviceID, folder string) bool {
	_, ok := s[folder][dev]
	return ok
}

// hasDevice returns true if the device is set on any folder
func (s folderDeviceSet) hasDevice(dev protocol.DeviceID) bool {
	for _, devices := range s {
		if _, ok := devices[dev]; ok {
			return true
		}
	}
	return false
}

// syncMutexMap is a type safe wrapper for a sync.Map that holds mutexes
type syncMutexMap struct {
	inner stdsync.Map
}

func (m *syncMutexMap) Get(key string) sync.Mutex {
	v, _ := m.inner.LoadOrStore(key, sync.NewMutex())
	return v.(sync.Mutex)
}

type deviceIDSet map[protocol.DeviceID]struct{}

func (s deviceIDSet) add(ids []protocol.DeviceID) {
	for _, id := range ids {
		if _, ok := s[id]; !ok {
			s[id] = struct{}{}
		}
	}
}

func (s deviceIDSet) AsSlice() []protocol.DeviceID {
	ids := make([]protocol.DeviceID, 0, len(s))
	for id := range s {
		ids = append(ids, id)
	}
	return ids
}

func encryptionTokenPath(cfg config.FolderConfiguration) string {
	return filepath.Join(cfg.MarkerName, config.EncryptionTokenName)
}

type storedEncryptionToken struct {
	FolderID string
	Token    []byte
}

func readEncryptionToken(cfg config.FolderConfiguration) ([]byte, error) {
	fd, err := cfg.Filesystem(nil).Open(encryptionTokenPath(cfg))
	if err != nil {
		return nil, err
	}
	defer fd.Close()
	var stored storedEncryptionToken
	if err := json.NewDecoder(fd).Decode(&stored); err != nil {
		return nil, err
	}
	return stored.Token, nil
}

func writeEncryptionToken(token []byte, cfg config.FolderConfiguration) error {
	tokenName := encryptionTokenPath(cfg)
	fd, err := cfg.Filesystem(nil).OpenFile(tokenName, fs.OptReadWrite|fs.OptCreate, 0o666)
	if err != nil {
		return err
	}
	defer fd.Close()
	return json.NewEncoder(fd).Encode(storedEncryptionToken{
		FolderID: cfg.ID,
		Token:    token,
	})
}

func newFolderConfiguration(w config.Wrapper, id, label string, fsType fs.FilesystemType, path string) config.FolderConfiguration {
	fcfg := w.DefaultFolder()
	fcfg.ID = id
	fcfg.Label = label
	fcfg.FilesystemType = fsType
	fcfg.Path = path
	return fcfg
}

type updatedPendingFolder struct {
	FolderID         string            `json:"folderID"`
	FolderLabel      string            `json:"folderLabel"`
	DeviceID         protocol.DeviceID `json:"deviceID"`
	ReceiveEncrypted bool              `json:"receiveEncrypted"`
	RemoteEncrypted  bool              `json:"remoteEncrypted"`
}

// redactPathError checks if the error is actually a os.PathError, and if yes
// returns a redactedError with the path removed.
func redactPathError(err error) (error, bool) {
	perr, ok := err.(*os.PathError)
	if !ok {
		return nil, false
	}
	return &redactedError{
		error:    err,
		redacted: fmt.Errorf("%v: %w", perr.Op, perr.Err),
	}, true
}

type redactedError struct {
	error
	redacted error
}

func without[E comparable, S ~[]E](s S, e E) S {
	for i, x := range s {
		if x == e {
			return append(s[:i], s[i+1:]...)
		}
	}
	return s
}<|MERGE_RESOLUTION|>--- conflicted
+++ resolved
@@ -1365,7 +1365,8 @@
 	indexHandlerRegistry = newIndexHandlerRegistry(conn, m.deviceDownloads[deviceID], m.evLogger)
 	for id, fcfg := range m.folderCfgs {
 		l.Debugln("Registering folder", id, "for", deviceID.Short())
-		indexHandlerRegistry.RegisterFolderState(fcfg, m.folderFiles[id], m.folderRunners[id])
+		runner, _ := m.folderRunners.Get(id)
+		indexHandlerRegistry.RegisterFolderState(fcfg, m.folderFiles[id], runner)
 	}
 	m.indexHandlers.Add(deviceID, indexHandlerRegistry)
 
@@ -1884,17 +1885,17 @@
 		return
 	}
 
-<<<<<<< HEAD
 	closed := m.closed[connID]
 	delete(m.closed, connID)
 	delete(m.connections, connID)
 
 	removedIsPrimary := m.promotedConnID[deviceID] == connID
 	remainingConns := without(m.deviceConnIDs[deviceID], connID)
+	var wait <-chan error
 	if removedIsPrimary {
 		m.progressEmitter.temporaryIndexUnsubscribe(conn)
 		if idxh, ok := m.indexHandlers.Get(deviceID); ok && idxh.conn.ConnectionID() == connID {
-			m.indexHandlers.RemoveAndWait(deviceID, 0)
+			wait = m.indexHandlers.RemoveAndWaitChan(deviceID, 0)
 		}
 		m.scheduleConnectionPromotion()
 	}
@@ -1910,18 +1911,11 @@
 		// Some connections remain
 		m.deviceConnIDs[deviceID] = remainingConns
 	}
-=======
-	delete(m.conn, device)
-	delete(m.connRequestLimiters, device)
-	delete(m.helloMessages, device)
-	delete(m.deviceDownloads, device)
-	delete(m.remoteFolderStates, device)
-	closed := m.closed[device]
-	delete(m.closed, device)
-	wait := m.indexHandlers.RemoveAndWaitChan(device, 0)
->>>>>>> 51185381
+
 	m.pmut.Unlock()
-	<-wait
+	if wait != nil {
+		<-wait
+	}
 
 	m.fmut.RLock()
 	m.deviceDidCloseFRLocked(deviceID, time.Since(conn.EstablishedAt()))
@@ -2343,25 +2337,6 @@
 
 	connID := conn.ConnectionID()
 	closed := make(chan struct{})
-<<<<<<< HEAD
-=======
-	m.closed[deviceID] = closed
-	m.deviceDownloads[deviceID] = newDeviceDownloadState()
-	indexRegistry := newIndexHandlerRegistry(conn, m.deviceDownloads[deviceID], m.evLogger)
-	for id, fcfg := range m.folderCfgs {
-		runner, _ := m.folderRunners.Get(id)
-		indexRegistry.RegisterFolderState(fcfg, m.folderFiles[id], runner)
-	}
-	m.indexHandlers.Add(deviceID, indexRegistry)
-	m.fmut.RUnlock()
-	// 0: default, <0: no limiting
-	switch {
-	case device.MaxRequestKiB > 0:
-		m.connRequestLimiters[deviceID] = semaphore.New(1024 * device.MaxRequestKiB)
-	case device.MaxRequestKiB == 0:
-		m.connRequestLimiters[deviceID] = semaphore.New(1024 * defaultPullerPendingKiB)
-	}
->>>>>>> 51185381
 
 	m.pmut.Lock()
 
