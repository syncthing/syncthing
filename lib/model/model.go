--- conflicted
+++ resolved
@@ -254,7 +254,6 @@
 }
 
 func (m *model) serve(ctx context.Context) error {
-<<<<<<< HEAD
 	cfg := m.cfg.Subscribe(m)
 	m.initFolders(cfg)
 	close(m.started)
@@ -268,27 +267,18 @@
 }
 
 func (m *model) initFolders(cfg config.Configuration) {
-	cacheIgnoredFiles := cfg.Options.CacheIgnoredFiles
 	clusterConfigDevices := make(deviceIDSet, len(cfg.Devices))
 	for _, folderCfg := range cfg.Folders {
-=======
-	// Add and start folders
-	cacheIgnoredFiles := m.cfg.Options().CacheIgnoredFiles
-	existingDevices := m.cfg.Devices()
-	existingFolders := m.cfg.Folders()
-	clusterConfigDevices := make(deviceIDSet, len(existingDevices))
-	for _, folderCfg := range existingFolders {
->>>>>>> 7502997e
 		if folderCfg.Paused {
 			folderCfg.CreateRoot()
 			continue
 		}
-		m.newFolder(folderCfg, cacheIgnoredFiles)
+		m.newFolder(folderCfg, cfg.Options.CacheIgnoredFiles)
 		clusterConfigDevices.add(folderCfg.DeviceIDs())
 	}
 
 	ignoredDevices := observedDeviceSet(m.cfg.IgnoredDevices())
-	m.cleanPending(existingDevices, existingFolders, ignoredDevices, nil)
+	m.cleanPending(cfg.DeviceMap(), cfg.FolderMap(), ignoredDevices, nil)
 
 	m.resendClusterConfig(clusterConfigDevices.AsSlice())
 }
