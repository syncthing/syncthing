// Copyright (C) 2014 The Syncthing Authors.
//
// This Source Code Form is subject to the terms of the Mozilla Public
// License, v. 2.0. If a copy of the MPL was not distributed with this file,
// You can obtain one at https://mozilla.org/MPL/2.0/.

package model

import (
	"bytes"
	"context"
	"encoding/json"
	"fmt"
	"io"
	"net"
	"path/filepath"
	"reflect"
	"runtime"
	"strings"
	stdsync "sync"
	"time"

	"github.com/pkg/errors"
	"github.com/thejerf/suture/v4"

	"github.com/syncthing/syncthing/lib/config"
	"github.com/syncthing/syncthing/lib/connections"
	"github.com/syncthing/syncthing/lib/db"
	"github.com/syncthing/syncthing/lib/events"
	"github.com/syncthing/syncthing/lib/fs"
	"github.com/syncthing/syncthing/lib/ignore"
	"github.com/syncthing/syncthing/lib/osutil"
	"github.com/syncthing/syncthing/lib/protocol"
	"github.com/syncthing/syncthing/lib/scanner"
	"github.com/syncthing/syncthing/lib/stats"
	"github.com/syncthing/syncthing/lib/svcutil"
	"github.com/syncthing/syncthing/lib/sync"
	"github.com/syncthing/syncthing/lib/ur/contract"
	"github.com/syncthing/syncthing/lib/versioner"
)

// How many files to send in each Index/IndexUpdate message.
const (
	maxBatchSizeBytes = 250 * 1024 // Aim for making index messages no larger than 250 KiB (uncompressed)
	maxBatchSizeFiles = 1000       // Either way, don't include more files than this
)

type service interface {
	suture.Service
	BringToFront(string)
	Override()
	Revert()
	DelayScan(d time.Duration)
	SchedulePull()                                    // something relevant changed, we should try a pull
	Jobs(page, perpage int) ([]string, []string, int) // In progress, Queued, skipped
	Scan(subs []string) error
	Errors() []FileError
	WatchError() error
	ScheduleForceRescan(path string)
	GetStatistics() (stats.FolderStatistics, error)

	getState() (folderState, time.Time, error)
}

type Availability struct {
	ID            protocol.DeviceID `json:"id"`
	FromTemporary bool              `json:"fromTemporary"`
}

type Model interface {
	suture.Service

	connections.Model

	ResetFolder(folder string)
	DelayScan(folder string, next time.Duration)
	ScanFolder(folder string) error
	ScanFolders() map[string]error
	ScanFolderSubdirs(folder string, subs []string) error
	State(folder string) (string, time.Time, error)
	FolderErrors(folder string) ([]FileError, error)
	WatchError(folder string) error
	Override(folder string)
	Revert(folder string)
	BringToFront(folder, file string)
	LoadIgnores(folder string) ([]string, []string, error)
	CurrentIgnores(folder string) ([]string, []string, error)
	SetIgnores(folder string, content []string) error

	GetFolderVersions(folder string) (map[string][]versioner.FileVersion, error)
	RestoreFolderVersions(folder string, versions map[string]time.Time) (map[string]string, error)

	DBSnapshot(folder string) (*db.Snapshot, error)
	NeedFolderFiles(folder string, page, perpage int) ([]db.FileInfoTruncated, []db.FileInfoTruncated, []db.FileInfoTruncated, error)
	RemoteNeedFolderFiles(folder string, device protocol.DeviceID, page, perpage int) ([]db.FileInfoTruncated, error)
	LocalChangedFolderFiles(folder string, page, perpage int) ([]db.FileInfoTruncated, error)
	FolderProgressBytesCompleted(folder string) int64

	CurrentFolderFile(folder string, file string) (protocol.FileInfo, bool)
	CurrentGlobalFile(folder string, file string) (protocol.FileInfo, bool)
	Availability(folder string, file protocol.FileInfo, block protocol.BlockInfo) []Availability

	Completion(device protocol.DeviceID, folder string) FolderCompletion
	ConnectionStats() map[string]interface{}
	DeviceStatistics() (map[protocol.DeviceID]stats.DeviceStatistics, error)
	FolderStatistics() (map[string]stats.FolderStatistics, error)
	UsageReportingStats(report *contract.Report, version int, preview bool)

	PendingDevices() (map[protocol.DeviceID]db.ObservedDevice, error)
	PendingFolders(device protocol.DeviceID) (map[string]db.PendingFolder, error)
	CandidateDevices(folder string) (map[protocol.DeviceID]db.CandidateDevice, error)
	CandidateFolders(device protocol.DeviceID) (map[string]db.CandidateFolder, error)

	StartDeadlockDetector(timeout time.Duration)
	GlobalDirectoryTree(folder, prefix string, levels int, dirsonly bool) map[string]interface{}
}

type model struct {
	*suture.Supervisor

	// constructor parameters
	cfg            config.Wrapper
	id             protocol.DeviceID
	clientName     string
	clientVersion  string
	db             *db.Lowlevel
	protectedFiles []string
	evLogger       events.Logger

	// constant or concurrency safe fields
	finder          *db.BlockFinder
	progressEmitter *ProgressEmitter
	shortID         protocol.ShortID
	// globalRequestLimiter limits the amount of data in concurrent incoming
	// requests
	globalRequestLimiter *byteSemaphore
	// folderIOLimiter limits the number of concurrent I/O heavy operations,
	// such as scans and pulls.
	folderIOLimiter *byteSemaphore
	fatalChan       chan error
	started         chan struct{}

	// fields protected by fmut
	fmut                           sync.RWMutex
	folderCfgs                     map[string]config.FolderConfiguration                  // folder -> cfg
	folderFiles                    map[string]*db.FileSet                                 // folder -> files
	deviceStatRefs                 map[protocol.DeviceID]*stats.DeviceStatisticsReference // deviceID -> statsRef
	folderIgnores                  map[string]*ignore.Matcher                             // folder -> matcher object
	folderRunners                  map[string]service                                     // folder -> puller or scanner
	folderRunnerToken              map[string]suture.ServiceToken                         // folder -> token for folder runner
	folderRestartMuts              syncMutexMap                                           // folder -> restart mutex
	folderVersioners               map[string]versioner.Versioner                         // folder -> versioner (may be nil)
	folderEncryptionPasswordTokens map[string][]byte                                      // folder -> encryption token (may be missing, and only for encryption type folders)
	folderEncryptionFailures       map[string]map[protocol.DeviceID]error                 // folder -> device -> error regarding encryption consistency (may be missing)

	// fields protected by pmut
	pmut                sync.RWMutex
	conn                map[protocol.DeviceID]protocol.Connection
	connRequestLimiters map[protocol.DeviceID]*byteSemaphore
	closed              map[protocol.DeviceID]chan struct{}
	helloMessages       map[protocol.DeviceID]protocol.Hello
	deviceDownloads     map[protocol.DeviceID]*deviceDownloadState
	remotePausedFolders map[protocol.DeviceID]map[string]struct{} // deviceID -> folders
	indexSenders        map[protocol.DeviceID]*indexSenderRegistry

	// for testing only
	foldersRunning int32
}

type folderFactory func(*model, *db.FileSet, *ignore.Matcher, config.FolderConfiguration, versioner.Versioner, events.Logger, *byteSemaphore) service

var (
	folderFactories = make(map[config.FolderType]folderFactory)
)

var (
	errDeviceUnknown     = errors.New("unknown device")
	errDevicePaused      = errors.New("device is paused")
	errDeviceIgnored     = errors.New("device is ignored")
	errDeviceRemoved     = errors.New("device has been removed")
	ErrFolderPaused      = errors.New("folder is paused")
	errFolderNotRunning  = errors.New("folder is not running")
	errFolderMissing     = errors.New("no such folder")
	errNetworkNotAllowed = errors.New("network not allowed")
	errNoVersioner       = errors.New("folder has no versioner")
	// errors about why a connection is closed
	errIgnoredFolderRemoved            = errors.New("folder no longer ignored")
	errReplacingConnection             = errors.New("replacing connection")
	errStopped                         = errors.New("Syncthing is being stopped")
	errEncryptionInvConfigLocal        = errors.New("can't encrypt data for a device when the folder type is receiveEncrypted")
	errEncryptionInvConfigRemote       = errors.New("remote has encrypted data and encrypts that data for us - this is impossible")
	errEncryptionNotEncryptedLocal     = errors.New("folder is announced as encrypted, but not configured thus")
	errEncryptionNotEncryptedRemote    = errors.New("folder is configured to be encrypted but not announced thus")
	errEncryptionNotEncryptedUntrusted = errors.New("device is untrusted, but configured to receive not encrypted data")
	errEncryptionPassword              = errors.New("different encryption passwords used")
	errEncryptionReceivedToken         = errors.New("resetting connection to send info on new encrypted folder (new cluster config)")
	errMissingRemoteInClusterConfig    = errors.New("remote device missing in cluster config")
	errMissingLocalInClusterConfig     = errors.New("local device missing in cluster config")
	errConnLimitReached                = errors.New("connection limit reached")
)

// NewModel creates and starts a new model. The model starts in read-only mode,
// where it sends index information to connected peers and responds to requests
// for file data without altering the local folder in any way.
func NewModel(cfg config.Wrapper, id protocol.DeviceID, clientName, clientVersion string, ldb *db.Lowlevel, protectedFiles []string, evLogger events.Logger) Model {
	spec := svcutil.SpecWithDebugLogger(l)
	m := &model{
		Supervisor: suture.New("model", spec),

		// constructor parameters
		cfg:            cfg,
		id:             id,
		clientName:     clientName,
		clientVersion:  clientVersion,
		db:             ldb,
		protectedFiles: protectedFiles,
		evLogger:       evLogger,

		// constant or concurrency safe fields
		finder:               db.NewBlockFinder(ldb),
		progressEmitter:      NewProgressEmitter(cfg, evLogger),
		shortID:              id.Short(),
		globalRequestLimiter: newByteSemaphore(1024 * cfg.Options().MaxConcurrentIncomingRequestKiB()),
		folderIOLimiter:      newByteSemaphore(cfg.Options().MaxFolderConcurrency()),
		fatalChan:            make(chan error),
		started:              make(chan struct{}),

		// fields protected by fmut
		fmut:                           sync.NewRWMutex(),
		folderCfgs:                     make(map[string]config.FolderConfiguration),
		folderFiles:                    make(map[string]*db.FileSet),
		deviceStatRefs:                 make(map[protocol.DeviceID]*stats.DeviceStatisticsReference),
		folderIgnores:                  make(map[string]*ignore.Matcher),
		folderRunners:                  make(map[string]service),
		folderRunnerToken:              make(map[string]suture.ServiceToken),
		folderVersioners:               make(map[string]versioner.Versioner),
		folderEncryptionPasswordTokens: make(map[string][]byte),
		folderEncryptionFailures:       make(map[string]map[protocol.DeviceID]error),

		// fields protected by pmut
		pmut:                sync.NewRWMutex(),
		conn:                make(map[protocol.DeviceID]protocol.Connection),
		connRequestLimiters: make(map[protocol.DeviceID]*byteSemaphore),
		closed:              make(map[protocol.DeviceID]chan struct{}),
		helloMessages:       make(map[protocol.DeviceID]protocol.Hello),
		deviceDownloads:     make(map[protocol.DeviceID]*deviceDownloadState),
		remotePausedFolders: make(map[protocol.DeviceID]map[string]struct{}),
		indexSenders:        make(map[protocol.DeviceID]*indexSenderRegistry),
	}
	for devID := range cfg.Devices() {
		m.deviceStatRefs[devID] = stats.NewDeviceStatisticsReference(m.db, devID)
	}
	m.Add(m.progressEmitter)
	m.Add(svcutil.AsService(m.serve, m.String()))

	return m
}

func (m *model) serve(ctx context.Context) error {
	defer m.closeAllConnectionsAndWait()

	cfg := m.cfg.Subscribe(m)
	defer m.cfg.Unsubscribe(m)

	if err := m.initFolders(cfg); err != nil {
		close(m.started)
		return svcutil.AsFatalErr(err, svcutil.ExitError)
	}

	close(m.started)

	select {
	case <-ctx.Done():
		return ctx.Err()
	case err := <-m.fatalChan:
		return svcutil.AsFatalErr(err, svcutil.ExitError)
	}
}

func (m *model) initFolders(cfg config.Configuration) error {
	clusterConfigDevices := make(deviceIDSet, len(cfg.Devices))
	for _, folderCfg := range cfg.Folders {
		if folderCfg.Paused {
			folderCfg.CreateRoot()
			continue
		}
		err := m.newFolder(folderCfg, cfg.Options.CacheIgnoredFiles)
		if err != nil {
			return err
		}
		clusterConfigDevices.add(folderCfg.DeviceIDs())
	}

	ignoredDevices := observedDeviceSet(m.cfg.IgnoredDevices())
	m.cleanPending(cfg.DeviceMap(), cfg.FolderMap(), ignoredDevices, nil)
	m.cleanCandidates(cfg.DeviceMap(), cfg.FolderMap(), ignoredDevices)

	m.resendClusterConfig(clusterConfigDevices.AsSlice())
	return nil
}

func (m *model) closeAllConnectionsAndWait() {
	m.pmut.RLock()
	closed := make([]chan struct{}, 0, len(m.conn))
	for id, conn := range m.conn {
		closed = append(closed, m.closed[id])
		go conn.Close(errStopped)
	}
	m.pmut.RUnlock()
	for _, c := range closed {
		<-c
	}
}

func (m *model) fatal(err error) {
	select {
	case m.fatalChan <- err:
	default:
	}
}

// StartDeadlockDetector starts a deadlock detector on the models locks which
// causes panics in case the locks cannot be acquired in the given timeout
// period.
func (m *model) StartDeadlockDetector(timeout time.Duration) {
	l.Infof("Starting deadlock detector with %v timeout", timeout)
	detector := newDeadlockDetector(timeout)
	detector.Watch("fmut", m.fmut)
	detector.Watch("pmut", m.pmut)
}

// Need to hold lock on m.fmut when calling this.
func (m *model) addAndStartFolderLocked(cfg config.FolderConfiguration, fset *db.FileSet, cacheIgnoredFiles bool) {
	ignores := ignore.New(cfg.Filesystem(), ignore.WithCache(cacheIgnoredFiles))
	if err := ignores.Load(".stignore"); err != nil && !fs.IsNotExist(err) {
		l.Warnln("Loading ignores:", err)
	}

	m.addAndStartFolderLockedWithIgnores(cfg, fset, ignores)
}

// Only needed for testing, use addAndStartFolderLocked instead.
func (m *model) addAndStartFolderLockedWithIgnores(cfg config.FolderConfiguration, fset *db.FileSet, ignores *ignore.Matcher) {
	m.folderCfgs[cfg.ID] = cfg
	m.folderFiles[cfg.ID] = fset
	m.folderIgnores[cfg.ID] = ignores

	_, ok := m.folderRunners[cfg.ID]
	if ok {
		l.Warnln("Cannot start already running folder", cfg.Description())
		panic("cannot start already running folder")
	}

	folderFactory, ok := folderFactories[cfg.Type]
	if !ok {
		panic(fmt.Sprintf("unknown folder type 0x%x", cfg.Type))
	}

	folder := cfg.ID

	// Find any devices for which we hold the index in the db, but the folder
	// is not shared, and drop it.
	expected := mapDevices(cfg.DeviceIDs())
	for _, available := range fset.ListDevices() {
		if _, ok := expected[available]; !ok {
			l.Debugln("dropping", folder, "state for", available)
			fset.Drop(available)
		}
	}

	v, ok := fset.Sequence(protocol.LocalDeviceID), true
	indexHasFiles := ok && v > 0
	if !indexHasFiles {
		// It's a blank folder, so this may the first time we're looking at
		// it. Attempt to create and tag with our marker as appropriate. We
		// don't really do anything with errors at this point except warn -
		// if these things don't work, we still want to start the folder and
		// it'll show up as errored later.

		if err := cfg.CreateRoot(); err != nil {
			l.Warnln("Failed to create folder root directory", err)
		} else if err = cfg.CreateMarker(); err != nil {
			l.Warnln("Failed to create folder marker:", err)
		}
	}

	if cfg.Type == config.FolderTypeReceiveEncrypted {
		if encryptionToken, err := readEncryptionToken(cfg); err == nil {
			m.folderEncryptionPasswordTokens[folder] = encryptionToken
		} else if !fs.IsNotExist(err) {
			l.Warnf("Failed to read encryption token: %v", err)
		}
	}

	// These are our metadata files, and they should always be hidden.
	ffs := cfg.Filesystem()
	_ = ffs.Hide(config.DefaultMarkerName)
	_ = ffs.Hide(".stversions")
	_ = ffs.Hide(".stignore")

	var ver versioner.Versioner
	if cfg.Versioning.Type != "" {
		var err error
		ver, err = versioner.New(cfg)
		if err != nil {
			panic(fmt.Errorf("creating versioner: %w", err))
		}
	}
	m.folderVersioners[folder] = ver

	p := folderFactory(m, fset, ignores, cfg, ver, m.evLogger, m.folderIOLimiter)

	m.folderRunners[folder] = p

	m.warnAboutOverwritingProtectedFiles(cfg, ignores)

	m.folderRunnerToken[folder] = m.Add(p)

	l.Infof("Ready to synchronize %s (%s)", cfg.Description(), cfg.Type)
}

func (m *model) warnAboutOverwritingProtectedFiles(cfg config.FolderConfiguration, ignores *ignore.Matcher) {
	if cfg.Type == config.FolderTypeSendOnly {
		return
	}

	// This is a bit of a hack.
	ffs := cfg.Filesystem()
	if ffs.Type() != fs.FilesystemTypeBasic {
		return
	}
	folderLocation := ffs.URI()

	var filesAtRisk []string
	for _, protectedFilePath := range m.protectedFiles {
		// check if file is synced in this folder
		if protectedFilePath != folderLocation && !fs.IsParent(protectedFilePath, folderLocation) {
			continue
		}

		// check if file is ignored
		relPath, _ := filepath.Rel(folderLocation, protectedFilePath)
		if ignores.Match(relPath).IsIgnored() {
			continue
		}

		filesAtRisk = append(filesAtRisk, protectedFilePath)
	}

	if len(filesAtRisk) > 0 {
		l.Warnln("Some protected files may be overwritten and cause issues. See https://docs.syncthing.net/users/config.html#syncing-configuration-files for more information. The at risk files are:", strings.Join(filesAtRisk, ", "))
	}
}

func (m *model) removeFolder(cfg config.FolderConfiguration) {
	m.fmut.RLock()
	token, ok := m.folderRunnerToken[cfg.ID]
	m.fmut.RUnlock()
	if ok {
		m.RemoveAndWait(token, 0)
	}

	// We need to hold both fmut and pmut and must acquire locks in the same
	// order always. (The locks can be *released* in any order.)
	m.fmut.Lock()
	m.pmut.RLock()

	isPathUnique := true
	for folderID, folderCfg := range m.folderCfgs {
		if folderID != cfg.ID && folderCfg.Path == cfg.Path {
			isPathUnique = false
			break
		}
	}
	if isPathUnique {
		// Delete syncthing specific files
		cfg.Filesystem().RemoveAll(config.DefaultMarkerName)
	}

	m.cleanupFolderLocked(cfg)
	for _, r := range m.indexSenders {
		r.remove(cfg.ID)
	}

	m.fmut.Unlock()
	m.pmut.RUnlock()

	// Remove it from the database
	db.DropFolder(m.db, cfg.ID)
}

// Need to hold lock on m.fmut when calling this.
func (m *model) cleanupFolderLocked(cfg config.FolderConfiguration) {
	// clear up our config maps
	delete(m.folderCfgs, cfg.ID)
	delete(m.folderFiles, cfg.ID)
	delete(m.folderIgnores, cfg.ID)
	delete(m.folderRunners, cfg.ID)
	delete(m.folderRunnerToken, cfg.ID)
	delete(m.folderVersioners, cfg.ID)
}

func (m *model) restartFolder(from, to config.FolderConfiguration, cacheIgnoredFiles bool) error {
	if len(to.ID) == 0 {
		panic("bug: cannot restart empty folder ID")
	}
	if to.ID != from.ID {
		l.Warnf("bug: folder restart cannot change ID %q -> %q", from.ID, to.ID)
		panic("bug: folder restart cannot change ID")
	}
	folder := to.ID

	// This mutex protects the entirety of the restart operation, preventing
	// there from being more than one folder restart operation in progress
	// at any given time. The usual fmut/pmut stuff doesn't cover this,
	// because those locks are released while we are waiting for the folder
	// to shut down (and must be so because the folder might need them as
	// part of its operations before shutting down).
	restartMut := m.folderRestartMuts.Get(folder)
	restartMut.Lock()
	defer restartMut.Unlock()

	m.fmut.RLock()
	token, ok := m.folderRunnerToken[from.ID]
	m.fmut.RUnlock()
	if ok {
		m.RemoveAndWait(token, 0)
	}

	m.fmut.Lock()
	defer m.fmut.Unlock()

	// Cache the (maybe) existing fset before it's removed by cleanupFolderLocked
	fset := m.folderFiles[folder]
	fsetNil := fset == nil

	m.cleanupFolderLocked(from)
	if !to.Paused {
		if fsetNil {
			// Create a new fset. Might take a while and we do it under
			// locking, but it's unsafe to create fset:s concurrently so
			// that's the price we pay.
			var err error
			fset, err = db.NewFileSet(folder, to.Filesystem(), m.db)
			if err != nil {
				return fmt.Errorf("restarting %v: %w", to.Description(), err)
			}
		}
		m.addAndStartFolderLocked(to, fset, cacheIgnoredFiles)
	}

	// Care needs to be taken because we already hold fmut and the lock order
	// must be the same everywhere. As fmut is acquired first, this is fine.
	// toDeviceIDs := to.DeviceIDs()
	m.pmut.RLock()
	for _, id := range to.DeviceIDs() {
		indexSenders, ok := m.indexSenders[id]
		if !ok {
			continue
		}
		// In case the folder was newly shared with us we already got a
		// cluster config and wont necessarily get another soon - start
		// sending indexes if connected.
		if to.Paused {
			indexSenders.pause(to.ID)
		} else if !from.SharedWith(indexSenders.deviceID) || fsetNil || from.Paused {
			indexSenders.resume(to, fset)
		}
	}
	m.pmut.RUnlock()

	var infoMsg string
	switch {
	case to.Paused:
		infoMsg = "Paused"
	case from.Paused:
		infoMsg = "Unpaused"
	default:
		infoMsg = "Restarted"
	}
	l.Infof("%v folder %v (%v)", infoMsg, to.Description(), to.Type)

	return nil
}

func (m *model) newFolder(cfg config.FolderConfiguration, cacheIgnoredFiles bool) error {
	// Creating the fileset can take a long time (metadata calculation) so
	// we do it outside of the lock.
	fset, err := db.NewFileSet(cfg.ID, cfg.Filesystem(), m.db)
	if err != nil {
		return fmt.Errorf("adding %v: %w", cfg.Description(), err)
	}

	m.fmut.Lock()
	defer m.fmut.Unlock()

	// Cluster configs might be received and processed before reaching this
	// point, i.e. before the folder is started. If that's the case, start
	// index senders here.
	m.pmut.RLock()
	for _, id := range cfg.DeviceIDs() {
		if is, ok := m.indexSenders[id]; ok {
			is.resume(cfg, fset)
		}
	}
	m.pmut.RUnlock()

	m.addAndStartFolderLocked(cfg, fset, cacheIgnoredFiles)
	return nil
}

func (m *model) UsageReportingStats(report *contract.Report, version int, preview bool) {
	if version >= 3 {
		// Block stats
		blockStatsMut.Lock()
		for k, v := range blockStats {
			switch k {
			case "total":
				report.BlockStats.Total = v
			case "renamed":
				report.BlockStats.Renamed = v
			case "reused":
				report.BlockStats.Reused = v
			case "pulled":
				report.BlockStats.Pulled = v
			case "copyOrigin":
				report.BlockStats.CopyOrigin = v
			case "copyOriginShifted":
				report.BlockStats.CopyOriginShifted = v
			case "copyElsewhere":
				report.BlockStats.CopyElsewhere = v
			}
			// Reset counts, as these are incremental
			if !preview {
				blockStats[k] = 0
			}
		}
		blockStatsMut.Unlock()

		// Transport stats
		m.pmut.RLock()
		for _, conn := range m.conn {
			report.TransportStats[conn.Transport()]++
		}
		m.pmut.RUnlock()

		// Ignore stats
		var seenPrefix [3]bool
		for folder := range m.cfg.Folders() {
			lines, _, err := m.CurrentIgnores(folder)
			if err != nil {
				continue
			}
			report.IgnoreStats.Lines += len(lines)

			for _, line := range lines {
				// Allow prefixes to be specified in any order, but only once.
				for {
					if strings.HasPrefix(line, "!") && !seenPrefix[0] {
						seenPrefix[0] = true
						line = line[1:]
						report.IgnoreStats.Inverts++
					} else if strings.HasPrefix(line, "(?i)") && !seenPrefix[1] {
						seenPrefix[1] = true
						line = line[4:]
						report.IgnoreStats.Folded++
					} else if strings.HasPrefix(line, "(?d)") && !seenPrefix[2] {
						seenPrefix[2] = true
						line = line[4:]
						report.IgnoreStats.Deletable++
					} else {
						seenPrefix[0] = false
						seenPrefix[1] = false
						seenPrefix[2] = false
						break
					}
				}

				// Noops, remove
				line = strings.TrimSuffix(line, "**")
				line = strings.TrimPrefix(line, "**/")

				if strings.HasPrefix(line, "/") {
					report.IgnoreStats.Rooted++
				} else if strings.HasPrefix(line, "#include ") {
					report.IgnoreStats.Includes++
					if strings.Contains(line, "..") {
						report.IgnoreStats.EscapedIncludes++
					}
				}

				if strings.Contains(line, "**") {
					report.IgnoreStats.DoubleStars++
					// Remove not to trip up star checks.
					line = strings.Replace(line, "**", "", -1)
				}

				if strings.Contains(line, "*") {
					report.IgnoreStats.Stars++
				}
			}
		}
	}
}

type ConnectionInfo struct {
	protocol.Statistics
	Connected     bool
	Paused        bool
	Address       string
	ClientVersion string
	Type          string
	Crypto        string
}

func (info ConnectionInfo) MarshalJSON() ([]byte, error) {
	return json.Marshal(map[string]interface{}{
		"at":            info.At,
		"inBytesTotal":  info.InBytesTotal,
		"outBytesTotal": info.OutBytesTotal,
		"connected":     info.Connected,
		"paused":        info.Paused,
		"address":       info.Address,
		"clientVersion": info.ClientVersion,
		"type":          info.Type,
		"crypto":        info.Crypto,
	})
}

// NumConnections returns the current number of active connected devices.
func (m *model) NumConnections() int {
	m.pmut.RLock()
	defer m.pmut.RUnlock()
	return len(m.conn)
}

// ConnectionStats returns a map with connection statistics for each device.
func (m *model) ConnectionStats() map[string]interface{} {
	m.pmut.RLock()
	defer m.pmut.RUnlock()

	res := make(map[string]interface{})
	devs := m.cfg.Devices()
	conns := make(map[string]ConnectionInfo, len(devs))
	for device, deviceCfg := range devs {
		hello := m.helloMessages[device]
		versionString := hello.ClientVersion
		if hello.ClientName != "syncthing" {
			versionString = hello.ClientName + " " + hello.ClientVersion
		}
		ci := ConnectionInfo{
			ClientVersion: strings.TrimSpace(versionString),
			Paused:        deviceCfg.Paused,
		}
		if conn, ok := m.conn[device]; ok {
			ci.Type = conn.Type()
			ci.Crypto = conn.Crypto()
			ci.Connected = ok
			ci.Statistics = conn.Statistics()
			if addr := conn.RemoteAddr(); addr != nil {
				ci.Address = addr.String()
			}
		}

		conns[device.String()] = ci
	}

	res["connections"] = conns

	in, out := protocol.TotalInOut()
	res["total"] = ConnectionInfo{
		Statistics: protocol.Statistics{
			At:            time.Now(),
			InBytesTotal:  in,
			OutBytesTotal: out,
		},
	}

	return res
}

// DeviceStatistics returns statistics about each device
func (m *model) DeviceStatistics() (map[protocol.DeviceID]stats.DeviceStatistics, error) {
	m.fmut.RLock()
	defer m.fmut.RUnlock()
	res := make(map[protocol.DeviceID]stats.DeviceStatistics, len(m.deviceStatRefs))
	for id, sr := range m.deviceStatRefs {
		stats, err := sr.GetStatistics()
		if err != nil {
			return nil, err
		}
		res[id] = stats
	}
	return res, nil
}

// FolderStatistics returns statistics about each folder
func (m *model) FolderStatistics() (map[string]stats.FolderStatistics, error) {
	res := make(map[string]stats.FolderStatistics)
	m.fmut.RLock()
	defer m.fmut.RUnlock()
	for id, runner := range m.folderRunners {
		stats, err := runner.GetStatistics()
		if err != nil {
			return nil, err
		}
		res[id] = stats
	}
	return res, nil
}

type FolderCompletion struct {
	CompletionPct float64
	GlobalBytes   int64
	NeedBytes     int64
	GlobalItems   int
	NeedItems     int
	NeedDeletes   int
	Sequence      int64
}

func newFolderCompletion(global, need db.Counts, sequence int64) FolderCompletion {
	comp := FolderCompletion{
		GlobalBytes: global.Bytes,
		NeedBytes:   need.Bytes,
		GlobalItems: global.Files + global.Directories + global.Symlinks,
		NeedItems:   need.Files + need.Directories + need.Symlinks,
		NeedDeletes: need.Deleted,
		Sequence:    sequence,
	}
	comp.setComplectionPct()
	return comp
}

func (comp *FolderCompletion) add(other FolderCompletion) {
	comp.GlobalBytes += other.GlobalBytes
	comp.NeedBytes += other.NeedBytes
	comp.GlobalItems += other.GlobalItems
	comp.NeedItems += other.NeedItems
	comp.NeedDeletes += other.NeedDeletes
	comp.setComplectionPct()
}

func (comp *FolderCompletion) setComplectionPct() {
	if comp.GlobalBytes == 0 {
		comp.CompletionPct = 100
	} else {
		needRatio := float64(comp.NeedBytes) / float64(comp.GlobalBytes)
		comp.CompletionPct = 100 * (1 - needRatio)
	}

	// If the completion is 100% but there are deletes we need to handle,
	// drop it down a notch. Hack for consumers that look only at the
	// percentage (our own GUI does the same calculation as here on its own
	// and needs the same fixup).
	if comp.NeedBytes == 0 && comp.NeedDeletes > 0 {
		comp.CompletionPct = 95 // chosen by fair dice roll
	}
}

// Map returns the members as a map, e.g. used in api to serialize as Json.
func (comp FolderCompletion) Map() map[string]interface{} {
	return map[string]interface{}{
		"completion":  comp.CompletionPct,
		"globalBytes": comp.GlobalBytes,
		"needBytes":   comp.NeedBytes,
		"globalItems": comp.GlobalItems,
		"needItems":   comp.NeedItems,
		"needDeletes": comp.NeedDeletes,
		"sequence":    comp.Sequence,
	}
}

// Completion returns the completion status, in percent with some counters,
// for the given device and folder. The device can be any known device ID
// (including the local device) or explicitly protocol.LocalDeviceID. An
// empty folder string means the aggregate of all folders shared with the
// given device.
func (m *model) Completion(device protocol.DeviceID, folder string) FolderCompletion {
	// The user specifically asked for our own device ID. Internally that is
	// known as protocol.LocalDeviceID so translate.
	if device == m.id {
		device = protocol.LocalDeviceID
	}

	if folder != "" {
		// We want completion for a specific folder.
		return m.folderCompletion(device, folder)
	}

	// We want completion for all (shared) folders as an aggregate.
	var comp FolderCompletion
	for _, fcfg := range m.cfg.FolderList() {
		if device == protocol.LocalDeviceID || fcfg.SharedWith(device) {
			comp.add(m.folderCompletion(device, fcfg.ID))
		}
	}
	return comp
}

func (m *model) folderCompletion(device protocol.DeviceID, folder string) FolderCompletion {
	m.fmut.RLock()
	rf, ok := m.folderFiles[folder]
	m.fmut.RUnlock()
	if !ok {
		return FolderCompletion{} // Folder doesn't exist, so we hardly have any of it
	}

	snap := rf.Snapshot()
	defer snap.Release()

	m.pmut.RLock()
	downloaded := m.deviceDownloads[device].BytesDownloaded(folder)
	m.pmut.RUnlock()

	need := snap.NeedSize(device)
	need.Bytes -= downloaded
	// This might might be more than it really is, because some blocks can be of a smaller size.
	if need.Bytes < 0 {
		need.Bytes = 0
	}

	comp := newFolderCompletion(snap.GlobalSize(), need, snap.Sequence(device))

	l.Debugf("%v Completion(%s, %q): %v", m, device, folder, comp.Map())
	return comp
}

// DBSnapshot returns a snapshot of the database content relevant to the given folder.
func (m *model) DBSnapshot(folder string) (*db.Snapshot, error) {
	m.fmut.RLock()
	err := m.checkFolderRunningLocked(folder)
	rf := m.folderFiles[folder]
	m.fmut.RUnlock()
	if err != nil {
		return nil, err
	}
	return rf.Snapshot(), nil
}

func (m *model) FolderProgressBytesCompleted(folder string) int64 {
	return m.progressEmitter.BytesCompleted(folder)
}

// NeedFolderFiles returns paginated list of currently needed files in
// progress, queued, and to be queued on next puller iteration.
func (m *model) NeedFolderFiles(folder string, page, perpage int) ([]db.FileInfoTruncated, []db.FileInfoTruncated, []db.FileInfoTruncated, error) {
	m.fmut.RLock()
	rf, rfOk := m.folderFiles[folder]
	runner, runnerOk := m.folderRunners[folder]
	cfg := m.folderCfgs[folder]
	m.fmut.RUnlock()

	if !rfOk {
		return nil, nil, nil, errFolderMissing
	}

	snap := rf.Snapshot()
	defer snap.Release()
	var progress, queued, rest []db.FileInfoTruncated
	var seen map[string]struct{}

	p := newPager(page, perpage)

	if runnerOk {
		progressNames, queuedNames, skipped := runner.Jobs(page, perpage)

		progress = make([]db.FileInfoTruncated, len(progressNames))
		queued = make([]db.FileInfoTruncated, len(queuedNames))
		seen = make(map[string]struct{}, len(progressNames)+len(queuedNames))

		for i, name := range progressNames {
			if f, ok := snap.GetGlobalTruncated(name); ok {
				progress[i] = f
				seen[name] = struct{}{}
			}
		}

		for i, name := range queuedNames {
			if f, ok := snap.GetGlobalTruncated(name); ok {
				queued[i] = f
				seen[name] = struct{}{}
			}
		}

		p.get -= len(seen)
		if p.get == 0 {
			return progress, queued, nil, nil
		}
		p.toSkip -= skipped
	}

	rest = make([]db.FileInfoTruncated, 0, perpage)
	snap.WithNeedTruncated(protocol.LocalDeviceID, func(f protocol.FileIntf) bool {
		if cfg.IgnoreDelete && f.IsDeleted() {
			return true
		}

		if p.skip() {
			return true
		}
		ft := f.(db.FileInfoTruncated)
		if _, ok := seen[ft.Name]; !ok {
			rest = append(rest, ft)
			p.get--
		}
		return p.get > 0
	})

	return progress, queued, rest, nil
}

// RemoteNeedFolderFiles returns paginated list of currently needed files in
// progress, queued, and to be queued on next puller iteration, as well as the
// total number of files currently needed.
func (m *model) RemoteNeedFolderFiles(folder string, device protocol.DeviceID, page, perpage int) ([]db.FileInfoTruncated, error) {
	m.fmut.RLock()
	rf, ok := m.folderFiles[folder]
	m.fmut.RUnlock()

	if !ok {
		return nil, errFolderMissing
	}

	snap := rf.Snapshot()
	defer snap.Release()

	files := make([]db.FileInfoTruncated, 0, perpage)
	p := newPager(page, perpage)
	snap.WithNeedTruncated(device, func(f protocol.FileIntf) bool {
		if p.skip() {
			return true
		}
		files = append(files, f.(db.FileInfoTruncated))
		return !p.done()
	})
	return files, nil
}

func (m *model) LocalChangedFolderFiles(folder string, page, perpage int) ([]db.FileInfoTruncated, error) {
	m.fmut.RLock()
	rf, ok := m.folderFiles[folder]
	cfg := m.folderCfgs[folder]
	m.fmut.RUnlock()

	if !ok {
		return nil, errFolderMissing
	}

	snap := rf.Snapshot()
	defer snap.Release()

	if snap.ReceiveOnlyChangedSize().TotalItems() == 0 {
		return nil, nil
	}

	p := newPager(page, perpage)
	recvEnc := cfg.Type == config.FolderTypeReceiveEncrypted
	files := make([]db.FileInfoTruncated, 0, perpage)

	snap.WithHaveTruncated(protocol.LocalDeviceID, func(f protocol.FileIntf) bool {
		if !f.IsReceiveOnlyChanged() || (recvEnc && f.IsDeleted()) {
			return true
		}
		if p.skip() {
			return true
		}
		ft := f.(db.FileInfoTruncated)
		files = append(files, ft)
		return !p.done()
	})

	return files, nil
}

type pager struct {
	toSkip, get int
}

func newPager(page, perpage int) *pager {
	return &pager{
		toSkip: (page - 1) * perpage,
		get:    perpage,
	}
}

func (p *pager) skip() bool {
	if p.toSkip == 0 {
		return false
	}
	p.toSkip--
	return true
}

func (p *pager) done() bool {
	if p.get > 0 {
		p.get--
	}
	return p.get == 0
}

// Index is called when a new device is connected and we receive their full index.
// Implements the protocol.Model interface.
func (m *model) Index(deviceID protocol.DeviceID, folder string, fs []protocol.FileInfo) error {
	return m.handleIndex(deviceID, folder, fs, false)
}

// IndexUpdate is called for incremental updates to connected devices' indexes.
// Implements the protocol.Model interface.
func (m *model) IndexUpdate(deviceID protocol.DeviceID, folder string, fs []protocol.FileInfo) error {
	return m.handleIndex(deviceID, folder, fs, true)
}

func (m *model) handleIndex(deviceID protocol.DeviceID, folder string, fs []protocol.FileInfo, update bool) error {
	op := "Index"
	if update {
		op += " update"
	}

	l.Debugf("%v (in): %s / %q: %d files", op, deviceID, folder, len(fs))

	if cfg, ok := m.cfg.Folder(folder); !ok || !cfg.SharedWith(deviceID) {
		l.Infof("%v for unexpected folder ID %q sent from device %q; ensure that the folder exists and that this device is selected under \"Share With\" in the folder configuration.", op, folder, deviceID)
		return errors.Wrap(errFolderMissing, folder)
	} else if cfg.Paused {
		l.Debugf("%v for paused folder (ID %q) sent from device %q.", op, folder, deviceID)
		return errors.Wrap(ErrFolderPaused, folder)
	}

	m.fmut.RLock()
	files, existing := m.folderFiles[folder]
	runner, running := m.folderRunners[folder]
	m.fmut.RUnlock()

	if !existing {
		l.Infof("%v for nonexistent folder %q", op, folder)
		return errors.Wrap(errFolderMissing, folder)
	}

	if running {
		defer runner.SchedulePull()
	}

	m.pmut.RLock()
	downloads := m.deviceDownloads[deviceID]
	m.pmut.RUnlock()
	downloads.Update(folder, makeForgetUpdate(fs))

	if !update {
		files.Drop(deviceID)
	}
	for i := range fs {
		// The local attributes should never be transmitted over the wire.
		// Make sure they look like they weren't.
		fs[i].LocalFlags = 0
		fs[i].VersionHash = nil
	}
	files.Update(deviceID, fs)

	seq := files.Sequence(deviceID)
	m.evLogger.Log(events.RemoteIndexUpdated, map[string]interface{}{
		"device":   deviceID.String(),
		"folder":   folder,
		"items":    len(fs),
		"sequence": seq,
		"version":  seq, // legacy for sequence
	})

	return nil
}

func (m *model) ClusterConfig(deviceID protocol.DeviceID, cm protocol.ClusterConfig) error {
	// Check the peer device's announced folders against our own. Emits events
	// for folders that we don't expect (unknown or not shared).
	// Also, collect a list of folders we do share, and if he's interested in
	// temporary indexes, subscribe the connection.
	// Collect candidate devices that we have an indirect connection to
	// because they have the same folder, but do not share it with us.

	m.pmut.RLock()
	indexSenderRegistry, ok := m.indexSenders[deviceID]
	m.pmut.RUnlock()
	if !ok {
		panic("bug: ClusterConfig called on closed or nonexistent connection")
	}

	deviceCfg, ok := m.cfg.Device(deviceID)
	if !ok {
		l.Debugln("Device disappeared from config while processing cluster-config")
		return errDeviceUnknown
	}

	// Assemble the device information from the connected device about
	// themselves and us for all folders.
	ccDeviceInfos := make(map[string]*indexSenderStartInfo, len(cm.Folders))
	for _, folder := range cm.Folders {
		info := &indexSenderStartInfo{}
		for _, dev := range folder.Devices {
			if dev.ID == m.id {
				info.local = dev
			} else if dev.ID == deviceID {
				info.remote = dev
			}
			if info.local.ID != protocol.EmptyDeviceID && info.remote.ID != protocol.EmptyDeviceID {
				break
			}
		}
		if info.remote.ID == protocol.EmptyDeviceID {
			l.Infof("Device %v sent cluster-config without the device info for the remote on folder %v", deviceID, folder.Description())
			return errMissingRemoteInClusterConfig
		}
		if info.local.ID == protocol.EmptyDeviceID {
			l.Infof("Device %v sent cluster-config without the device info for us locally on folder %v", deviceID, folder.Description())
			return errMissingLocalInClusterConfig
		}
		ccDeviceInfos[folder.ID] = info
	}

	// Needs to happen outside of the fmut, as can cause CommitConfiguration
	if deviceCfg.AutoAcceptFolders {
		w, _ := m.cfg.Modify(func(cfg *config.Configuration) {
			changedFcfg := make(map[string]config.FolderConfiguration)
			haveFcfg := cfg.FolderMap()
			for _, folder := range cm.Folders {
				from, ok := haveFcfg[folder.ID]
				if to, changed := m.handleAutoAccepts(deviceID, folder, ccDeviceInfos[folder.ID], from, ok, cfg.Options.DefaultFolderPath); changed {
					changedFcfg[folder.ID] = to
				}
			}
			if len(changedFcfg) == 0 {
				return
			}
			for i := range cfg.Folders {
				if fcfg, ok := changedFcfg[cfg.Folders[i].ID]; ok {
					cfg.Folders[i] = fcfg
					delete(changedFcfg, cfg.Folders[i].ID)
				}
			}
			for _, fcfg := range changedFcfg {
				cfg.Folders = append(cfg.Folders, fcfg)
			}
		})
		// Need to wait for the waiter, as this calls CommitConfiguration,
		// which sets up the folder and as we return from this call,
		// ClusterConfig starts poking at m.folderFiles and other things
		// that might not exist until the config is committed.
		w.Wait()
	}

	tempIndexFolders, paused, err := m.ccHandleFolders(cm.Folders, deviceCfg, ccDeviceInfos, indexSenderRegistry)
	if err != nil {
		return err
	}

	m.pmut.Lock()
	m.remotePausedFolders[deviceID] = paused
	m.pmut.Unlock()

	if len(tempIndexFolders) > 0 {
		m.pmut.RLock()
		conn, ok := m.conn[deviceID]
		m.pmut.RUnlock()
		// In case we've got ClusterConfig, and the connection disappeared
		// from infront of our nose.
		if ok {
			m.progressEmitter.temporaryIndexSubscribe(conn, tempIndexFolders)
		}
	}

	if deviceCfg.Introducer {
		m.cfg.Modify(func(cfg *config.Configuration) {
			folders, devices, foldersDevices, introduced := m.handleIntroductions(deviceCfg, cm, cfg.FolderMap(), cfg.DeviceMap())
			folders, devices, deintroduced := m.handleDeintroductions(deviceCfg, foldersDevices, folders, devices)
			if !introduced && !deintroduced {
				return
			}
			cfg.Folders = make([]config.FolderConfiguration, 0, len(folders))
			for _, fcfg := range folders {
				cfg.Folders = append(cfg.Folders, fcfg)
			}
			cfg.Devices = make([]config.DeviceConfiguration, len(devices))
			for _, dcfg := range devices {
				cfg.Devices = append(cfg.Devices, dcfg)
			}
		})
	}

	return nil
}

func (m *model) ccHandleFolders(folders []protocol.Folder, deviceCfg config.DeviceConfiguration, ccDeviceInfos map[string]*indexSenderStartInfo, indexSenders *indexSenderRegistry) ([]string, map[string]struct{}, error) {
	handleTime := time.Now()
	var folderDevice config.FolderDeviceConfiguration
	tempIndexFolders := make([]string, 0, len(folders))
	paused := make(map[string]struct{}, len(folders))
	seenFolders := make(map[string]struct{}, len(folders))
	updatedPending := make([]map[string]string, 0, len(folders))
	deviceID := deviceCfg.DeviceID
	for _, folder := range folders {
		seenFolders[folder.ID] = struct{}{}

		cfg, ok := m.cfg.Folder(folder.ID)
		if ok {
			m.ccHandleFolderCandidates(folder, deviceID, cfg)
			folderDevice, ok = cfg.Device(deviceID)
		}
		if !ok {
			indexSenders.remove(folder.ID)
			// This folder is offered to us from the remote device, suggest it
			// to the user for approval unless previously ignored.
			if deviceCfg.IgnoredFolder(folder.ID) {
				l.Infof("Ignoring folder %s from device %s since we are configured to", folder.Description(), deviceID)
				continue
			}
			if err := m.db.AddOrUpdatePendingFolder(folder.ID, folder.Label, deviceID); err != nil {
				l.Warnf("Failed to persist pending folder entry to database: %v", err)
			}
			indexSenders.addPending(cfg, ccDeviceInfos[folder.ID])
			updatedPending = append(updatedPending, map[string]string{
				"folderID":    folder.ID,
				"folderLabel": folder.Label,
				"deviceID":    deviceID.String(),
			})
			// DEPRECATED: Only for backwards compatibility, should be removed.
			m.evLogger.Log(events.FolderRejected, map[string]string{
				"folder":      folder.ID,
				"folderLabel": folder.Label,
				"device":      deviceID.String(),
			})
			l.Infof("Unexpected folder %s sent from device %q; ensure that the folder exists and that this device is selected under \"Share With\" in the folder configuration.", folder.Description(), deviceID)
			//FIXME Should still collect candidate device entries?  Might help
			// to decide whether the offer should be accepted, if the user
			// sees who else has this folder.  Problem: Folder ID not yet in
			// the DB!
			continue
		}

		if folder.Paused {
			indexSenders.remove(folder.ID)
			paused[cfg.ID] = struct{}{}
			continue
		}

		if cfg.Paused {
			indexSenders.addPending(cfg, ccDeviceInfos[folder.ID])
			continue
		}

		if err := m.ccCheckEncryption(cfg, folderDevice, ccDeviceInfos[folder.ID], deviceCfg.Untrusted); err != nil {
			sameError := false
			if devs, ok := m.folderEncryptionFailures[folder.ID]; ok {
				sameError = devs[deviceID] == err
			} else {
				m.folderEncryptionFailures[folder.ID] = make(map[protocol.DeviceID]error)
			}
			m.folderEncryptionFailures[folder.ID][deviceID] = err
			msg := fmt.Sprintf("Failure checking encryption consistency with device %v for folder %v: %v", deviceID, cfg.Description(), err)
			if sameError || err == errEncryptionReceivedToken {
				l.Debugln(msg)
			} else {
				l.Warnln(msg)
			}

			return tempIndexFolders, paused, err
		}
		if devErrs, ok := m.folderEncryptionFailures[folder.ID]; ok {
			if len(devErrs) == 1 {
				delete(m.folderEncryptionFailures, folder.ID)
			} else {
				delete(m.folderEncryptionFailures[folder.ID], deviceID)
			}
		}

		// Handle indexes

		if !folder.DisableTempIndexes {
			tempIndexFolders = append(tempIndexFolders, folder.ID)
		}

		m.fmut.RLock()
		fs, ok := m.folderFiles[folder.ID]
		m.fmut.RUnlock()
		if !ok {
			// Shouldn't happen because !cfg.Paused, but might happen
			// if the folder is about to be unpaused, but not yet.
			l.Debugln("ccH: no fset", folder.ID)
			indexSenders.addPending(cfg, ccDeviceInfos[folder.ID])
			continue
		}

		indexSenders.add(cfg, fs, ccDeviceInfos[folder.ID])

		// We might already have files that we need to pull so let the
		// folder runner know that it should recheck the index data.
		m.fmut.RLock()
		if runner := m.folderRunners[folder.ID]; runner != nil {
			defer runner.SchedulePull()
		}
		m.fmut.RUnlock()
	}

	indexSenders.removeAllExcept(seenFolders)
<<<<<<< HEAD
	// All current candidate links were touched above, so discard any with older timestamps
	_, err := m.db.RemoveCandidateLinksBeforeTime(deviceID, handleTime)
	if err != nil {
		l.Infof("Could not clean up candidate link entries: %v", err)
=======
	// All current pending folders were touched above, so discard any with older timestamps
	expiredPending, err := m.db.RemovePendingFoldersBeforeTime(deviceID, handleTime)
	if err != nil {
		l.Infof("Could not clean up pending folder entries: %v", err)
	}
	if len(updatedPending) > 0 || len(expiredPending) > 0 {
		expiredPendingList := make([]map[string]string, len(expiredPending))
		for i, folderID := range expiredPending {
			expiredPendingList[i] = map[string]string{
				"folderID": folderID,
				"deviceID": deviceID.String(),
			}
		}
		m.evLogger.Log(events.PendingFoldersChanged, map[string]interface{}{
			"added":   updatedPending,
			"removed": expiredPendingList,
		})
>>>>>>> e32a516b
	}

	return tempIndexFolders, paused, nil
}

func (m *model) ccHandleFolderCandidates(folder protocol.Folder, introducer protocol.DeviceID, fcfg config.FolderConfiguration) {
	// Note this is called for locally known folders the introducer shares with us,
	// but we don't necessarily offer them to the introducer yet.
	if !fcfg.SharedWith(introducer) {
		// Folder is offered from the introducer, but pending locally.  Do not use
		// any announced devices as candidates, as we cannot know if the folder is
		// really accessible to them.
		return
	}
	for _, dev := range folder.Devices {
		if dev.ID == m.id || dev.ID == introducer {
			// This is the other side's description of themselves, or of what
			// it knows about us.
			continue
		}
		if fcfg.SharedWith(dev.ID) {
			// Local folder is already shared with the candidate device.
			continue
		}
		if knownDev, ok := m.cfg.Device(dev.ID); ok {
			if knownDev.IgnoredFolder(folder.ID) {
				// Folder deliberately ignored from this candidate.
				continue
			}
			// This device is known to us and shares this folder, but not
			// directly with us.  Remember it in order to possibly present a
			// list of suggested devices for additional cluster connectivity.
			l.Infof("Known device %s (%s) is not directly sharing common folder %s, marking as candidate",
				dev.ID.Short(), knownDev.Name, folder.ID)
		} else if m.cfg.IgnoredDevice(dev.ID) {
			// Device is deliberately ignored, so skip as candidate.
			continue
		} else {
			// There is another device sharing this folder that we haven't
			// heard of yet.  Remember it in order to possibly present a list
			// of suggested devices for additional cluster connectivity.
			l.Infof("Unknown device %v (%s) is a candidate for indirectly shared folder %s",
				dev.ID, dev.Name, folder.ID)
		}
		// Record as a new candidate device, remembering all the details received
		// from our known peer.
		if err := m.db.AddOrUpdateCandidateLink(folder.ID, folder.Label, dev.ID, introducer,
			dev.CertName, dev.Name, dev.Addresses); err != nil {
			l.Warnf("Failed to persist candidate link entry to database: %v", err)
		}
	}
}

func (m *model) ccCheckEncryption(fcfg config.FolderConfiguration, folderDevice config.FolderDeviceConfiguration, ccDeviceInfos *indexSenderStartInfo, deviceUntrusted bool) error {
	hasTokenRemote := len(ccDeviceInfos.remote.EncryptionPasswordToken) > 0
	hasTokenLocal := len(ccDeviceInfos.local.EncryptionPasswordToken) > 0
	isEncryptedRemote := folderDevice.EncryptionPassword != ""
	isEncryptedLocal := fcfg.Type == config.FolderTypeReceiveEncrypted

	if !isEncryptedRemote && !isEncryptedLocal && deviceUntrusted {
		return errEncryptionNotEncryptedUntrusted
	}

	if !(hasTokenRemote || hasTokenLocal || isEncryptedRemote || isEncryptedLocal) {
		// Noone cares about encryption here
		return nil
	}

	if isEncryptedRemote && isEncryptedLocal {
		// Should never happen, but config racyness and be safe.
		return errEncryptionInvConfigLocal
	}

	if hasTokenRemote && hasTokenLocal {
		return errEncryptionInvConfigRemote
	}

	if !(hasTokenRemote || hasTokenLocal) {
		return errEncryptionNotEncryptedRemote
	}

	if !(isEncryptedRemote || isEncryptedLocal) {
		return errEncryptionNotEncryptedLocal
	}

	if isEncryptedRemote {
		passwordToken := protocol.PasswordToken(fcfg.ID, folderDevice.EncryptionPassword)
		match := false
		if hasTokenLocal {
			match = bytes.Equal(passwordToken, ccDeviceInfos.local.EncryptionPasswordToken)
		} else {
			// hasTokenRemote == true
			match = bytes.Equal(passwordToken, ccDeviceInfos.remote.EncryptionPasswordToken)
		}
		if !match {
			return errEncryptionPassword
		}
		return nil
	}

	// isEncryptedLocal == true

	var ccToken []byte
	if hasTokenLocal {
		ccToken = ccDeviceInfos.local.EncryptionPasswordToken
	} else {
		// hasTokenRemote == true
		ccToken = ccDeviceInfos.remote.EncryptionPasswordToken
	}
	m.fmut.RLock()
	token, ok := m.folderEncryptionPasswordTokens[fcfg.ID]
	m.fmut.RUnlock()
	if !ok {
		var err error
		token, err = readEncryptionToken(fcfg)
		if err != nil && !fs.IsNotExist(err) {
			return err
		}
		if err == nil {
			m.fmut.Lock()
			m.folderEncryptionPasswordTokens[fcfg.ID] = token
			m.fmut.Unlock()
		} else {
			if err := writeEncryptionToken(ccToken, fcfg); err != nil {
				return err
			}
			m.fmut.Lock()
			m.folderEncryptionPasswordTokens[fcfg.ID] = ccToken
			m.fmut.Unlock()
			// We can only announce ourselfs once we have the token,
			// thus we need to resend CCs now that we have it.
			m.resendClusterConfig(fcfg.DeviceIDs())
			return nil
		}
	}
	if !bytes.Equal(token, ccToken) {
		return errEncryptionPassword
	}
	return nil
}

func (m *model) resendClusterConfig(ids []protocol.DeviceID) {
	if len(ids) == 0 {
		return
	}
	ccConns := make([]protocol.Connection, 0, len(ids))
	m.pmut.RLock()
	for _, id := range ids {
		if conn, ok := m.conn[id]; ok {
			ccConns = append(ccConns, conn)
		}
	}
	m.pmut.RUnlock()
	// Generating cluster-configs acquires fmut -> must happen outside of pmut.
	for _, conn := range ccConns {
		cm := m.generateClusterConfig(conn.ID())
		go conn.ClusterConfig(cm)
	}
}

// handleIntroductions handles adding devices/folders that are shared by an introducer device
func (m *model) handleIntroductions(introducerCfg config.DeviceConfiguration, cm protocol.ClusterConfig, folders map[string]config.FolderConfiguration, devices map[protocol.DeviceID]config.DeviceConfiguration) (map[string]config.FolderConfiguration, map[protocol.DeviceID]config.DeviceConfiguration, folderDeviceSet, bool) {
	changed := false

	foldersDevices := make(folderDeviceSet)

	for _, folder := range cm.Folders {
		// Adds devices which we do not have, but the introducer has
		// for the folders that we have in common. Also, shares folders
		// with devices that we have in common, yet are currently not sharing
		// the folder.

		fcfg, ok := folders[folder.ID]
		if !ok {
			// Don't have this folder, carry on.
			continue
		}

		folderChanged := false

		for _, device := range folder.Devices {
			// No need to share with self.
			if device.ID == m.id {
				continue
			}

			foldersDevices.set(device.ID, folder.ID)

			if _, ok := devices[device.ID]; !ok {
				// The device is currently unknown. Add it to the config.
				devices[device.ID] = m.introduceDevice(device, introducerCfg)
			} else if fcfg.SharedWith(device.ID) {
				// We already share the folder with this device, so
				// nothing to do.
				continue
			}

			// We don't yet share this folder with this device. Add the device
			// to sharing list of the folder.
			l.Infof("Sharing folder %s with %v (vouched for by introducer %v)", folder.Description(), device.ID, introducerCfg.DeviceID)
			fcfg.Devices = append(fcfg.Devices, config.FolderDeviceConfiguration{
				DeviceID:     device.ID,
				IntroducedBy: introducerCfg.DeviceID,
			})
			folderChanged = true
		}

		if folderChanged {
			folders[fcfg.ID] = fcfg
			changed = true
		}
	}

	return folders, devices, foldersDevices, changed
}

// handleDeintroductions handles removals of devices/shares that are removed by an introducer device
func (m *model) handleDeintroductions(introducerCfg config.DeviceConfiguration, foldersDevices folderDeviceSet, folders map[string]config.FolderConfiguration, devices map[protocol.DeviceID]config.DeviceConfiguration) (map[string]config.FolderConfiguration, map[protocol.DeviceID]config.DeviceConfiguration, bool) {
	if introducerCfg.SkipIntroductionRemovals {
		return folders, devices, false
	}

	changed := false
	devicesNotIntroduced := make(map[protocol.DeviceID]struct{})

	// Check if we should unshare some folders, if the introducer has unshared them.
	for folderID, folderCfg := range folders {
		for k := 0; k < len(folderCfg.Devices); k++ {
			if folderCfg.Devices[k].IntroducedBy != introducerCfg.DeviceID {
				devicesNotIntroduced[folderCfg.Devices[k].DeviceID] = struct{}{}
				continue
			}
			if !foldersDevices.has(folderCfg.Devices[k].DeviceID, folderCfg.ID) {
				// We could not find that folder shared on the
				// introducer with the device that was introduced to us.
				// We should follow and unshare as well.
				l.Infof("Unsharing folder %s with %v as introducer %v no longer shares the folder with that device", folderCfg.Description(), folderCfg.Devices[k].DeviceID, folderCfg.Devices[k].IntroducedBy)
				folderCfg.Devices = append(folderCfg.Devices[:k], folderCfg.Devices[k+1:]...)
				folders[folderID] = folderCfg
				k--
				changed = true
			}
		}
	}

	// Check if we should remove some devices, if the introducer no longer
	// shares any folder with them. Yet do not remove if we share other
	// folders that haven't been introduced by the introducer.
	for deviceID, device := range devices {
		if device.IntroducedBy == introducerCfg.DeviceID {
			if !foldersDevices.hasDevice(deviceID) {
				if _, ok := devicesNotIntroduced[deviceID]; !ok {
					// The introducer no longer shares any folder with the
					// device, remove the device.
					l.Infof("Removing device %v as introducer %v no longer shares any folders with that device", deviceID, device.IntroducedBy)
					changed = true
					delete(devices, deviceID)
					continue
				}
				l.Infof("Would have removed %v as %v no longer shares any folders, yet there are other folders that are shared with this device that haven't been introduced by this introducer.", deviceID, device.IntroducedBy)
			}
		}
	}

	return folders, devices, changed
}

// handleAutoAccepts handles adding and sharing folders for devices that have
// AutoAcceptFolders set to true.
func (m *model) handleAutoAccepts(deviceID protocol.DeviceID, folder protocol.Folder, ccDeviceInfos *indexSenderStartInfo, cfg config.FolderConfiguration, haveCfg bool, defaultPath string) (config.FolderConfiguration, bool) {
	if !haveCfg {
		defaultPathFs := fs.NewFilesystem(fs.FilesystemTypeBasic, defaultPath)
		pathAlternatives := []string{
			fs.SanitizePath(folder.Label),
			fs.SanitizePath(folder.ID),
		}
		for _, path := range pathAlternatives {
			if _, err := defaultPathFs.Lstat(path); !fs.IsNotExist(err) {
				continue
			}

			fcfg := config.NewFolderConfiguration(m.id, folder.ID, folder.Label, fs.FilesystemTypeBasic, filepath.Join(defaultPath, path))
			fcfg.Devices = append(fcfg.Devices, config.FolderDeviceConfiguration{
				DeviceID: deviceID,
			})

			if len(ccDeviceInfos.remote.EncryptionPasswordToken) > 0 || len(ccDeviceInfos.local.EncryptionPasswordToken) > 0 {
				fcfg.Type = config.FolderTypeReceiveEncrypted
			}

			l.Infof("Auto-accepted %s folder %s at path %s", deviceID, folder.Description(), fcfg.Path)
			return fcfg, true
		}
		l.Infof("Failed to auto-accept folder %s from %s due to path conflict", folder.Description(), deviceID)
		return config.FolderConfiguration{}, false
	} else {
		for _, device := range cfg.DeviceIDs() {
			if device == deviceID {
				// Already shared nothing todo.
				return config.FolderConfiguration{}, false
			}
		}
		if cfg.Type == config.FolderTypeReceiveEncrypted {
			if len(ccDeviceInfos.remote.EncryptionPasswordToken) == 0 && len(ccDeviceInfos.local.EncryptionPasswordToken) == 0 {
				l.Infof("Failed to auto-accept device %s on existing folder %s as the remote wants to send us unencrypted data, but the folder type is receive-encrypted", folder.Description(), deviceID)
				return config.FolderConfiguration{}, false
			}
		} else {
			if len(ccDeviceInfos.remote.EncryptionPasswordToken) > 0 || len(ccDeviceInfos.local.EncryptionPasswordToken) > 0 {
				l.Infof("Failed to auto-accept device %s on existing folder %s as the remote wants to send us encrypted data, but the folder type is not receive-encrypted", folder.Description(), deviceID)
				return config.FolderConfiguration{}, false
			}
		}
		cfg.Devices = append(cfg.Devices, config.FolderDeviceConfiguration{
			DeviceID: deviceID,
		})
		l.Infof("Shared %s with %s due to auto-accept", folder.ID, deviceID)
		return cfg, true
	}
}

func (m *model) introduceDevice(device protocol.Device, introducerCfg config.DeviceConfiguration) config.DeviceConfiguration {
	addresses := []string{"dynamic"}
	for _, addr := range device.Addresses {
		if addr != "dynamic" {
			addresses = append(addresses, addr)
		}
	}

	l.Infof("Adding device %v to config (vouched for by introducer %v)", device.ID, introducerCfg.DeviceID)
	newDeviceCfg := config.DeviceConfiguration{
		DeviceID:     device.ID,
		Name:         device.Name,
		Compression:  introducerCfg.Compression,
		Addresses:    addresses,
		CertName:     device.CertName,
		IntroducedBy: introducerCfg.DeviceID,
	}

	// The introducers' introducers are also our introducers.
	if device.Introducer {
		l.Infof("Device %v is now also an introducer", device.ID)
		newDeviceCfg.Introducer = true
		newDeviceCfg.SkipIntroductionRemovals = device.SkipIntroductionRemovals
	}

	return newDeviceCfg
}

// Closed is called when a connection has been closed
func (m *model) Closed(conn protocol.Connection, err error) {
	device := conn.ID()

	m.pmut.Lock()
	conn, ok := m.conn[device]
	if !ok {
		m.pmut.Unlock()
		return
	}

	delete(m.conn, device)
	delete(m.connRequestLimiters, device)
	delete(m.helloMessages, device)
	delete(m.deviceDownloads, device)
	delete(m.remotePausedFolders, device)
	closed := m.closed[device]
	delete(m.closed, device)
	delete(m.indexSenders, device)
	m.pmut.Unlock()

	m.progressEmitter.temporaryIndexUnsubscribe(conn)
	m.deviceDidClose(device, time.Since(conn.EstablishedAt()))

	l.Infof("Connection to %s at %s closed: %v", device, conn, err)
	m.evLogger.Log(events.DeviceDisconnected, map[string]string{
		"id":    device.String(),
		"error": err.Error(),
	})
	close(closed)
}

// Implements protocol.RequestResponse
type requestResponse struct {
	data   []byte
	closed chan struct{}
	once   stdsync.Once
}

func newRequestResponse(size int) *requestResponse {
	return &requestResponse{
		data:   protocol.BufferPool.Get(size),
		closed: make(chan struct{}),
	}
}

func (r *requestResponse) Data() []byte {
	return r.data
}

func (r *requestResponse) Close() {
	r.once.Do(func() {
		protocol.BufferPool.Put(r.data)
		close(r.closed)
	})
}

func (r *requestResponse) Wait() {
	<-r.closed
}

// Request returns the specified data segment by reading it from local disk.
// Implements the protocol.Model interface.
func (m *model) Request(deviceID protocol.DeviceID, folder, name string, blockNo, size int32, offset int64, hash []byte, weakHash uint32, fromTemporary bool) (out protocol.RequestResponse, err error) {
	if size < 0 || offset < 0 {
		return nil, protocol.ErrInvalid
	}

	m.fmut.RLock()
	folderCfg, ok := m.folderCfgs[folder]
	folderIgnores := m.folderIgnores[folder]
	m.fmut.RUnlock()
	if !ok {
		// The folder might be already unpaused in the config, but not yet
		// in the model.
		l.Debugf("Request from %s for file %s in unstarted folder %q", deviceID, name, folder)
		return nil, protocol.ErrGeneric
	}

	if !folderCfg.SharedWith(deviceID) {
		l.Warnf("Request from %s for file %s in unshared folder %q", deviceID, name, folder)
		return nil, protocol.ErrGeneric
	}
	if folderCfg.Paused {
		l.Debugf("Request from %s for file %s in paused folder %q", deviceID, name, folder)
		return nil, protocol.ErrGeneric
	}

	// Make sure the path is valid and in canonical form
	if name, err = fs.Canonicalize(name); err != nil {
		l.Debugf("Request from %s in folder %q for invalid filename %s", deviceID, folder, name)
		return nil, protocol.ErrGeneric
	}

	if deviceID != protocol.LocalDeviceID {
		l.Debugf("%v REQ(in): %s: %q / %q o=%d s=%d t=%v", m, deviceID, folder, name, offset, size, fromTemporary)
	}

	if fs.IsInternal(name) {
		l.Debugf("%v REQ(in) for internal file: %s: %q / %q o=%d s=%d", m, deviceID, folder, name, offset, size)
		return nil, protocol.ErrInvalid
	}

	if folderIgnores.Match(name).IsIgnored() {
		l.Debugf("%v REQ(in) for ignored file: %s: %q / %q o=%d s=%d", m, deviceID, folder, name, offset, size)
		return nil, protocol.ErrInvalid
	}

	// Restrict parallel requests by connection/device

	m.pmut.RLock()
	limiter := m.connRequestLimiters[deviceID]
	m.pmut.RUnlock()

	// The requestResponse releases the bytes to the buffer pool and the
	// limiters when its Close method is called.
	res := newLimitedRequestResponse(int(size), limiter, m.globalRequestLimiter)

	defer func() {
		// Close it ourselves if it isn't returned due to an error
		if err != nil {
			res.Close()
		}
	}()

	// Grab the FS after limiting, as it causes I/O and we want to minimize
	// the race time between the symlink check and the read.

	folderFs := folderCfg.Filesystem()

	if err := osutil.TraversesSymlink(folderFs, filepath.Dir(name)); err != nil {
		l.Debugf("%v REQ(in) traversal check: %s - %s: %q / %q o=%d s=%d", m, err, deviceID, folder, name, offset, size)
		return nil, protocol.ErrNoSuchFile
	}

	// Only check temp files if the flag is set, and if we are set to advertise
	// the temp indexes.
	if fromTemporary && !folderCfg.DisableTempIndexes {
		tempFn := fs.TempName(name)

		if info, err := folderFs.Lstat(tempFn); err != nil || !info.IsRegular() {
			// Reject reads for anything that doesn't exist or is something
			// other than a regular file.
			l.Debugf("%v REQ(in) failed stating temp file (%v): %s: %q / %q o=%d s=%d", m, err, deviceID, folder, name, offset, size)
			return nil, protocol.ErrNoSuchFile
		}
		err := readOffsetIntoBuf(folderFs, tempFn, offset, res.data)
		if err == nil && scanner.Validate(res.data, hash, weakHash) {
			return res, nil
		}
		// Fall through to reading from a non-temp file, just incase the temp
		// file has finished downloading.
	}

	if info, err := folderFs.Lstat(name); err != nil || !info.IsRegular() {
		// Reject reads for anything that doesn't exist or is something
		// other than a regular file.
		l.Debugf("%v REQ(in) failed stating file (%v): %s: %q / %q o=%d s=%d", m, err, deviceID, folder, name, offset, size)
		return nil, protocol.ErrNoSuchFile
	}

	if err := readOffsetIntoBuf(folderFs, name, offset, res.data); fs.IsNotExist(err) {
		l.Debugf("%v REQ(in) file doesn't exist: %s: %q / %q o=%d s=%d", m, deviceID, folder, name, offset, size)
		return nil, protocol.ErrNoSuchFile
	} else if err == io.EOF && len(hash) == 0 {
		// Read beyond end of file when we can't verify the hash -- this is
		// a padded read for an encrypted file. It's fine.
	} else if err != nil {
		l.Debugf("%v REQ(in) failed reading file (%v): %s: %q / %q o=%d s=%d", m, err, deviceID, folder, name, offset, size)
		return nil, protocol.ErrGeneric
	}

	if len(hash) > 0 && !scanner.Validate(res.data, hash, weakHash) {
		m.recheckFile(deviceID, folder, name, offset, hash, weakHash)
		l.Debugf("%v REQ(in) failed validating data: %s: %q / %q o=%d s=%d", m, deviceID, folder, name, offset, size)
		return nil, protocol.ErrNoSuchFile
	}

	return res, nil
}

// newLimitedRequestResponse takes size bytes from the limiters in order,
// skipping nil limiters, then returns a requestResponse of the given size.
// When the requestResponse is closed the limiters are given back the bytes,
// in reverse order.
func newLimitedRequestResponse(size int, limiters ...*byteSemaphore) *requestResponse {
	for _, limiter := range limiters {
		if limiter != nil {
			limiter.take(size)
		}
	}

	res := newRequestResponse(size)

	go func() {
		res.Wait()
		for i := range limiters {
			limiter := limiters[len(limiters)-1-i]
			if limiter != nil {
				limiter.give(size)
			}
		}
	}()

	return res
}

func (m *model) recheckFile(deviceID protocol.DeviceID, folder, name string, offset int64, hash []byte, weakHash uint32) {
	cf, ok := m.CurrentFolderFile(folder, name)
	if !ok {
		l.Debugf("%v recheckFile: %s: %q / %q: no current file", m, deviceID, folder, name)
		return
	}

	if cf.IsDeleted() || cf.IsInvalid() || cf.IsSymlink() || cf.IsDirectory() {
		l.Debugf("%v recheckFile: %s: %q / %q: not a regular file", m, deviceID, folder, name)
		return
	}

	blockIndex := int(offset / int64(cf.BlockSize()))
	if blockIndex >= len(cf.Blocks) {
		l.Debugf("%v recheckFile: %s: %q / %q i=%d: block index too far", m, deviceID, folder, name, blockIndex)
		return
	}

	block := cf.Blocks[blockIndex]

	// Seems to want a different version of the file, whatever.
	if !bytes.Equal(block.Hash, hash) {
		l.Debugf("%v recheckFile: %s: %q / %q i=%d: hash mismatch %x != %x", m, deviceID, folder, name, blockIndex, block.Hash, hash)
		return
	}
	if weakHash != 0 && block.WeakHash != weakHash {
		l.Debugf("%v recheckFile: %s: %q / %q i=%d: weak hash mismatch %v != %v", m, deviceID, folder, name, blockIndex, block.WeakHash, weakHash)
		return
	}

	// The hashes provided part of the request match what we expect to find according
	// to what we have in the database, yet the content we've read off the filesystem doesn't
	// Something is fishy, invalidate the file and rescan it.
	// The file will temporarily become invalid, which is ok as the content is messed up.
	m.fmut.RLock()
	runner, ok := m.folderRunners[folder]
	m.fmut.RUnlock()
	if !ok {
		l.Debugf("%v recheckFile: %s: %q / %q: Folder stopped before rescan could be scheduled", m, deviceID, folder, name)
		return
	}

	runner.ScheduleForceRescan(name)

	l.Debugf("%v recheckFile: %s: %q / %q", m, deviceID, folder, name)
}

func (m *model) CurrentFolderFile(folder string, file string) (protocol.FileInfo, bool) {
	m.fmut.RLock()
	fs, ok := m.folderFiles[folder]
	m.fmut.RUnlock()
	if !ok {
		return protocol.FileInfo{}, false
	}
	snap := fs.Snapshot()
	defer snap.Release()
	return snap.Get(protocol.LocalDeviceID, file)
}

func (m *model) CurrentGlobalFile(folder string, file string) (protocol.FileInfo, bool) {
	m.fmut.RLock()
	fs, ok := m.folderFiles[folder]
	m.fmut.RUnlock()
	if !ok {
		return protocol.FileInfo{}, false
	}
	snap := fs.Snapshot()
	defer snap.Release()
	return snap.GetGlobal(file)
}

// Connection returns the current connection for device, and a boolean whether a connection was found.
func (m *model) Connection(deviceID protocol.DeviceID) (protocol.Connection, bool) {
	m.pmut.RLock()
	cn, ok := m.conn[deviceID]
	m.pmut.RUnlock()
	if ok {
		m.deviceWasSeen(deviceID)
	}
	return cn, ok
}

// LoadIgnores loads or refreshes the ignore patterns from disk, if the
// folder is healthy, and returns the refreshed lines and patterns.
func (m *model) LoadIgnores(folder string) ([]string, []string, error) {
	m.fmut.RLock()
	cfg, cfgOk := m.folderCfgs[folder]
	ignores, ignoresOk := m.folderIgnores[folder]
	m.fmut.RUnlock()

	if !cfgOk {
		cfg, cfgOk = m.cfg.Folder(folder)
		if !cfgOk {
			return nil, nil, fmt.Errorf("folder %s does not exist", folder)
		}
	}

	// On creation a new folder with ignore patterns validly has no marker yet.
	if err := cfg.CheckPath(); err != nil && err != config.ErrMarkerMissing {
		return nil, nil, err
	}

	if !ignoresOk {
		ignores = ignore.New(cfg.Filesystem())
	}

	err := ignores.Load(".stignore")
	if fs.IsNotExist(err) {
		// Having no ignores is not an error.
		return nil, nil, nil
	}

	// Return lines and patterns, which may have some meaning even when err
	// != nil, depending on the specific error.
	return ignores.Lines(), ignores.Patterns(), err
}

// CurrentIgnores returns the currently loaded set of ignore patterns,
// whichever it may be. No attempt is made to load or refresh ignore
// patterns from disk.
func (m *model) CurrentIgnores(folder string) ([]string, []string, error) {
	m.fmut.RLock()
	_, cfgOk := m.folderCfgs[folder]
	ignores, ignoresOk := m.folderIgnores[folder]
	m.fmut.RUnlock()

	if !cfgOk {
		return nil, nil, fmt.Errorf("folder %s does not exist", folder)
	}

	if !ignoresOk {
		// Empty ignore patterns
		return []string{}, []string{}, nil
	}

	return ignores.Lines(), ignores.Patterns(), nil
}

func (m *model) SetIgnores(folder string, content []string) error {
	cfg, ok := m.cfg.Folder(folder)
	if !ok {
		return fmt.Errorf("folder %s does not exist", cfg.Description())
	}

	err := cfg.CheckPath()
	if err == config.ErrPathMissing {
		if err = cfg.CreateRoot(); err != nil {
			return errors.Wrap(err, "failed to create folder root")
		}
		err = cfg.CheckPath()
	}
	if err != nil && err != config.ErrMarkerMissing {
		return err
	}

	if err := ignore.WriteIgnores(cfg.Filesystem(), ".stignore", content); err != nil {
		l.Warnln("Saving .stignore:", err)
		return err
	}

	m.fmut.RLock()
	runner, ok := m.folderRunners[folder]
	m.fmut.RUnlock()
	if ok {
		return runner.Scan(nil)
	}
	return nil
}

// OnHello is called when an device connects to us.
// This allows us to extract some information from the Hello message
// and add it to a list of known devices ahead of any checks.
func (m *model) OnHello(remoteID protocol.DeviceID, addr net.Addr, hello protocol.Hello) error {
	if m.cfg.IgnoredDevice(remoteID) {
		return errDeviceIgnored
	}

	cfg, ok := m.cfg.Device(remoteID)
	if !ok {
		if err := m.db.AddOrUpdatePendingDevice(remoteID, hello.DeviceName, addr.String()); err != nil {
			l.Warnf("Failed to persist pending device entry to database: %v", err)
		}
		m.evLogger.Log(events.PendingDevicesChanged, map[string][]interface{}{
			"added": {map[string]string{
				"deviceID": remoteID.String(),
				"name":     hello.DeviceName,
				"address":  addr.String(),
			}},
		})
		// DEPRECATED: Only for backwards compatibility, should be removed.
		m.evLogger.Log(events.DeviceRejected, map[string]string{
			"name":    hello.DeviceName,
			"device":  remoteID.String(),
			"address": addr.String(),
		})
		return errDeviceUnknown
	}

	if cfg.Paused {
		return errDevicePaused
	}

	if len(cfg.AllowedNetworks) > 0 && !connections.IsAllowedNetwork(addr.String(), cfg.AllowedNetworks) {
		// The connection is not from an allowed network.
		return errNetworkNotAllowed
	}

	if max := m.cfg.Options().ConnectionLimitMax; max > 0 && m.NumConnections() >= max {
		// We're not allowed to accept any more connections.
		return errConnLimitReached
	}

	return nil
}

// GetHello is called when we are about to connect to some remote device.
func (m *model) GetHello(id protocol.DeviceID) protocol.HelloIntf {
	name := ""
	if _, ok := m.cfg.Device(id); ok {
		// Set our name (from the config of our device ID) only if we already know about the other side device ID.
		if myCfg, ok := m.cfg.Device(m.id); ok {
			name = myCfg.Name
		}
	}
	return &protocol.Hello{
		DeviceName:    name,
		ClientName:    m.clientName,
		ClientVersion: m.clientVersion,
	}
}

// AddConnection adds a new peer connection to the model. An initial index will
// be sent to the connected peer, thereafter index updates whenever the local
// folder changes.
func (m *model) AddConnection(conn protocol.Connection, hello protocol.Hello) {
	deviceID := conn.ID()
	device, ok := m.cfg.Device(deviceID)
	if !ok {
		l.Infoln("Trying to add connection to unknown device")
		return
	}

	m.pmut.Lock()
	if oldConn, ok := m.conn[deviceID]; ok {
		l.Infoln("Replacing old connection", oldConn, "with", conn, "for", deviceID)
		// There is an existing connection to this device that we are
		// replacing. We must close the existing connection and wait for the
		// close to complete before adding the new connection. We do the
		// actual close without holding pmut as the connection will call
		// back into Closed() for the cleanup.
		closed := m.closed[deviceID]
		m.pmut.Unlock()
		oldConn.Close(errReplacingConnection)
		<-closed
		m.pmut.Lock()
	}

	m.conn[deviceID] = conn
	closed := make(chan struct{})
	m.closed[deviceID] = closed
	m.deviceDownloads[deviceID] = newDeviceDownloadState()
	m.indexSenders[deviceID] = newIndexSenderRegistry(conn, closed, m.Supervisor, m.evLogger)
	// 0: default, <0: no limiting
	switch {
	case device.MaxRequestKiB > 0:
		m.connRequestLimiters[deviceID] = newByteSemaphore(1024 * device.MaxRequestKiB)
	case device.MaxRequestKiB == 0:
		m.connRequestLimiters[deviceID] = newByteSemaphore(1024 * defaultPullerPendingKiB)
	}

	m.helloMessages[deviceID] = hello

	event := map[string]string{
		"id":            deviceID.String(),
		"deviceName":    hello.DeviceName,
		"clientName":    hello.ClientName,
		"clientVersion": hello.ClientVersion,
		"type":          conn.Type(),
	}

	addr := conn.RemoteAddr()
	if addr != nil {
		event["addr"] = addr.String()
	}

	m.evLogger.Log(events.DeviceConnected, event)

	l.Infof(`Device %s client is "%s %s" named "%s" at %s`, deviceID, hello.ClientName, hello.ClientVersion, hello.DeviceName, conn)

	conn.Start()
	m.pmut.Unlock()

	// Acquires fmut, so has to be done outside of pmut.
	cm := m.generateClusterConfig(deviceID)
	conn.ClusterConfig(cm)

	if (device.Name == "" || m.cfg.Options().OverwriteRemoteDevNames) && hello.DeviceName != "" {
		m.cfg.Modify(func(cfg *config.Configuration) {
			for i := range cfg.Devices {
				if cfg.Devices[i].DeviceID == deviceID {
					if cfg.Devices[i].Name == "" || cfg.Options.OverwriteRemoteDevNames {
						cfg.Devices[i].Name = hello.DeviceName
					}
					return
				}
			}
		})
	}

	m.deviceWasSeen(deviceID)
}

func (m *model) DownloadProgress(device protocol.DeviceID, folder string, updates []protocol.FileDownloadProgressUpdate) error {
	m.fmut.RLock()
	cfg, ok := m.folderCfgs[folder]
	m.fmut.RUnlock()

	if !ok || cfg.DisableTempIndexes || !cfg.SharedWith(device) {
		return nil
	}

	m.pmut.RLock()
	downloads := m.deviceDownloads[device]
	m.pmut.RUnlock()
	downloads.Update(folder, updates)
	state := downloads.GetBlockCounts(folder)

	m.evLogger.Log(events.RemoteDownloadProgress, map[string]interface{}{
		"device": device.String(),
		"folder": folder,
		"state":  state,
	})

	return nil
}

func (m *model) deviceWasSeen(deviceID protocol.DeviceID) {
	m.fmut.RLock()
	sr, ok := m.deviceStatRefs[deviceID]
	m.fmut.RUnlock()
	if ok {
		_ = sr.WasSeen()
	}
}

func (m *model) deviceDidClose(deviceID protocol.DeviceID, duration time.Duration) {
	m.fmut.RLock()
	sr, ok := m.deviceStatRefs[deviceID]
	m.fmut.RUnlock()
	if ok {
		_ = sr.LastConnectionDuration(duration)
	}
}

func (m *model) requestGlobal(ctx context.Context, deviceID protocol.DeviceID, folder, name string, blockNo int, offset int64, size int, hash []byte, weakHash uint32, fromTemporary bool) ([]byte, error) {
	m.pmut.RLock()
	nc, ok := m.conn[deviceID]
	m.pmut.RUnlock()

	if !ok {
		return nil, fmt.Errorf("requestGlobal: no such device: %s", deviceID)
	}

	l.Debugf("%v REQ(out): %s: %q / %q b=%d o=%d s=%d h=%x wh=%x ft=%t", m, deviceID, folder, name, blockNo, offset, size, hash, weakHash, fromTemporary)

	return nc.Request(ctx, folder, name, blockNo, offset, size, hash, weakHash, fromTemporary)
}

func (m *model) ScanFolders() map[string]error {
	m.fmut.RLock()
	folders := make([]string, 0, len(m.folderCfgs))
	for folder := range m.folderCfgs {
		folders = append(folders, folder)
	}
	m.fmut.RUnlock()

	errors := make(map[string]error, len(m.folderCfgs))
	errorsMut := sync.NewMutex()

	wg := sync.NewWaitGroup()
	wg.Add(len(folders))
	for _, folder := range folders {
		folder := folder
		go func() {
			err := m.ScanFolder(folder)
			if err != nil {
				errorsMut.Lock()
				errors[folder] = err
				errorsMut.Unlock()
			}
			wg.Done()
		}()
	}
	wg.Wait()
	return errors
}

func (m *model) ScanFolder(folder string) error {
	return m.ScanFolderSubdirs(folder, nil)
}

func (m *model) ScanFolderSubdirs(folder string, subs []string) error {
	m.fmut.RLock()
	err := m.checkFolderRunningLocked(folder)
	runner := m.folderRunners[folder]
	m.fmut.RUnlock()

	if err != nil {
		return err
	}

	return runner.Scan(subs)
}

func (m *model) DelayScan(folder string, next time.Duration) {
	m.fmut.RLock()
	runner, ok := m.folderRunners[folder]
	m.fmut.RUnlock()
	if !ok {
		return
	}
	runner.DelayScan(next)
}

// numHashers returns the number of hasher routines to use for a given folder,
// taking into account configuration and available CPU cores.
func (m *model) numHashers(folder string) int {
	m.fmut.RLock()
	folderCfg := m.folderCfgs[folder]
	numFolders := len(m.folderCfgs)
	m.fmut.RUnlock()

	if folderCfg.Hashers > 0 {
		// Specific value set in the config, use that.
		return folderCfg.Hashers
	}

	if runtime.GOOS == "windows" || runtime.GOOS == "darwin" {
		// Interactive operating systems; don't load the system too heavily by
		// default.
		return 1
	}

	// For other operating systems and architectures, lets try to get some
	// work done... Divide the available CPU cores among the configured
	// folders.
	if perFolder := runtime.GOMAXPROCS(-1) / numFolders; perFolder > 0 {
		return perFolder
	}

	return 1
}

// generateClusterConfig returns a ClusterConfigMessage that is correct for
// the given peer device
func (m *model) generateClusterConfig(device protocol.DeviceID) protocol.ClusterConfig {
	var message protocol.ClusterConfig

	m.fmut.RLock()
	defer m.fmut.RUnlock()

	for _, folderCfg := range m.cfg.FolderList() {
		if !folderCfg.SharedWith(device) {
			continue
		}

		var encryptionToken []byte
		var hasEncryptionToken bool
		if folderCfg.Type == config.FolderTypeReceiveEncrypted {
			if encryptionToken, hasEncryptionToken = m.folderEncryptionPasswordTokens[folderCfg.ID]; !hasEncryptionToken {
				// We haven't gotten a token for us yet and without
				// one the other side can't validate us - pretend
				// we don't have the folder yet.
				continue
			}
		}

		protocolFolder := protocol.Folder{
			ID:                 folderCfg.ID,
			Label:              folderCfg.Label,
			ReadOnly:           folderCfg.Type == config.FolderTypeSendOnly,
			IgnorePermissions:  folderCfg.IgnorePerms,
			IgnoreDelete:       folderCfg.IgnoreDelete,
			DisableTempIndexes: folderCfg.DisableTempIndexes,
		}

		fs := m.folderFiles[folderCfg.ID]

		// Even if we aren't paused, if we haven't started the folder yet
		// pretend we are. Otherwise the remote might get confused about
		// the missing index info (and drop all the info). We will send
		// another cluster config once the folder is started.
		protocolFolder.Paused = folderCfg.Paused || fs == nil

		for _, device := range folderCfg.Devices {
			deviceCfg, _ := m.cfg.Device(device.DeviceID)

			protocolDevice := protocol.Device{
				ID:          deviceCfg.DeviceID,
				Name:        deviceCfg.Name,
				Addresses:   deviceCfg.Addresses,
				Compression: deviceCfg.Compression,
				CertName:    deviceCfg.CertName,
				Introducer:  deviceCfg.Introducer,
			}

			if deviceCfg.DeviceID == m.id && hasEncryptionToken {
				protocolDevice.EncryptionPasswordToken = encryptionToken
			} else if device.EncryptionPassword != "" {
				protocolDevice.EncryptionPasswordToken = protocol.PasswordToken(folderCfg.ID, device.EncryptionPassword)
			}

			if fs != nil {
				if deviceCfg.DeviceID == m.id {
					protocolDevice.IndexID = fs.IndexID(protocol.LocalDeviceID)
					protocolDevice.MaxSequence = fs.Sequence(protocol.LocalDeviceID)
				} else {
					protocolDevice.IndexID = fs.IndexID(deviceCfg.DeviceID)
					protocolDevice.MaxSequence = fs.Sequence(deviceCfg.DeviceID)
				}
			}

			protocolFolder.Devices = append(protocolFolder.Devices, protocolDevice)
		}

		message.Folders = append(message.Folders, protocolFolder)
	}

	return message
}

func (m *model) State(folder string) (string, time.Time, error) {
	m.fmut.RLock()
	runner, ok := m.folderRunners[folder]
	m.fmut.RUnlock()
	if !ok {
		// The returned error should be an actual folder error, so returning
		// errors.New("does not exist") or similar here would be
		// inappropriate.
		return "", time.Time{}, nil
	}
	state, changed, err := runner.getState()
	return state.String(), changed, err
}

func (m *model) FolderErrors(folder string) ([]FileError, error) {
	m.fmut.RLock()
	err := m.checkFolderRunningLocked(folder)
	runner := m.folderRunners[folder]
	m.fmut.RUnlock()
	if err != nil {
		return nil, err
	}
	return runner.Errors(), nil
}

func (m *model) WatchError(folder string) error {
	m.fmut.RLock()
	err := m.checkFolderRunningLocked(folder)
	runner := m.folderRunners[folder]
	m.fmut.RUnlock()
	if err != nil {
		return nil // If the folder isn't running, there's no error to report.
	}
	return runner.WatchError()
}

func (m *model) Override(folder string) {
	// Grab the runner and the file set.

	m.fmut.RLock()
	runner, ok := m.folderRunners[folder]
	m.fmut.RUnlock()
	if !ok {
		return
	}

	// Run the override, taking updates as if they came from scanning.

	runner.Override()
}

func (m *model) Revert(folder string) {
	// Grab the runner and the file set.

	m.fmut.RLock()
	runner, ok := m.folderRunners[folder]
	m.fmut.RUnlock()
	if !ok {
		return
	}

	// Run the revert, taking updates as if they came from scanning.

	runner.Revert()
}

func (m *model) GlobalDirectoryTree(folder, prefix string, levels int, dirsonly bool) map[string]interface{} {
	m.fmut.RLock()
	files, ok := m.folderFiles[folder]
	m.fmut.RUnlock()
	if !ok {
		return nil
	}

	output := make(map[string]interface{})
	sep := string(filepath.Separator)
	prefix = osutil.NativeFilename(prefix)

	if prefix != "" && !strings.HasSuffix(prefix, sep) {
		prefix = prefix + sep
	}

	snap := files.Snapshot()
	defer snap.Release()
	snap.WithPrefixedGlobalTruncated(prefix, func(fi protocol.FileIntf) bool {
		f := fi.(db.FileInfoTruncated)

		// Don't include the prefix itself.
		if f.IsInvalid() || f.IsDeleted() || strings.HasPrefix(prefix, f.Name) {
			return true
		}

		f.Name = strings.Replace(f.Name, prefix, "", 1)

		var dir, base string
		if f.IsDirectory() && !f.IsSymlink() {
			dir = f.Name
		} else {
			dir = filepath.Dir(f.Name)
			base = filepath.Base(f.Name)
		}

		if levels > -1 && strings.Count(f.Name, sep) > levels {
			return true
		}

		last := output
		if dir != "." {
			for _, path := range strings.Split(dir, sep) {
				directory, ok := last[path]
				if !ok {
					newdir := make(map[string]interface{})
					last[path] = newdir
					last = newdir
				} else {
					last = directory.(map[string]interface{})
				}
			}
		}

		if !dirsonly && base != "" {
			last[base] = []interface{}{
				f.ModTime(), f.FileSize(),
			}
		}

		return true
	})

	return output
}

func (m *model) GetFolderVersions(folder string) (map[string][]versioner.FileVersion, error) {
	m.fmut.RLock()
	err := m.checkFolderRunningLocked(folder)
	ver := m.folderVersioners[folder]
	m.fmut.RUnlock()
	if err != nil {
		return nil, err
	}
	if ver == nil {
		return nil, errNoVersioner
	}

	return ver.GetVersions()
}

func (m *model) RestoreFolderVersions(folder string, versions map[string]time.Time) (map[string]string, error) {
	m.fmut.RLock()
	err := m.checkFolderRunningLocked(folder)
	fcfg := m.folderCfgs[folder]
	ver := m.folderVersioners[folder]
	m.fmut.RUnlock()
	if err != nil {
		return nil, err
	}
	if ver == nil {
		return nil, errNoVersioner
	}

	restoreErrors := make(map[string]string)

	for file, version := range versions {
		if err := ver.Restore(file, version); err != nil {
			restoreErrors[file] = err.Error()
		}
	}

	// Trigger scan
	if !fcfg.FSWatcherEnabled {
		go func() { _ = m.ScanFolder(folder) }()
	}

	return restoreErrors, nil
}

func (m *model) Availability(folder string, file protocol.FileInfo, block protocol.BlockInfo) []Availability {
	// The slightly unusual locking sequence here is because we need to hold
	// pmut for the duration (as the value returned from foldersFiles can
	// get heavily modified on Close()), but also must acquire fmut before
	// pmut. (The locks can be *released* in any order.)
	m.fmut.RLock()
	m.pmut.RLock()
	defer m.pmut.RUnlock()

	fs, ok := m.folderFiles[folder]
	cfg := m.folderCfgs[folder]
	m.fmut.RUnlock()

	if !ok {
		return nil
	}

	var availabilities []Availability
	snap := fs.Snapshot()
	defer snap.Release()
	for _, device := range snap.Availability(file.Name) {
		if _, ok := m.remotePausedFolders[device]; !ok {
			continue
		}
		if _, ok := m.remotePausedFolders[device][folder]; ok {
			continue
		}
		_, ok := m.conn[device]
		if ok {
			availabilities = append(availabilities, Availability{ID: device, FromTemporary: false})
		}
	}

	for _, device := range cfg.Devices {
		if m.deviceDownloads[device.DeviceID].Has(folder, file.Name, file.Version, int(block.Offset/int64(file.BlockSize()))) {
			availabilities = append(availabilities, Availability{ID: device.DeviceID, FromTemporary: true})
		}
	}

	return availabilities
}

// BringToFront bumps the given files priority in the job queue.
func (m *model) BringToFront(folder, file string) {
	m.fmut.RLock()
	runner, ok := m.folderRunners[folder]
	m.fmut.RUnlock()

	if ok {
		runner.BringToFront(file)
	}
}

func (m *model) ResetFolder(folder string) {
	l.Infof("Cleaning data for folder %q", folder)
	db.DropFolder(m.db, folder)
}

func (m *model) String() string {
	return fmt.Sprintf("model@%p", m)
}

func (m *model) VerifyConfiguration(from, to config.Configuration) error {
	return nil
}

func (m *model) CommitConfiguration(from, to config.Configuration) bool {
	// TODO: This should not use reflect, and should take more care to try to handle stuff without restart.

	// Delay processing config changes until after the initial setup
	<-m.started

	// Go through the folder configs and figure out if we need to restart or not.

	// Tracks devices affected by any configuration change to resend ClusterConfig.
	clusterConfigDevices := make(deviceIDSet, len(from.Devices)+len(to.Devices))

	fromFolders := mapFolders(from.Folders)
	toFolders := mapFolders(to.Folders)
	for folderID, cfg := range toFolders {
		if _, ok := fromFolders[folderID]; !ok {
			// A folder was added.
			if cfg.Paused {
				l.Infoln("Paused folder", cfg.Description())
			} else {
				l.Infoln("Adding folder", cfg.Description())
				if err := m.newFolder(cfg, to.Options.CacheIgnoredFiles); err != nil {
					m.fatal(err)
					return true
				}
			}
			clusterConfigDevices.add(cfg.DeviceIDs())
		}
	}

	removedFolders := make(map[string]struct{})
	for folderID, fromCfg := range fromFolders {
		toCfg, ok := toFolders[folderID]
		if !ok {
			// The folder was removed.
			m.removeFolder(fromCfg)
			clusterConfigDevices.add(fromCfg.DeviceIDs())
			removedFolders[fromCfg.ID] = struct{}{}
			continue
		}

		if fromCfg.Paused && toCfg.Paused {
			continue
		}

		// This folder exists on both sides. Settings might have changed.
		// Check if anything differs that requires a restart.
		if !reflect.DeepEqual(fromCfg.RequiresRestartOnly(), toCfg.RequiresRestartOnly()) || from.Options.CacheIgnoredFiles != to.Options.CacheIgnoredFiles {
			if err := m.restartFolder(fromCfg, toCfg, to.Options.CacheIgnoredFiles); err != nil {
				m.fatal(err)
				return true
			}
			clusterConfigDevices.add(fromCfg.DeviceIDs())
			clusterConfigDevices.add(toCfg.DeviceIDs())
		}

		// Emit the folder pause/resume event
		if fromCfg.Paused != toCfg.Paused {
			eventType := events.FolderResumed
			if toCfg.Paused {
				eventType = events.FolderPaused
			}
			m.evLogger.Log(eventType, map[string]string{"id": toCfg.ID, "label": toCfg.Label})
		}
	}

	// Removing a device. We actually don't need to do anything.
	// Because folder config has changed (since the device lists do not match)
	// Folders for that had device got "restarted", which involves killing
	// connections to all devices that we were sharing the folder with.
	// At some point model.Close() will get called for that device which will
	// clean residue device state that is not part of any folder.

	// Pausing a device, unpausing is handled by the connection service.
	fromDevices := from.DeviceMap()
	toDevices := to.DeviceMap()
	closeDevices := make([]protocol.DeviceID, 0, len(to.Devices))
	for deviceID, toCfg := range toDevices {
		fromCfg, ok := fromDevices[deviceID]
		if !ok {
			sr := stats.NewDeviceStatisticsReference(m.db, deviceID)
			m.fmut.Lock()
			m.deviceStatRefs[deviceID] = sr
			m.fmut.Unlock()
			continue
		}
		delete(fromDevices, deviceID)
		if fromCfg.Paused == toCfg.Paused {
			continue
		}

		// Ignored folder was removed, reconnect to retrigger the prompt.
		if !toCfg.Paused && len(fromCfg.IgnoredFolders) > len(toCfg.IgnoredFolders) {
			closeDevices = append(closeDevices, deviceID)
		}

		if toCfg.Paused {
			l.Infoln("Pausing", deviceID)
			closeDevices = append(closeDevices, deviceID)
			delete(clusterConfigDevices, deviceID)
			m.evLogger.Log(events.DevicePaused, map[string]string{"device": deviceID.String()})
		} else {
			m.evLogger.Log(events.DeviceResumed, map[string]string{"device": deviceID.String()})
		}
	}
	// Clean up after removed devices
	removedDevices := make([]protocol.DeviceID, 0, len(fromDevices))
	m.fmut.Lock()
	for deviceID := range fromDevices {
		delete(m.deviceStatRefs, deviceID)
		removedDevices = append(removedDevices, deviceID)
		delete(clusterConfigDevices, deviceID)
	}
	m.fmut.Unlock()

	m.pmut.RLock()
	for _, id := range closeDevices {
		if conn, ok := m.conn[id]; ok {
			go conn.Close(errDevicePaused)
		}
	}
	for _, id := range removedDevices {
		if conn, ok := m.conn[id]; ok {
			go conn.Close(errDeviceRemoved)
		}
	}
	m.pmut.RUnlock()
	// Generating cluster-configs acquires fmut -> must happen outside of pmut.
	m.resendClusterConfig(clusterConfigDevices.AsSlice())

	ignoredDevices := observedDeviceSet(to.IgnoredDevices)
	m.cleanPending(toDevices, toFolders, ignoredDevices, removedFolders)
	m.cleanCandidates(toDevices, toFolders, ignoredDevices)

	m.globalRequestLimiter.setCapacity(1024 * to.Options.MaxConcurrentIncomingRequestKiB())
	m.folderIOLimiter.setCapacity(to.Options.MaxFolderConcurrency())

	// Some options don't require restart as those components handle it fine
	// by themselves. Compare the options structs containing only the
	// attributes that require restart and act apprioriately.
	if !reflect.DeepEqual(from.Options.RequiresRestartOnly(), to.Options.RequiresRestartOnly()) {
		l.Debugln(m, "requires restart, options differ")
		return false
	}

	return true
}

func (m *model) cleanPending(existingDevices map[protocol.DeviceID]config.DeviceConfiguration, existingFolders map[string]config.FolderConfiguration, ignoredDevices deviceIDSet, removedFolders map[string]struct{}) {
	var removedPendingFolders []map[string]string
	pendingFolders, err := m.db.PendingFolders()
	if err != nil {
		l.Infof("Could not iterate through pending folder entries for cleanup: %v", err)
		// Continue with pending devices below, loop is skipped.
	}
	for folderID, pf := range pendingFolders {
		if _, ok := removedFolders[folderID]; ok {
			// Forget pending folder device associations for recently removed
			// folders as well, assuming the folder is no longer of interest
			// at all (but might become pending again).
			l.Debugf("Discarding pending removed folder %v from all devices", folderID)
			m.db.RemovePendingFolder(folderID)
			removedPendingFolders = append(removedPendingFolders, map[string]string{
				"folderID": folderID,
			})
			continue
		}
		for deviceID := range pf.OfferedBy {
			if dev, ok := existingDevices[deviceID]; !ok {
				l.Debugf("Discarding pending folder %v from unknown device %v", folderID, deviceID)
				goto removeFolderForDevice
			} else if dev.IgnoredFolder(folderID) {
				l.Debugf("Discarding now ignored pending folder %v for device %v", folderID, deviceID)
				goto removeFolderForDevice
			}
			if folderCfg, ok := existingFolders[folderID]; ok {
				if folderCfg.SharedWith(deviceID) {
					l.Debugf("Discarding now shared pending folder %v for device %v", folderID, deviceID)
					goto removeFolderForDevice
				}
			}
			continue
		removeFolderForDevice:
			m.db.RemovePendingFolderForDevice(folderID, deviceID)
			removedPendingFolders = append(removedPendingFolders, map[string]string{
				"folderID": folderID,
				"deviceID": deviceID.String(),
			})
		}
	}
	if len(removedPendingFolders) > 0 {
		m.evLogger.Log(events.PendingFoldersChanged, map[string]interface{}{
			"removed": removedPendingFolders,
		})
	}

	var removedPendingDevices []map[string]string
	pendingDevices, err := m.db.PendingDevices()
	if err != nil {
		l.Infof("Could not iterate through pending device entries for cleanup: %v", err)
		return
	}
	for deviceID := range pendingDevices {
		if _, ok := ignoredDevices[deviceID]; ok {
			l.Debugf("Discarding now ignored pending device %v", deviceID)
			goto removeDevice
		}
		if _, ok := existingDevices[deviceID]; ok {
			l.Debugf("Discarding now added pending device %v", deviceID)
			goto removeDevice
		}
		continue
	removeDevice:
		m.db.RemovePendingDevice(deviceID)
		removedPendingDevices = append(removedPendingDevices, map[string]string{
			"deviceID": deviceID.String(),
		})
	}
	if len(removedPendingDevices) > 0 {
		m.evLogger.Log(events.PendingDevicesChanged, map[string]interface{}{
			"removed": removedPendingDevices,
		})
	}
}

func (m *model) cleanCandidates(existingDevices map[protocol.DeviceID]config.DeviceConfiguration, existingFolders map[string]config.FolderConfiguration, ignoredDevices deviceIDSet) {
	candidates, err := m.db.CandidateLinks()
	if err != nil {
		l.Infof("Could not iterate through candidate link entries for cleanup: %v", err)
		return
	}
	for _, cl := range candidates {
		folderCfg, ok := existingFolders[cl.Folder]
		if !ok {
			l.Debugf("Discarding candidate through unknown folder %s", cl.Folder)
			m.db.RemoveCandidateLink(cl)
			continue
		}
		if !folderCfg.SharedWith(cl.Introducer) {
			l.Debugf("Discarding candidate introduction from unrelated device %v", cl.Introducer)
			m.db.RemoveCandidateLink(cl)
			continue
		}
		if _, ok := ignoredDevices[cl.Candidate]; ok {
			l.Debugf("Discarding ignored candidate device %v", cl.Candidate)
			m.db.RemoveCandidateLink(cl)
			continue
		}
		if folderCfg.SharedWith(cl.Candidate) {
			l.Debugf("Discarding candidate already shared to %v", cl.Candidate)
			m.db.RemoveCandidateLink(cl)
			continue
		}
		if candidate, ok := existingDevices[cl.Candidate]; ok {
			if candidate.IgnoredFolder(cl.Folder) {
				l.Debugf("Discarding ignored candidate folder %v for device %v", cl.Folder, cl.Candidate)
				m.db.RemoveCandidateLink(cl)
				continue
			}
		}
	}
}

// checkFolderRunningLocked returns nil if the folder is up and running and a
// descriptive error if not.
// Need to hold (read) lock on m.fmut when calling this.
func (m *model) checkFolderRunningLocked(folder string) error {
	_, ok := m.folderRunners[folder]
	if ok {
		return nil
	}

	if cfg, ok := m.cfg.Folder(folder); !ok {
		return errFolderMissing
	} else if cfg.Paused {
		return ErrFolderPaused
	}

	return errFolderNotRunning
}

// PendingDevices lists unknown devices that tried to connect.
func (m *model) PendingDevices() (map[protocol.DeviceID]db.ObservedDevice, error) {
	return m.db.PendingDevices()
}

// PendingFolders lists folders that we don't yet share with the offering devices.  It
// returns the entries grouped by folder and filters for a given device unless the
// argument is specified as EmptyDeviceID.
func (m *model) PendingFolders(device protocol.DeviceID) (map[string]db.PendingFolder, error) {
	return m.db.PendingFoldersForDevice(device)
}

// CandidateDevices lists devices that already have an indirect link over one or more
// folders, through the introducing third parties.  For each candidate, the suggestion is
// attributed to one or more introducing device IDs with the common folders IDs.  The
// output is filtered for candidates having a specific folder ID if passed in non-empty.
func (m *model) CandidateDevices(folder string) (map[protocol.DeviceID]db.CandidateDevice, error) {
	res, err := m.db.CandidateDevicesForFolder(folder)
	if err != nil {
		return nil, err
	}
	for deviceID, candidate := range res {
		if _, ok := m.cfg.Device(deviceID); ok {
			// Omit connection details and suggested names for already known devices
			candidate.CertName = ""
			candidate.Addresses = nil
			for introducerID, attrib := range candidate.IntroducedBy {
				attrib.SuggestedName = ""
				candidate.IntroducedBy[introducerID] = attrib
			}
			res[deviceID] = candidate
		}
	}
	return res, nil
}

// CandidateFolders lists folders where other known devices already have an indirect link,
// through the introducing third parties.  For each candidate folder-device combination,
// the suggestion is attributed to one or more introducing device IDs.  It returns the
// entries grouped by common folder ID and filters for a given candidate device unless the
// argument is specified as EmptyDeviceID.
func (m *model) CandidateFolders(device protocol.DeviceID) (map[string]db.CandidateFolder, error) {
	res, err := m.db.CandidateFoldersForDevice(device)
	if err != nil {
		return nil, err
	}
	for folderID, candidates := range res {
		for deviceID := range candidates {
			if _, ok := m.cfg.Device(deviceID); !ok {
				// Omit unknown devices
				delete(candidates, deviceID)
			}
		}
		res[folderID] = candidates
	}
	return res, nil
}

// mapFolders returns a map of folder ID to folder configuration for the given
// slice of folder configurations.
func mapFolders(folders []config.FolderConfiguration) map[string]config.FolderConfiguration {
	m := make(map[string]config.FolderConfiguration, len(folders))
	for _, cfg := range folders {
		m[cfg.ID] = cfg
	}
	return m
}

// mapDevices returns a map of device ID to nothing for the given slice of
// device IDs.
func mapDevices(devices []protocol.DeviceID) map[protocol.DeviceID]struct{} {
	m := make(map[protocol.DeviceID]struct{}, len(devices))
	for _, dev := range devices {
		m[dev] = struct{}{}
	}
	return m
}

func observedDeviceSet(devices []config.ObservedDevice) deviceIDSet {
	res := make(deviceIDSet, len(devices))
	for _, dev := range devices {
		res[dev.ID] = struct{}{}
	}
	return res
}

func readOffsetIntoBuf(fs fs.Filesystem, file string, offset int64, buf []byte) error {
	fd, err := fs.Open(file)
	if err != nil {
		l.Debugln("readOffsetIntoBuf.Open", file, err)
		return err
	}

	defer fd.Close()
	_, err = fd.ReadAt(buf, offset)
	if err != nil {
		l.Debugln("readOffsetIntoBuf.ReadAt", file, err)
	}
	return err
}

// makeForgetUpdate takes an index update and constructs a download progress update
// causing to forget any progress for files which we've just been sent.
func makeForgetUpdate(files []protocol.FileInfo) []protocol.FileDownloadProgressUpdate {
	updates := make([]protocol.FileDownloadProgressUpdate, 0, len(files))
	for _, file := range files {
		if file.IsSymlink() || file.IsDirectory() || file.IsDeleted() {
			continue
		}
		updates = append(updates, protocol.FileDownloadProgressUpdate{
			Name:       file.Name,
			Version:    file.Version,
			UpdateType: protocol.FileDownloadProgressUpdateTypeForget,
		})
	}
	return updates
}

// folderDeviceSet is a set of (folder, deviceID) pairs
type folderDeviceSet map[string]map[protocol.DeviceID]struct{}

// set adds the (dev, folder) pair to the set
func (s folderDeviceSet) set(dev protocol.DeviceID, folder string) {
	devs, ok := s[folder]
	if !ok {
		devs = make(map[protocol.DeviceID]struct{})
		s[folder] = devs
	}
	devs[dev] = struct{}{}
}

// has returns true if the (dev, folder) pair is in the set
func (s folderDeviceSet) has(dev protocol.DeviceID, folder string) bool {
	_, ok := s[folder][dev]
	return ok
}

// hasDevice returns true if the device is set on any folder
func (s folderDeviceSet) hasDevice(dev protocol.DeviceID) bool {
	for _, devices := range s {
		if _, ok := devices[dev]; ok {
			return true
		}
	}
	return false
}

type fileInfoBatch struct {
	infos   []protocol.FileInfo
	size    int
	flushFn func([]protocol.FileInfo) error
}

func newFileInfoBatch(fn func([]protocol.FileInfo) error) *fileInfoBatch {
	return &fileInfoBatch{
		infos:   make([]protocol.FileInfo, 0, maxBatchSizeFiles),
		flushFn: fn,
	}
}

func (b *fileInfoBatch) append(f protocol.FileInfo) {
	b.infos = append(b.infos, f)
	b.size += f.ProtoSize()
}

func (b *fileInfoBatch) full() bool {
	return len(b.infos) >= maxBatchSizeFiles || b.size >= maxBatchSizeBytes
}

func (b *fileInfoBatch) flushIfFull() error {
	if b.full() {
		return b.flush()
	}
	return nil
}

func (b *fileInfoBatch) flush() error {
	if len(b.infos) == 0 {
		return nil
	}
	if err := b.flushFn(b.infos); err != nil {
		return err
	}
	b.reset()
	return nil
}

func (b *fileInfoBatch) reset() {
	b.infos = b.infos[:0]
	b.size = 0
}

// syncMutexMap is a type safe wrapper for a sync.Map that holds mutexes
type syncMutexMap struct {
	inner stdsync.Map
}

func (m *syncMutexMap) Get(key string) sync.Mutex {
	v, _ := m.inner.LoadOrStore(key, sync.NewMutex())
	return v.(sync.Mutex)
}

type deviceIDSet map[protocol.DeviceID]struct{}

func (s deviceIDSet) add(ids []protocol.DeviceID) {
	for _, id := range ids {
		if _, ok := s[id]; !ok {
			s[id] = struct{}{}
		}
	}
}

func (s deviceIDSet) AsSlice() []protocol.DeviceID {
	ids := make([]protocol.DeviceID, 0, len(s))
	for id := range s {
		ids = append(ids, id)
	}
	return ids
}

func encryptionTokenPath(cfg config.FolderConfiguration) string {
	return filepath.Join(cfg.MarkerName, "syncthing-encryption_password_token")
}

type storedEncryptionToken struct {
	FolderID string
	Token    []byte
}

func readEncryptionToken(cfg config.FolderConfiguration) ([]byte, error) {
	fd, err := cfg.Filesystem().Open(encryptionTokenPath(cfg))
	if err != nil {
		return nil, err
	}
	defer fd.Close()
	var stored storedEncryptionToken
	if err := json.NewDecoder(fd).Decode(&stored); err != nil {
		return nil, err
	}
	return stored.Token, nil
}

func writeEncryptionToken(token []byte, cfg config.FolderConfiguration) error {
	tokenName := encryptionTokenPath(cfg)
	fd, err := cfg.Filesystem().OpenFile(tokenName, fs.OptReadWrite|fs.OptCreate, 0666)
	if err != nil {
		return err
	}
	defer fd.Close()
	return json.NewEncoder(fd).Encode(storedEncryptionToken{
		FolderID: cfg.ID,
		Token:    token,
	})
}<|MERGE_RESOLUTION|>--- conflicted
+++ resolved
@@ -1400,12 +1400,6 @@
 	}
 
 	indexSenders.removeAllExcept(seenFolders)
-<<<<<<< HEAD
-	// All current candidate links were touched above, so discard any with older timestamps
-	_, err := m.db.RemoveCandidateLinksBeforeTime(deviceID, handleTime)
-	if err != nil {
-		l.Infof("Could not clean up candidate link entries: %v", err)
-=======
 	// All current pending folders were touched above, so discard any with older timestamps
 	expiredPending, err := m.db.RemovePendingFoldersBeforeTime(deviceID, handleTime)
 	if err != nil {
@@ -1423,7 +1417,11 @@
 			"added":   updatedPending,
 			"removed": expiredPendingList,
 		})
->>>>>>> e32a516b
+	}
+	// All current candidate links were touched above, so discard any with older timestamps
+	_, err := m.db.RemoveCandidateLinksBeforeTime(deviceID, handleTime)
+	if err != nil {
+		l.Infof("Could not clean up candidate link entries: %v", err)
 	}
 
 	return tempIndexFolders, paused, nil
