--- conflicted
+++ resolved
@@ -93,16 +93,12 @@
 	pull() (bool, error) // true when successful and should not be retried
 }
 
-<<<<<<< HEAD
 var (
 	externallyDisabledMut = sync.NewMutex()
 	ExternallyDisabled = os.Getenv("STEXTDISABLED") != ""
 )
 
-func newFolder(model *model, fset *db.FileSet, ignores *ignore.Matcher, cfg config.FolderConfiguration, evLogger events.Logger, ioLimiter *byteSemaphore, ver versioner.Versioner) folder {
-=======
 func newFolder(model *model, fset *db.FileSet, ignores *ignore.Matcher, cfg config.FolderConfiguration, evLogger events.Logger, ioLimiter *util.Semaphore, ver versioner.Versioner) folder {
->>>>>>> e20d4e19
 	f := folder{
 		stateTracker:              newStateTracker(cfg.ID, evLogger),
 		FolderConfiguration:       cfg,
