// Copyright (C) 2014 The Syncthing Authors.
//
// This Source Code Form is subject to the terms of the Mozilla Public
// License, v. 2.0. If a copy of the MPL was not distributed with this file,
// You can obtain one at https://mozilla.org/MPL/2.0/.

package model

import (
	"context"
	"errors"
	"fmt"
	"math/rand"
<<<<<<< HEAD
	"path/filepath"
	"sort"
	"strings"
=======
	"sync/atomic"
>>>>>>> f528923d
	"time"

	"github.com/syncthing/syncthing/lib/config"
	"github.com/syncthing/syncthing/lib/db"
	"github.com/syncthing/syncthing/lib/events"
	"github.com/syncthing/syncthing/lib/fs"
	"github.com/syncthing/syncthing/lib/ignore"
	"github.com/syncthing/syncthing/lib/osutil"
	"github.com/syncthing/syncthing/lib/protocol"
	"github.com/syncthing/syncthing/lib/scanner"
	"github.com/syncthing/syncthing/lib/sync"
	"github.com/syncthing/syncthing/lib/watchaggregator"
)

var errWatchNotStarted = errors.New("not started")

type folder struct {
	stateTracker
	config.FolderConfiguration
	localFlags uint32

	model   *Model
	shortID protocol.ShortID
	ctx     context.Context
	cancel  context.CancelFunc

	scanInterval        time.Duration
	scanTimer           *time.Timer
	scanNow             chan rescanRequest
	scanDelay           chan time.Duration
	initialScanFinished chan struct{}
	stopped             chan struct{}
	scanErrors          []FileError
	scanErrorsMut       sync.Mutex

	pullScheduled chan struct{}

	watchCancel      context.CancelFunc
	watchChan        chan []string
	restartWatchChan chan struct{}
	watchErr         error
	watchErrMut      sync.Mutex

	puller puller
}

type rescanRequest struct {
	subdirs []string
	err     chan error
}

type puller interface {
	pull() bool // true when successfull and should not be retried
}

func newFolder(model *Model, cfg config.FolderConfiguration) folder {
	ctx, cancel := context.WithCancel(context.Background())

	return folder{
		stateTracker:        newStateTracker(cfg.ID),
		FolderConfiguration: cfg,

		model:   model,
		shortID: model.shortID,
		ctx:     ctx,
		cancel:  cancel,

		scanInterval:        time.Duration(cfg.RescanIntervalS) * time.Second,
		scanTimer:           time.NewTimer(time.Millisecond), // The first scan should be done immediately.
		scanNow:             make(chan rescanRequest),
		scanDelay:           make(chan time.Duration),
		initialScanFinished: make(chan struct{}),
		stopped:             make(chan struct{}),
		scanErrorsMut:       sync.NewMutex(),

		pullScheduled: make(chan struct{}, 1), // This needs to be 1-buffered so that we queue a pull if we're busy when it comes.

		watchCancel:      func() {},
		restartWatchChan: make(chan struct{}, 1),
		watchErrMut:      sync.NewMutex(),
	}
}

func (f *folder) Serve() {
	atomic.AddInt32(&f.model.foldersRunning, 1)
	defer atomic.AddInt32(&f.model.foldersRunning, -1)

	l.Debugln(f, "starting")
	defer l.Debugln(f, "exiting")

	defer func() {
		f.scanTimer.Stop()
		f.setState(FolderIdle)
		close(f.stopped)
	}()

	pause := f.basePause()
	pullFailTimer := time.NewTimer(0)
	<-pullFailTimer.C

	if f.FSWatcherEnabled && f.CheckHealth() == nil {
		f.startWatch()
	}

	initialCompleted := f.initialScanFinished

	for {
		select {
		case <-f.ctx.Done():
			return

		case <-f.pullScheduled:
			pullFailTimer.Stop()
			select {
			case <-pullFailTimer.C:
			default:
			}

			if !f.puller.pull() {
				// Pulling failed, try again later.
				pullFailTimer.Reset(pause)
			}

		case <-pullFailTimer.C:
			if f.puller.pull() {
				// We're good. Don't schedule another fail pull and reset
				// the pause interval.
				pause = f.basePause()
				continue
			}

			// Pulling failed, try again later.
			l.Infof("Folder %v isn't making sync progress - retrying in %v.", f.Description(), pause)
			pullFailTimer.Reset(pause)
			// Back off from retrying to pull with an upper limit.
			if pause < 60*f.basePause() {
				pause *= 2
			}

		case <-initialCompleted:
			// Initial scan has completed, we should do a pull
			initialCompleted = nil // never hit this case again
			if !f.puller.pull() {
				// Pulling failed, try again later.
				pullFailTimer.Reset(pause)
			}

		// The reason for running the scanner from within the puller is that
		// this is the easiest way to make sure we are not doing both at the
		// same time.
		case <-f.scanTimer.C:
			l.Debugln(f, "Scanning subdirectories")
			f.scanTimerFired()

		case req := <-f.scanNow:
			req.err <- f.scanSubdirs(req.subdirs)

		case next := <-f.scanDelay:
			f.scanTimer.Reset(next)

		case fsEvents := <-f.watchChan:
			l.Debugln(f, "filesystem notification rescan")
			f.scanSubdirs(fsEvents)

		case <-f.restartWatchChan:
			f.restartWatch()
		}
	}
}

func (f *folder) BringToFront(string) {}

func (f *folder) Override(fs *db.FileSet, updateFn func([]protocol.FileInfo)) {}

func (f *folder) Revert(fs *db.FileSet, updateFn func([]protocol.FileInfo)) {}

func (f *folder) DelayScan(next time.Duration) {
	f.Delay(next)
}

func (f *folder) IgnoresUpdated() {
	if f.FSWatcherEnabled {
		f.scheduleWatchRestart()
	}
}

func (f *folder) SchedulePull() {
	select {
	case f.pullScheduled <- struct{}{}:
	default:
		// We might be busy doing a pull and thus not reading from this
		// channel. The channel is 1-buffered, so one notification will be
		// queued to ensure we recheck after the pull, but beyond that we must
		// make sure to not block index receiving.
	}
}

func (f *folder) Jobs() ([]string, []string) {
	return nil, nil
}

func (f *folder) Scan(subdirs []string) error {
	<-f.initialScanFinished
	req := rescanRequest{
		subdirs: subdirs,
		err:     make(chan error),
	}

	select {
	case f.scanNow <- req:
		return <-req.err
	case <-f.ctx.Done():
		return f.ctx.Err()
	}
}

func (f *folder) Reschedule() {
	if f.scanInterval == 0 {
		return
	}
	// Sleep a random time between 3/4 and 5/4 of the configured interval.
	sleepNanos := (f.scanInterval.Nanoseconds()*3 + rand.Int63n(2*f.scanInterval.Nanoseconds())) / 4
	interval := time.Duration(sleepNanos) * time.Nanosecond
	l.Debugln(f, "next rescan in", interval)
	f.scanTimer.Reset(interval)
}

func (f *folder) Delay(next time.Duration) {
	f.scanDelay <- next
}

func (f *folder) Stop() {
	f.cancel()
	<-f.stopped
}

// CheckHealth checks the folder for common errors, updates the folder state
// and returns the current folder error, or nil if the folder is healthy.
func (f *folder) CheckHealth() error {
	err := f.getHealthError()
	f.setError(err)
	return err
}

func (f *folder) getHealthError() error {
	// Check for folder errors, with the most serious and specific first and
	// generic ones like out of space on the home disk later.

	if err := f.CheckPath(); err != nil {
		return err
	}

	if err := f.model.cfg.CheckHomeFreeSpace(); err != nil {
		return err
	}

	return nil
}

func (f *folder) scanSubdirs(subDirs []string) error {
	if err := f.CheckHealth(); err != nil {
		return err
	}

	f.model.fmut.RLock()
	fset := f.model.folderFiles[f.ID]
	ignores := f.model.folderIgnores[f.ID]
	f.model.fmut.RUnlock()
	mtimefs := fset.MtimeFS()

	for i := range subDirs {
		sub := osutil.NativeFilename(subDirs[i])

		if sub == "" {
			// A blank subdirs means to scan the entire folder. We can trim
			// the subDirs list and go on our way.
			subDirs = nil
			break
		}

		subDirs[i] = sub
	}

	// Check if the ignore patterns changed as part of scanning this folder.
	// If they did we should schedule a pull of the folder so that we
	// request things we might have suddenly become unignored and so on.
	oldHash := ignores.Hash()
	defer func() {
		if ignores.Hash() != oldHash {
			l.Debugln("Folder", f.ID, "ignore patterns changed; triggering puller")
			f.IgnoresUpdated()
		}
	}()

	if err := ignores.Load(".stignore"); err != nil && !fs.IsNotExist(err) {
		err = fmt.Errorf("loading ignores: %v", err)
		f.setError(err)
		return err
	}

	// Clean the list of subitems to ensure that we start at a known
	// directory, and don't scan subdirectories of things we've already
	// scanned.
	subDirs = unifySubs(subDirs, func(f string) bool {
		_, ok := fset.Get(protocol.LocalDeviceID, f)
		return ok
	})

	f.setState(FolderScanning)

	fchan := scanner.Walk(f.ctx, scanner.Config{
		Folder:                f.ID,
		Subs:                  subDirs,
		Matcher:               ignores,
		TempLifetime:          time.Duration(f.model.cfg.Options().KeepTemporariesH) * time.Hour,
		CurrentFiler:          cFiler{f.model, f.ID},
		Filesystem:            mtimefs,
		IgnorePerms:           f.IgnorePerms,
		AutoNormalize:         f.AutoNormalize,
		Hashers:               f.model.numHashers(f.ID),
		ShortID:               f.model.shortID,
		ProgressTickIntervalS: f.ScanProgressIntervalS,
		UseLargeBlocks:        f.UseLargeBlocks,
		LocalFlags:            f.localFlags,
	})

	batch := newFileInfoBatch(func(fs []protocol.FileInfo) error {
		if err := f.CheckHealth(); err != nil {
			l.Debugf("Stopping scan of folder %s due to: %s", f.Description(), err)
			return err
		}
		f.model.updateLocalsFromScanning(f.ID, fs)
		return nil
	})

	// Schedule a pull after scanning, but only if we actually detected any
	// changes.
	changes := 0
	defer func() {
		if changes > 0 {
			f.SchedulePull()
		}
	}()

	f.clearScanErrors(subDirs)
	for res := range fchan {
		if res.Err != nil {
			f.newScanError(res.Path, res.Err)
			continue
		}
		if err := batch.flushIfFull(); err != nil {
			return err
		}

		batch.append(res.File)
		changes++
	}

	if err := batch.flush(); err != nil {
		return err
	}

	if len(subDirs) == 0 {
		// If we have no specific subdirectories to traverse, set it to one
		// empty prefix so we traverse the entire folder contents once.
		subDirs = []string{""}
	}

	// Do a scan of the database for each prefix, to check for deleted and
	// ignored files.
	var toIgnore []db.FileInfoTruncated
	ignoredParent := ""
	pathSep := string(fs.PathSeparator)
	for _, sub := range subDirs {
		var iterError error

		fset.WithPrefixedHaveTruncated(protocol.LocalDeviceID, sub, func(fi db.FileIntf) bool {
			file := fi.(db.FileInfoTruncated)

			if err := batch.flushIfFull(); err != nil {
				iterError = err
				return false
			}

			if ignoredParent != "" && !strings.HasPrefix(file.Name, ignoredParent+pathSep) {
				for _, file := range toIgnore {
					l.Debugln("marking file as ignored", file)
					nf := file.ConvertToIgnoredFileInfo(f.model.id.Short())
					batch.append(nf)
					changes++
					if err := batch.flushIfFull(); err != nil {
						iterError = err
						return false
					}
				}
				toIgnore = toIgnore[:0]
				ignoredParent = ""
			}

			switch ignored := ignores.Match(file.Name).IsIgnored(); {
			case !file.IsIgnored() && ignored:
				// File was not ignored at last pass but has been ignored.
				if file.IsDirectory() {
					// Delay ignoring as a child might be unignored.
					toIgnore = append(toIgnore, file)
					if ignoredParent == "" {
						// If the parent wasn't ignored already, set
						// this path as the "highest" ignored parent
						ignoredParent = file.Name
					}
					return true
				}

				l.Debugln("marking file as ignored", f)
				nf := file.ConvertToIgnoredFileInfo(f.model.id.Short())
				batch.append(nf)
				changes++

			case file.IsIgnored() && !ignored:
				// Successfully scanned items are already un-ignored during
				// the scan, so check whether it is deleted.
				fallthrough
			case !file.IsIgnored() && !file.IsDeleted() && !file.IsUnsupported():
				// The file is not ignored, deleted or unsupported. Lets check if
				// it's still here. Simply stat:ing it wont do as there are
				// tons of corner cases (e.g. parent dir->symlink, missing
				// permissions)
				if !osutil.IsDeleted(mtimefs, file.Name) {
					if ignoredParent != "" {
						// Don't ignore parents of this not ignored item
						toIgnore = toIgnore[:0]
						ignoredParent = ""
					}
					return true
				}
				nf := protocol.FileInfo{
					Name:       file.Name,
					Type:       file.Type,
					Size:       0,
					ModifiedS:  file.ModifiedS,
					ModifiedNs: file.ModifiedNs,
					ModifiedBy: f.model.id.Short(),
					Deleted:    true,
					Version:    file.Version.Update(f.model.shortID),
					LocalFlags: f.localFlags,
				}
				// We do not want to override the global version
				// with the deleted file. Keeping only our local
				// counter makes sure we are in conflict with any
				// other existing versions, which will be resolved
				// by the normal pulling mechanisms.
				if file.ShouldConflict() {
					nf.Version = nf.Version.DropOthers(f.model.shortID)
				}

				batch.append(nf)
				changes++
			}
			return true
		})

		if iterError == nil && len(toIgnore) > 0 {
			for _, file := range toIgnore {
				l.Debugln("marking file as ignored", f)
				nf := file.ConvertToIgnoredFileInfo(f.model.id.Short())
				batch.append(nf)
				changes++
				if iterError = batch.flushIfFull(); iterError != nil {
					break
				}
			}
			toIgnore = toIgnore[:0]
		}

		if iterError != nil {
			return iterError
		}
	}

	if err := batch.flush(); err != nil {
		return err
	}

	f.model.folderStatRef(f.ID).ScanCompleted()
	f.setState(FolderIdle)
	return nil
}

func (f *folder) scanTimerFired() {
	err := f.scanSubdirs(nil)

	select {
	case <-f.initialScanFinished:
	default:
		status := "Completed"
		if err != nil {
			status = "Failed"
		}
		l.Infoln(status, "initial scan of", f.Type.String(), "folder", f.Description())
		close(f.initialScanFinished)
	}

	f.Reschedule()
}

func (f *folder) WatchError() error {
	f.watchErrMut.Lock()
	defer f.watchErrMut.Unlock()
	return f.watchErr
}

// stopWatch immediately aborts watching and may be called asynchronously
func (f *folder) stopWatch() {
	f.watchCancel()
	f.watchErrMut.Lock()
	prevErr := f.watchErr
	f.watchErr = errWatchNotStarted
	f.watchErrMut.Unlock()
	if prevErr != errWatchNotStarted {
		data := map[string]interface{}{
			"folder": f.ID,
			"to":     errWatchNotStarted.Error(),
		}
		if prevErr != nil {
			data["from"] = prevErr.Error()
		}
		events.Default.Log(events.FolderWatchStateChanged, data)
	}
}

// scheduleWatchRestart makes sure watching is restarted from the main for loop
// in a folder's Serve and thus may be called asynchronously (e.g. when ignores change).
func (f *folder) scheduleWatchRestart() {
	select {
	case f.restartWatchChan <- struct{}{}:
	default:
		// We might be busy doing a pull and thus not reading from this
		// channel. The channel is 1-buffered, so one notification will be
		// queued to ensure we recheck after the pull.
	}
}

// restartWatch should only ever be called synchronously. If you want to use
// this asynchronously, you should probably use scheduleWatchRestart instead.
func (f *folder) restartWatch() {
	f.stopWatch()
	f.startWatch()
	f.scanSubdirs(nil)
}

// startWatch should only ever be called synchronously. If you want to use
// this asynchronously, you should probably use scheduleWatchRestart instead.
func (f *folder) startWatch() {
	ctx, cancel := context.WithCancel(f.ctx)
	f.model.fmut.RLock()
	ignores := f.model.folderIgnores[f.folderID]
	f.model.fmut.RUnlock()
	f.watchChan = make(chan []string)
	f.watchCancel = cancel
	go f.startWatchAsync(ctx, ignores)
}

// startWatchAsync tries to start the filesystem watching and retries every minute on failure.
// It is a convenience function that should not be used except in startWatch.
func (f *folder) startWatchAsync(ctx context.Context, ignores *ignore.Matcher) {
	timer := time.NewTimer(0)
	for {
		select {
		case <-timer.C:
			eventChan, err := f.Filesystem().Watch(".", ignores, ctx, f.IgnorePerms)
			f.watchErrMut.Lock()
			prevErr := f.watchErr
			f.watchErr = err
			f.watchErrMut.Unlock()
			if err != prevErr {
				data := map[string]interface{}{
					"folder": f.ID,
				}
				if prevErr != nil {
					data["from"] = prevErr.Error()
				}
				if err != nil {
					data["to"] = err.Error()
				}
				events.Default.Log(events.FolderWatchStateChanged, data)
			}
			if err != nil {
				if prevErr == errWatchNotStarted {
					l.Infof("Error while trying to start filesystem watcher for folder %s, trying again in 1min: %v", f.Description(), err)
				} else {
					l.Debugf("Repeat error while trying to start filesystem watcher for folder %s, trying again in 1min: %v", f.Description(), err)
				}
				timer.Reset(time.Minute)
				continue
			}
			watchaggregator.Aggregate(eventChan, f.watchChan, f.FolderConfiguration, f.model.cfg, ctx)
			l.Debugln("Started filesystem watcher for folder", f.Description())
			return
		case <-ctx.Done():
			return
		}
	}
}

func (f *folder) setError(err error) {
	_, _, oldErr := f.getState()
	if (err != nil && oldErr != nil && oldErr.Error() == err.Error()) || (err == nil && oldErr == nil) {
		return
	}

	if err != nil {
		if oldErr == nil {
			l.Warnf("Error on folder %s: %v", f.Description(), err)
		} else {
			l.Infof("Error on folder %s changed: %q -> %q", f.Description(), oldErr, err)
		}
	} else {
		l.Infoln("Cleared error on folder", f.Description())
	}

	if f.FSWatcherEnabled {
		if err != nil {
			f.stopWatch()
		} else {
			f.scheduleWatchRestart()
		}
	}

	f.stateTracker.setError(err)
}

func (f *folder) basePause() time.Duration {
	if f.PullerPauseS == 0 {
		return defaultPullerPause
	}
	return time.Duration(f.PullerPauseS) * time.Second
}

func (f *folder) String() string {
	return fmt.Sprintf("%s/%s@%p", f.Type, f.folderID, f)
}

func (f *folder) newScanError(path string, err error) {
	f.scanErrorsMut.Lock()
	f.scanErrors = append(f.scanErrors, FileError{
		Err:  err.Error(),
		Path: path,
	})
	f.scanErrorsMut.Unlock()
}

func (f *folder) clearScanErrors(subDirs []string) {
	f.scanErrorsMut.Lock()
	defer f.scanErrorsMut.Unlock()
	if len(subDirs) == 0 {
		f.scanErrors = nil
		return
	}
	filtered := f.scanErrors[:0]
	pathSep := string(fs.PathSeparator)
outer:
	for _, fe := range f.scanErrors {
		for _, sub := range subDirs {
			if strings.HasPrefix(fe.Path, sub+pathSep) {
				continue outer
			}
		}
		filtered = append(filtered, fe)
	}
	f.scanErrors = filtered
}

func (f *folder) FileErrors() []FileError {
	f.scanErrorsMut.Lock()
	defer f.scanErrorsMut.Unlock()
	return f.scanErrors
}

// The exists function is expected to return true for all known paths
// (excluding "" and ".")
func unifySubs(dirs []string, exists func(dir string) bool) []string {
	if len(dirs) == 0 {
		return nil
	}
	sort.Strings(dirs)
	if dirs[0] == "" || dirs[0] == "." || dirs[0] == string(fs.PathSeparator) {
		return nil
	}
	prev := "./" // Anything that can't be parent of a clean path
	for i := 0; i < len(dirs); {
		dir, err := fs.Canonicalize(dirs[i])
		if err != nil {
			l.Debugf("Skipping %v for scan: %s", dirs[i], err)
			dirs = append(dirs[:i], dirs[i+1:]...)
			continue
		}
		if dir == prev || strings.HasPrefix(dir, prev+string(fs.PathSeparator)) {
			dirs = append(dirs[:i], dirs[i+1:]...)
			continue
		}
		parent := filepath.Dir(dir)
		for parent != "." && parent != string(fs.PathSeparator) && !exists(parent) {
			dir = parent
			parent = filepath.Dir(dir)
		}
		dirs[i] = dir
		prev = dir
		i++
	}
	return dirs
}<|MERGE_RESOLUTION|>--- conflicted
+++ resolved
@@ -11,13 +11,10 @@
 	"errors"
 	"fmt"
 	"math/rand"
-<<<<<<< HEAD
 	"path/filepath"
 	"sort"
 	"strings"
-=======
 	"sync/atomic"
->>>>>>> f528923d
 	"time"
 
 	"github.com/syncthing/syncthing/lib/config"
