// Copyright (C) 2014 The Syncthing Authors.
//
// This Source Code Form is subject to the terms of the Mozilla Public
// License, v. 2.0. If a copy of the MPL was not distributed with this file,
// You can obtain one at https://mozilla.org/MPL/2.0/.

package model

import (
	"bytes"
	"context"
	"encoding/json"
	"fmt"
	"io"
	"io/ioutil"
	"math/rand"
	"os"
	"path/filepath"
	"runtime"
	"runtime/pprof"
	"sort"
	"strconv"
	"strings"
	"sync"
	"sync/atomic"
	"testing"
	"time"
	"unicode"
	"unicode/utf8"

	"github.com/syncthing/syncthing/lib/config"
	"github.com/syncthing/syncthing/lib/db"
	"github.com/syncthing/syncthing/lib/db/backend"
	"github.com/syncthing/syncthing/lib/events"
	"github.com/syncthing/syncthing/lib/fs"
	"github.com/syncthing/syncthing/lib/ignore"
	"github.com/syncthing/syncthing/lib/osutil"
	"github.com/syncthing/syncthing/lib/protocol"
	srand "github.com/syncthing/syncthing/lib/rand"
	"github.com/syncthing/syncthing/lib/testutils"
	"github.com/syncthing/syncthing/lib/versioner"
)

var testDataExpected = map[string]protocol.FileInfo{
	"foo": {
		Name:      "foo",
		Type:      protocol.FileInfoTypeFile,
		ModifiedS: 0,
		Blocks:    []protocol.BlockInfo{{Offset: 0x0, Size: 0x7, Hash: []uint8{0xae, 0xc0, 0x70, 0x64, 0x5f, 0xe5, 0x3e, 0xe3, 0xb3, 0x76, 0x30, 0x59, 0x37, 0x61, 0x34, 0xf0, 0x58, 0xcc, 0x33, 0x72, 0x47, 0xc9, 0x78, 0xad, 0xd1, 0x78, 0xb6, 0xcc, 0xdf, 0xb0, 0x1, 0x9f}}},
	},
	"empty": {
		Name:      "empty",
		Type:      protocol.FileInfoTypeFile,
		ModifiedS: 0,
		Blocks:    []protocol.BlockInfo{{Offset: 0x0, Size: 0x0, Hash: []uint8{0xe3, 0xb0, 0xc4, 0x42, 0x98, 0xfc, 0x1c, 0x14, 0x9a, 0xfb, 0xf4, 0xc8, 0x99, 0x6f, 0xb9, 0x24, 0x27, 0xae, 0x41, 0xe4, 0x64, 0x9b, 0x93, 0x4c, 0xa4, 0x95, 0x99, 0x1b, 0x78, 0x52, 0xb8, 0x55}}},
	},
	"bar": {
		Name:      "bar",
		Type:      protocol.FileInfoTypeFile,
		ModifiedS: 0,
		Blocks:    []protocol.BlockInfo{{Offset: 0x0, Size: 0xa, Hash: []uint8{0x2f, 0x72, 0xcc, 0x11, 0xa6, 0xfc, 0xd0, 0x27, 0x1e, 0xce, 0xf8, 0xc6, 0x10, 0x56, 0xee, 0x1e, 0xb1, 0x24, 0x3b, 0xe3, 0x80, 0x5b, 0xf9, 0xa9, 0xdf, 0x98, 0xf9, 0x2f, 0x76, 0x36, 0xb0, 0x5c}}},
	},
}

func init() {
	// Fix expected test data to match reality
	for n, f := range testDataExpected {
		fi, _ := os.Stat("testdata/" + n)
		f.Permissions = uint32(fi.Mode())
		f.ModifiedS = fi.ModTime().Unix()
		f.Size = fi.Size()
		testDataExpected[n] = f
	}
}

func TestMain(m *testing.M) {
	tmpName, err := prepareTmpFile(defaultFs)
	if err != nil {
		panic(err)
	}

	exitCode := m.Run()

	os.Remove(defaultCfgWrapper.ConfigPath())
	defaultFs.Remove(tmpName)
	defaultFs.RemoveAll(config.DefaultMarkerName)

	os.Exit(exitCode)
}

func prepareTmpFile(to fs.Filesystem) (string, error) {
	tmpName := fs.TempName("file")
	in, err := defaultFs.Open("tmpfile")
	if err != nil {
		return "", err
	}
	defer in.Close()
	out, err := to.Create(tmpName)
	if err != nil {
		return "", err
	}
	defer out.Close()
	if _, err = io.Copy(out, in); err != nil {
		return "", err
	}
	future := time.Now().Add(time.Hour)
	if err := os.Chtimes(filepath.Join("testdata", tmpName), future, future); err != nil {
		return "", err
	}
	return tmpName, nil
}

func createTmpWrapper(cfg config.Configuration) config.Wrapper {
	tmpFile, err := ioutil.TempFile("", "syncthing-testConfig-")
	if err != nil {
		panic(err)
	}
	wrapper := config.Wrap(tmpFile.Name(), cfg, events.NoopLogger)
	tmpFile.Close()
	return wrapper
}

func newState(cfg config.Configuration) *model {
	wcfg := createTmpWrapper(cfg)

	m := setupModel(wcfg)

	for _, dev := range cfg.Devices {
		m.AddConnection(&fakeConnection{id: dev.DeviceID, model: m}, protocol.HelloResult{})
	}

	return m
}

func createClusterConfig(remote protocol.DeviceID, ids ...string) protocol.ClusterConfig {
	cc := protocol.ClusterConfig{
		Folders: make([]protocol.Folder, len(ids)),
	}
	for i, id := range ids {
		cc.Folders[i] = protocol.Folder{
			ID:    id,
			Label: id,
		}
	}
	return addFolderDevicesToClusterConfig(cc, remote)
}

func addFolderDevicesToClusterConfig(cc protocol.ClusterConfig, remote protocol.DeviceID) protocol.ClusterConfig {
	for i := range cc.Folders {
		cc.Folders[i].Devices = []protocol.Device{
			{ID: myID},
			{ID: remote},
		}
	}
	return cc
}

func TestRequest(t *testing.T) {
	m := setupModel(defaultCfgWrapper)
	defer cleanupModel(m)

	// Existing, shared file
	res, err := m.Request(device1, "default", "foo", 0, 6, 0, nil, 0, false)
	if err != nil {
		t.Fatal(err)
	}
	bs := res.Data()
	if !bytes.Equal(bs, []byte("foobar")) {
		t.Errorf("Incorrect data from request: %q", string(bs))
	}

	// Existing, nonshared file
	_, err = m.Request(device2, "default", "foo", 0, 6, 0, nil, 0, false)
	if err == nil {
		t.Error("Unexpected nil error on insecure file read")
	}

	// Nonexistent file
	_, err = m.Request(device1, "default", "nonexistent", 0, 6, 0, nil, 0, false)
	if err == nil {
		t.Error("Unexpected nil error on insecure file read")
	}

	// Shared folder, but disallowed file name
	_, err = m.Request(device1, "default", "../walk.go", 0, 6, 0, nil, 0, false)
	if err == nil {
		t.Error("Unexpected nil error on insecure file read")
	}

	// Negative offset
	_, err = m.Request(device1, "default", "foo", 0, -4, 0, nil, 0, false)
	if err == nil {
		t.Error("Unexpected nil error on insecure file read")
	}

	// Larger block than available
	_, err = m.Request(device1, "default", "foo", 0, 42, 0, []byte("hash necessary but not checked"), 0, false)
	if err == nil {
		t.Error("Unexpected nil error on read past end of file")
	}
	_, err = m.Request(device1, "default", "foo", 0, 42, 0, nil, 0, false)
	if err != nil {
		t.Error("Unexpected error when large read should be permitted")
	}
}

func genFiles(n int) []protocol.FileInfo {
	files := make([]protocol.FileInfo, n)
	t := time.Now().Unix()
	for i := 0; i < n; i++ {
		files[i] = protocol.FileInfo{
			Name:      fmt.Sprintf("file%d", i),
			ModifiedS: t,
			Sequence:  int64(i + 1),
			Blocks:    []protocol.BlockInfo{{Offset: 0, Size: 100, Hash: []byte("some hash bytes")}},
			Version:   protocol.Vector{Counters: []protocol.Counter{{ID: 42, Value: 1}}},
		}
	}

	return files
}

func BenchmarkIndex_10000(b *testing.B) {
	benchmarkIndex(b, 10000)
}

func BenchmarkIndex_100(b *testing.B) {
	benchmarkIndex(b, 100)
}

func benchmarkIndex(b *testing.B, nfiles int) {
	m := setupModel(defaultCfgWrapper)
	defer cleanupModel(m)

	files := genFiles(nfiles)
	m.Index(device1, "default", files)

	b.ResetTimer()
	for i := 0; i < b.N; i++ {
		m.Index(device1, "default", files)
	}
	b.ReportAllocs()
}

func BenchmarkIndexUpdate_10000_10000(b *testing.B) {
	benchmarkIndexUpdate(b, 10000, 10000)
}

func BenchmarkIndexUpdate_10000_100(b *testing.B) {
	benchmarkIndexUpdate(b, 10000, 100)
}

func BenchmarkIndexUpdate_10000_1(b *testing.B) {
	benchmarkIndexUpdate(b, 10000, 1)
}

func benchmarkIndexUpdate(b *testing.B, nfiles, nufiles int) {
	m := setupModel(defaultCfgWrapper)
	defer cleanupModel(m)

	files := genFiles(nfiles)
	ufiles := genFiles(nufiles)

	m.Index(device1, "default", files)

	b.ResetTimer()
	for i := 0; i < b.N; i++ {
		m.IndexUpdate(device1, "default", ufiles)
	}
	b.ReportAllocs()
}

func BenchmarkRequestOut(b *testing.B) {
	m := setupModel(defaultCfgWrapper)
	defer cleanupModel(m)

	const n = 1000
	files := genFiles(n)

	fc := &fakeConnection{id: device1, model: m}
	for _, f := range files {
		fc.addFile(f.Name, 0644, protocol.FileInfoTypeFile, []byte("some data to return"))
	}
	m.AddConnection(fc, protocol.HelloResult{})
	m.Index(device1, "default", files)

	b.ResetTimer()
	for i := 0; i < b.N; i++ {
		data, err := m.requestGlobal(context.Background(), device1, "default", files[i%n].Name, 0, 0, 32, nil, 0, false)
		if err != nil {
			b.Error(err)
		}
		if data == nil {
			b.Error("nil data")
		}
	}
}

func BenchmarkRequestInSingleFile(b *testing.B) {
	testOs := &fatalOs{b}

	m := setupModel(defaultCfgWrapper)
	defer cleanupModel(m)

	buf := make([]byte, 128<<10)
	rand.Read(buf)
	testOs.RemoveAll("testdata/request")
	defer testOs.RemoveAll("testdata/request")
	testOs.MkdirAll("testdata/request/for/a/file/in/a/couple/of/dirs", 0755)
	ioutil.WriteFile("testdata/request/for/a/file/in/a/couple/of/dirs/128k", buf, 0644)

	b.ResetTimer()

	for i := 0; i < b.N; i++ {
		if _, err := m.Request(device1, "default", "request/for/a/file/in/a/couple/of/dirs/128k", 0, 128<<10, 0, nil, 0, false); err != nil {
			b.Error(err)
		}
	}

	b.SetBytes(128 << 10)
}

func TestDeviceRename(t *testing.T) {
	testOs := &fatalOs{t}

	hello := protocol.HelloResult{
		ClientName:    "syncthing",
		ClientVersion: "v0.9.4",
	}
	defer testOs.Remove("testdata/tmpconfig.xml")

	rawCfg := config.New(device1)
	rawCfg.Devices = []config.DeviceConfiguration{
		{
			DeviceID: device1,
		},
	}
	cfg := config.Wrap("testdata/tmpconfig.xml", rawCfg, events.NoopLogger)

	db := db.NewLowlevel(backend.OpenMemory())
	m := newModel(cfg, myID, "syncthing", "dev", db, nil)

	if cfg.Devices()[device1].Name != "" {
		t.Errorf("Device already has a name")
	}

	conn := &fakeConnection{id: device1, model: m}

	m.AddConnection(conn, hello)

	m.ServeBackground()
	defer cleanupModel(m)

	if cfg.Devices()[device1].Name != "" {
		t.Errorf("Device already has a name")
	}

	m.Closed(conn, protocol.ErrTimeout)
	hello.DeviceName = "tester"
	m.AddConnection(conn, hello)

	if cfg.Devices()[device1].Name != "tester" {
		t.Errorf("Device did not get a name")
	}

	m.Closed(conn, protocol.ErrTimeout)
	hello.DeviceName = "tester2"
	m.AddConnection(conn, hello)

	if cfg.Devices()[device1].Name != "tester" {
		t.Errorf("Device name got overwritten")
	}

	cfgw, err := config.Load("testdata/tmpconfig.xml", myID, events.NoopLogger)
	if err != nil {
		t.Error(err)
		return
	}
	if cfgw.Devices()[device1].Name != "tester" {
		t.Errorf("Device name not saved in config")
	}

	m.Closed(conn, protocol.ErrTimeout)

	opts := cfg.Options()
	opts.OverwriteRemoteDevNames = true
	cfg.SetOptions(opts)

	hello.DeviceName = "tester2"
	m.AddConnection(conn, hello)

	if cfg.Devices()[device1].Name != "tester2" {
		t.Errorf("Device name not overwritten")
	}
}

func TestClusterConfig(t *testing.T) {
	cfg := config.New(device1)
	cfg.Devices = []config.DeviceConfiguration{
		{
			DeviceID:   device1,
			Introducer: true,
		},
		{
			DeviceID: device2,
		},
	}
	cfg.Folders = []config.FolderConfiguration{
		{
			ID:   "folder1",
			Path: "testdata1",
			Devices: []config.FolderDeviceConfiguration{
				{DeviceID: device1},
				{DeviceID: device2},
			},
		},
		{
			ID:     "folder2",
			Path:   "testdata2",
			Paused: true, // should still be included
			Devices: []config.FolderDeviceConfiguration{
				{DeviceID: device1},
				{DeviceID: device2},
			},
		},
		{
			ID:   "folder3",
			Path: "testdata3",
			Devices: []config.FolderDeviceConfiguration{
				{DeviceID: device1},
				// should not be included, does not include device2
			},
		},
	}

	db := db.NewLowlevel(backend.OpenMemory())

	wrapper := createTmpWrapper(cfg)
	m := newModel(wrapper, myID, "syncthing", "dev", db, nil)
	m.ServeBackground()
	defer cleanupModel(m)

	cm := m.generateClusterConfig(device2)

	if l := len(cm.Folders); l != 2 {
		t.Fatalf("Incorrect number of folders %d != 2", l)
	}

	r := cm.Folders[0]
	if r.ID != "folder1" {
		t.Errorf("Incorrect folder %q != folder1", r.ID)
	}
	if l := len(r.Devices); l != 2 {
		t.Errorf("Incorrect number of devices %d != 2", l)
	}
	if id := r.Devices[0].ID; id != device1 {
		t.Errorf("Incorrect device ID %s != %s", id, device1)
	}
	if !r.Devices[0].Introducer {
		t.Error("Device1 should be flagged as Introducer")
	}
	if id := r.Devices[1].ID; id != device2 {
		t.Errorf("Incorrect device ID %s != %s", id, device2)
	}
	if r.Devices[1].Introducer {
		t.Error("Device2 should not be flagged as Introducer")
	}

	r = cm.Folders[1]
	if r.ID != "folder2" {
		t.Errorf("Incorrect folder %q != folder2", r.ID)
	}
	if l := len(r.Devices); l != 2 {
		t.Errorf("Incorrect number of devices %d != 2", l)
	}
	if id := r.Devices[0].ID; id != device1 {
		t.Errorf("Incorrect device ID %s != %s", id, device1)
	}
	if !r.Devices[0].Introducer {
		t.Error("Device1 should be flagged as Introducer")
	}
	if id := r.Devices[1].ID; id != device2 {
		t.Errorf("Incorrect device ID %s != %s", id, device2)
	}
	if r.Devices[1].Introducer {
		t.Error("Device2 should not be flagged as Introducer")
	}
}

func TestIntroducer(t *testing.T) {
	var introducedByAnyone protocol.DeviceID

	// LocalDeviceID is a magic value meaning don't check introducer
	contains := func(cfg config.FolderConfiguration, id, introducedBy protocol.DeviceID) bool {
		for _, dev := range cfg.Devices {
			if dev.DeviceID.Equals(id) {
				if introducedBy.Equals(introducedByAnyone) {
					return true
				}
				return dev.IntroducedBy.Equals(introducedBy)
			}
		}
		return false
	}

	m := newState(config.Configuration{
		Devices: []config.DeviceConfiguration{
			{
				DeviceID:   device1,
				Introducer: true,
			},
		},
		Folders: []config.FolderConfiguration{
			{
				ID:   "folder1",
				Path: "testdata",
				Devices: []config.FolderDeviceConfiguration{
					{DeviceID: device1},
				},
			},
			{
				ID:   "folder2",
				Path: "testdata",
				Devices: []config.FolderDeviceConfiguration{
					{DeviceID: device1},
				},
			},
		},
	})
	m.ClusterConfig(device1, protocol.ClusterConfig{
		Folders: []protocol.Folder{
			{
				ID: "folder1",
				Devices: []protocol.Device{
					{
						ID:                       device2,
						Introducer:               true,
						SkipIntroductionRemovals: true,
					},
				},
			},
		},
	})

	if newDev, ok := m.cfg.Device(device2); !ok || !newDev.Introducer || !newDev.SkipIntroductionRemovals {
		t.Error("devie 2 missing or wrong flags")
	}

	if !contains(m.cfg.Folders()["folder1"], device2, device1) {
		t.Error("expected folder 1 to have device2 introduced by device 1")
	}

	cleanupModel(m)
	m = newState(config.Configuration{
		Devices: []config.DeviceConfiguration{
			{
				DeviceID:   device1,
				Introducer: true,
			},
			{
				DeviceID:     device2,
				IntroducedBy: device1,
			},
		},
		Folders: []config.FolderConfiguration{
			{
				ID:   "folder1",
				Path: "testdata",
				Devices: []config.FolderDeviceConfiguration{
					{DeviceID: device1},
					{DeviceID: device2, IntroducedBy: device1},
				},
			},
			{
				ID:   "folder2",
				Path: "testdata",
				Devices: []config.FolderDeviceConfiguration{
					{DeviceID: device1},
				},
			},
		},
	})
	m.ClusterConfig(device1, protocol.ClusterConfig{
		Folders: []protocol.Folder{
			{
				ID: "folder2",
				Devices: []protocol.Device{
					{
						ID:                       device2,
						Introducer:               true,
						SkipIntroductionRemovals: true,
					},
				},
			},
		},
	})

	// Should not get introducer, as it's already unset, and it's an existing device.
	if newDev, ok := m.cfg.Device(device2); !ok || newDev.Introducer || newDev.SkipIntroductionRemovals {
		t.Error("device 2 missing or changed flags")
	}

	if contains(m.cfg.Folders()["folder1"], device2, introducedByAnyone) {
		t.Error("expected device 2 to be removed from folder 1")
	}

	if !contains(m.cfg.Folders()["folder2"], device2, device1) {
		t.Error("expected device 2 to be added to folder 2")
	}

	cleanupModel(m)
	m = newState(config.Configuration{
		Devices: []config.DeviceConfiguration{
			{
				DeviceID:   device1,
				Introducer: true,
			},
			{
				DeviceID:     device2,
				IntroducedBy: device1,
			},
		},
		Folders: []config.FolderConfiguration{
			{
				ID:   "folder1",
				Path: "testdata",
				Devices: []config.FolderDeviceConfiguration{
					{DeviceID: device1},
					{DeviceID: device2, IntroducedBy: device1},
				},
			},
			{
				ID:   "folder2",
				Path: "testdata",
				Devices: []config.FolderDeviceConfiguration{
					{DeviceID: device1},
					{DeviceID: device2, IntroducedBy: device1},
				},
			},
		},
	})
	m.ClusterConfig(device1, protocol.ClusterConfig{})

	if _, ok := m.cfg.Device(device2); ok {
		t.Error("device 2 should have been removed")
	}

	if contains(m.cfg.Folders()["folder1"], device2, introducedByAnyone) {
		t.Error("expected device 2 to be removed from folder 1")
	}

	if contains(m.cfg.Folders()["folder2"], device2, introducedByAnyone) {
		t.Error("expected device 2 to be removed from folder 2")
	}

	// Two cases when removals should not happen
	// 1. Introducer flag no longer set on device

	cleanupModel(m)
	m = newState(config.Configuration{
		Devices: []config.DeviceConfiguration{
			{
				DeviceID:   device1,
				Introducer: false,
			},
			{
				DeviceID:     device2,
				IntroducedBy: device1,
			},
		},
		Folders: []config.FolderConfiguration{
			{
				ID:   "folder1",
				Path: "testdata",
				Devices: []config.FolderDeviceConfiguration{
					{DeviceID: device1},
					{DeviceID: device2, IntroducedBy: device1},
				},
			},
			{
				ID:   "folder2",
				Path: "testdata",
				Devices: []config.FolderDeviceConfiguration{
					{DeviceID: device1},
					{DeviceID: device2, IntroducedBy: device1},
				},
			},
		},
	})
	m.ClusterConfig(device1, protocol.ClusterConfig{})

	if _, ok := m.cfg.Device(device2); !ok {
		t.Error("device 2 should not have been removed")
	}

	if !contains(m.cfg.Folders()["folder1"], device2, device1) {
		t.Error("expected device 2 not to be removed from folder 1")
	}

	if !contains(m.cfg.Folders()["folder2"], device2, device1) {
		t.Error("expected device 2 not to be removed from folder 2")
	}

	// 2. SkipIntroductionRemovals is set

	cleanupModel(m)
	m = newState(config.Configuration{
		Devices: []config.DeviceConfiguration{
			{
				DeviceID:                 device1,
				Introducer:               true,
				SkipIntroductionRemovals: true,
			},
			{
				DeviceID:     device2,
				IntroducedBy: device1,
			},
		},
		Folders: []config.FolderConfiguration{
			{
				ID:   "folder1",
				Path: "testdata",
				Devices: []config.FolderDeviceConfiguration{
					{DeviceID: device1},
					{DeviceID: device2, IntroducedBy: device1},
				},
			},
			{
				ID:   "folder2",
				Path: "testdata",
				Devices: []config.FolderDeviceConfiguration{
					{DeviceID: device1},
				},
			},
		},
	})
	m.ClusterConfig(device1, protocol.ClusterConfig{
		Folders: []protocol.Folder{
			{
				ID: "folder2",
				Devices: []protocol.Device{
					{
						ID:                       device2,
						Introducer:               true,
						SkipIntroductionRemovals: true,
					},
				},
			},
		},
	})

	if _, ok := m.cfg.Device(device2); !ok {
		t.Error("device 2 should not have been removed")
	}

	if !contains(m.cfg.Folders()["folder1"], device2, device1) {
		t.Error("expected device 2 not to be removed from folder 1")
	}

	if !contains(m.cfg.Folders()["folder2"], device2, device1) {
		t.Error("expected device 2 not to be added to folder 2")
	}

	// Test device not being removed as it's shared without an introducer.

	cleanupModel(m)
	m = newState(config.Configuration{
		Devices: []config.DeviceConfiguration{
			{
				DeviceID:   device1,
				Introducer: true,
			},
			{
				DeviceID:     device2,
				IntroducedBy: device1,
			},
		},
		Folders: []config.FolderConfiguration{
			{
				ID:   "folder1",
				Path: "testdata",
				Devices: []config.FolderDeviceConfiguration{
					{DeviceID: device1},
					{DeviceID: device2, IntroducedBy: device1},
				},
			},
			{
				ID:   "folder2",
				Path: "testdata",
				Devices: []config.FolderDeviceConfiguration{
					{DeviceID: device1},
					{DeviceID: device2},
				},
			},
		},
	})
	m.ClusterConfig(device1, protocol.ClusterConfig{})

	if _, ok := m.cfg.Device(device2); !ok {
		t.Error("device 2 should not have been removed")
	}

	if contains(m.cfg.Folders()["folder1"], device2, introducedByAnyone) {
		t.Error("expected device 2 to be removed from folder 1")
	}

	if !contains(m.cfg.Folders()["folder2"], device2, introducedByAnyone) {
		t.Error("expected device 2 not to be removed from folder 2")
	}

	// Test device not being removed as it's shared by a different introducer.

	cleanupModel(m)
	m = newState(config.Configuration{
		Devices: []config.DeviceConfiguration{
			{
				DeviceID:   device1,
				Introducer: true,
			},
			{
				DeviceID:     device2,
				IntroducedBy: device1,
			},
		},
		Folders: []config.FolderConfiguration{
			{
				ID:   "folder1",
				Path: "testdata",
				Devices: []config.FolderDeviceConfiguration{
					{DeviceID: device1},
					{DeviceID: device2, IntroducedBy: device1},
				},
			},
			{
				ID:   "folder2",
				Path: "testdata",
				Devices: []config.FolderDeviceConfiguration{
					{DeviceID: device1},
					{DeviceID: device2, IntroducedBy: myID},
				},
			},
		},
	})
	defer cleanupModel(m)
	m.ClusterConfig(device1, protocol.ClusterConfig{})

	if _, ok := m.cfg.Device(device2); !ok {
		t.Error("device 2 should not have been removed")
	}

	if contains(m.cfg.Folders()["folder1"], device2, introducedByAnyone) {
		t.Error("expected device 2 to be removed from folder 1")
	}

	if !contains(m.cfg.Folders()["folder2"], device2, introducedByAnyone) {
		t.Error("expected device 2 not to be removed from folder 2")
	}
}

func TestIssue4897(t *testing.T) {
	m := newState(config.Configuration{
		Devices: []config.DeviceConfiguration{
			{
				DeviceID:   device1,
				Introducer: true,
			},
		},
		Folders: []config.FolderConfiguration{
			{
				ID:   "folder1",
				Path: "testdata",
				Devices: []config.FolderDeviceConfiguration{
					{DeviceID: device1},
				},
				Paused: true,
			},
		},
	})
	defer cleanupModel(m)

	cm := m.generateClusterConfig(device1)
	if l := len(cm.Folders); l != 1 {
		t.Errorf("Cluster config contains %v folders, expected 1", l)
	}
}

// TestIssue5063 is about a panic in connection with modifying config in quick
// succession, related with auto accepted folders. It's unclear what exactly, a
// relevant bit seems to be here:
// PR-comments: https://github.com/syncthing/syncthing/pull/5069/files#r203146546
// Issue: https://github.com/syncthing/syncthing/pull/5509
func TestIssue5063(t *testing.T) {
	m := newState(defaultAutoAcceptCfg)
	defer cleanupModel(m)

	m.pmut.Lock()
	for _, c := range m.conn {
		conn := c.(*fakeConnection)
		conn.mut.Lock()
		conn.closeFn = func(_ error) {}
		conn.mut.Unlock()
		defer m.Closed(c, errStopped) // to unblock deferred m.Stop()
	}
	m.pmut.Unlock()

	wg := sync.WaitGroup{}

	addAndVerify := func(id string) {
		m.ClusterConfig(device1, createClusterConfig(device1, id))
		if fcfg, ok := m.cfg.Folder(id); !ok || !fcfg.SharedWith(device1) {
			t.Error("expected shared", id)
		}
		wg.Done()
	}

	reps := 10
	ids := make([]string, reps)
	for i := 0; i < reps; i++ {
		wg.Add(1)
		ids[i] = srand.String(8)
		go addAndVerify(ids[i])
	}
	defer func() {
		for _, id := range ids {
			os.RemoveAll(id)
		}
	}()

	finished := make(chan struct{})
	go func() {
		wg.Wait()
		close(finished)
	}()
	select {
	case <-finished:
	case <-time.After(10 * time.Second):
		pprof.Lookup("goroutine").WriteTo(os.Stdout, 1)
		t.Fatal("Timed out before all devices were added")
	}
}

func TestAutoAcceptRejected(t *testing.T) {
	// Nothing happens if AutoAcceptFolders not set
	tcfg := defaultAutoAcceptCfg.Copy()
	for i := range tcfg.Devices {
		tcfg.Devices[i].AutoAcceptFolders = false
	}
	m := newState(tcfg)
	defer cleanupModel(m)
	id := srand.String(8)
	defer os.RemoveAll(id)
	m.ClusterConfig(device1, createClusterConfig(device1, id))

	if cfg, ok := m.cfg.Folder(id); ok && cfg.SharedWith(device1) {
		t.Error("unexpected shared", id)
	}
}

func TestAutoAcceptNewFolder(t *testing.T) {
	// New folder
	m := newState(defaultAutoAcceptCfg)
	defer cleanupModel(m)
	id := srand.String(8)
	defer os.RemoveAll(id)
	m.ClusterConfig(device1, createClusterConfig(device1, id))
	if fcfg, ok := m.cfg.Folder(id); !ok || !fcfg.SharedWith(device1) {
		t.Error("expected shared", id)
	}
}

func TestAutoAcceptNewFolderFromTwoDevices(t *testing.T) {
	m := newState(defaultAutoAcceptCfg)
	defer cleanupModel(m)
	id := srand.String(8)
	defer os.RemoveAll(id)
	m.ClusterConfig(device1, createClusterConfig(device1, id))
	if fcfg, ok := m.cfg.Folder(id); !ok || !fcfg.SharedWith(device1) {
		t.Error("expected shared", id)
	}
	if fcfg, ok := m.cfg.Folder(id); !ok || fcfg.SharedWith(device2) {
		t.Error("unexpected expected shared", id)
	}
	m.ClusterConfig(device2, createClusterConfig(device2, id))
	if fcfg, ok := m.cfg.Folder(id); !ok || !fcfg.SharedWith(device2) {
		t.Error("expected shared", id)
	}
}

func TestAutoAcceptNewFolderFromOnlyOneDevice(t *testing.T) {
	modifiedCfg := defaultAutoAcceptCfg.Copy()
	modifiedCfg.Devices[2].AutoAcceptFolders = false
	m := newState(modifiedCfg)
	id := srand.String(8)
	defer os.RemoveAll(id)
	defer cleanupModel(m)
	m.ClusterConfig(device1, createClusterConfig(device1, id))
	if fcfg, ok := m.cfg.Folder(id); !ok || !fcfg.SharedWith(device1) {
		t.Error("expected shared", id)
	}
	if fcfg, ok := m.cfg.Folder(id); !ok || fcfg.SharedWith(device2) {
		t.Error("unexpected expected shared", id)
	}
	m.ClusterConfig(device2, createClusterConfig(device2, id))
	if fcfg, ok := m.cfg.Folder(id); !ok || fcfg.SharedWith(device2) {
		t.Error("unexpected shared", id)
	}
}

func TestAutoAcceptNewFolderPremutationsNoPanic(t *testing.T) {
	if testing.Short() {
		t.Skip("short tests only")
	}

	testOs := &fatalOs{t}

	id := srand.String(8)
	label := srand.String(8)
	premutations := []protocol.Folder{
		{ID: id, Label: id},
		{ID: id, Label: label},
		{ID: label, Label: id},
		{ID: label, Label: label},
	}
	localFolders := append(premutations, protocol.Folder{})
	for _, localFolder := range localFolders {
		for _, localFolderPaused := range []bool{false, true} {
			for _, dev1folder := range premutations {
				for _, dev2folder := range premutations {
					cfg := defaultAutoAcceptCfg.Copy()
					if localFolder.Label != "" {
						fcfg := config.NewFolderConfiguration(myID, localFolder.ID, localFolder.Label, fs.FilesystemTypeBasic, localFolder.ID)
						fcfg.Paused = localFolderPaused
						cfg.Folders = append(cfg.Folders, fcfg)
					}
					m := newState(cfg)
					m.ClusterConfig(device1, protocol.ClusterConfig{
						Folders: []protocol.Folder{dev1folder},
					})
					m.ClusterConfig(device2, protocol.ClusterConfig{
						Folders: []protocol.Folder{dev2folder},
					})
					cleanupModel(m)
					testOs.RemoveAll(id)
					testOs.RemoveAll(label)
				}
			}
		}
	}
}

func TestAutoAcceptMultipleFolders(t *testing.T) {
	// Multiple new folders
	id1 := srand.String(8)
	defer os.RemoveAll(id1)
	id2 := srand.String(8)
	defer os.RemoveAll(id2)
	m := newState(defaultAutoAcceptCfg)
	defer cleanupModel(m)
	m.ClusterConfig(device1, createClusterConfig(device1, id1, id2))
	if fcfg, ok := m.cfg.Folder(id1); !ok || !fcfg.SharedWith(device1) {
		t.Error("expected shared", id1)
	}
	if fcfg, ok := m.cfg.Folder(id2); !ok || !fcfg.SharedWith(device1) {
		t.Error("expected shared", id2)
	}
}

func TestAutoAcceptExistingFolder(t *testing.T) {
	// Existing folder
	id := srand.String(8)
	idOther := srand.String(8) // To check that path does not get changed.
	defer os.RemoveAll(id)
	defer os.RemoveAll(idOther)

	tcfg := defaultAutoAcceptCfg.Copy()
	tcfg.Folders = []config.FolderConfiguration{
		{
			ID:   id,
			Path: idOther, // To check that path does not get changed.
		},
	}
	m := newState(tcfg)
	defer cleanupModel(m)
	if fcfg, ok := m.cfg.Folder(id); !ok || fcfg.SharedWith(device1) {
		t.Error("missing folder, or shared", id)
	}
	m.ClusterConfig(device1, createClusterConfig(device1, id))

	if fcfg, ok := m.cfg.Folder(id); !ok || !fcfg.SharedWith(device1) || fcfg.Path != idOther {
		t.Error("missing folder, or unshared, or path changed", id)
	}
}

func TestAutoAcceptNewAndExistingFolder(t *testing.T) {
	// New and existing folder
	id1 := srand.String(8)
	defer os.RemoveAll(id1)
	id2 := srand.String(8)
	defer os.RemoveAll(id2)

	tcfg := defaultAutoAcceptCfg.Copy()
	tcfg.Folders = []config.FolderConfiguration{
		{
			ID:   id1,
			Path: id1, // from previous test case, to verify that path doesn't get changed.
		},
	}
	m := newState(tcfg)
	defer cleanupModel(m)
	if fcfg, ok := m.cfg.Folder(id1); !ok || fcfg.SharedWith(device1) {
		t.Error("missing folder, or shared", id1)
	}
	m.ClusterConfig(device1, createClusterConfig(device1, id1, id2))

	for i, id := range []string{id1, id2} {
		if fcfg, ok := m.cfg.Folder(id); !ok || !fcfg.SharedWith(device1) {
			t.Error("missing folder, or unshared", i, id)
		}
	}
}

func TestAutoAcceptAlreadyShared(t *testing.T) {
	// Already shared
	id := srand.String(8)
	defer os.RemoveAll(id)
	tcfg := defaultAutoAcceptCfg.Copy()
	tcfg.Folders = []config.FolderConfiguration{
		{
			ID:   id,
			Path: id,
			Devices: []config.FolderDeviceConfiguration{
				{
					DeviceID: device1,
				},
			},
		},
	}
	m := newState(tcfg)
	defer cleanupModel(m)
	if fcfg, ok := m.cfg.Folder(id); !ok || !fcfg.SharedWith(device1) {
		t.Error("missing folder, or not shared", id)
	}
	m.ClusterConfig(device1, createClusterConfig(device1, id))

	if fcfg, ok := m.cfg.Folder(id); !ok || !fcfg.SharedWith(device1) {
		t.Error("missing folder, or not shared", id)
	}
}

func TestAutoAcceptNameConflict(t *testing.T) {
	testOs := &fatalOs{t}

	id := srand.String(8)
	label := srand.String(8)
	testOs.MkdirAll(id, 0777)
	testOs.MkdirAll(label, 0777)
	defer os.RemoveAll(id)
	defer os.RemoveAll(label)
	m := newState(defaultAutoAcceptCfg)
	defer cleanupModel(m)
	m.ClusterConfig(device1, protocol.ClusterConfig{
		Folders: []protocol.Folder{
			{
				ID:    id,
				Label: label,
			},
		},
	})
	if fcfg, ok := m.cfg.Folder(id); ok && fcfg.SharedWith(device1) {
		t.Error("unexpected folder", id)
	}
}

func TestAutoAcceptPrefersLabel(t *testing.T) {
	// Prefers label, falls back to ID.
	m := newState(defaultAutoAcceptCfg)
	id := srand.String(8)
	label := srand.String(8)
	defer os.RemoveAll(id)
	defer os.RemoveAll(label)
	defer cleanupModel(m)
	m.ClusterConfig(device1, addFolderDevicesToClusterConfig(protocol.ClusterConfig{
		Folders: []protocol.Folder{
			{
				ID:    id,
				Label: label,
			},
		},
	}, device1))
	if fcfg, ok := m.cfg.Folder(id); !ok || !fcfg.SharedWith(device1) || !strings.HasSuffix(fcfg.Path, label) {
		t.Error("expected shared, or wrong path", id, label, fcfg.Path)
	}
}

func TestAutoAcceptFallsBackToID(t *testing.T) {
	testOs := &fatalOs{t}

	// Prefers label, falls back to ID.
	m := newState(defaultAutoAcceptCfg)
	id := srand.String(8)
	label := srand.String(8)
	t.Log(id, label)
	testOs.MkdirAll(label, 0777)
	defer os.RemoveAll(label)
	defer os.RemoveAll(id)
	defer cleanupModel(m)
	m.ClusterConfig(device1, addFolderDevicesToClusterConfig(protocol.ClusterConfig{
		Folders: []protocol.Folder{
			{
				ID:    id,
				Label: label,
			},
		},
	}, device1))
	if fcfg, ok := m.cfg.Folder(id); !ok || !fcfg.SharedWith(device1) || !strings.HasSuffix(fcfg.Path, id) {
		t.Error("expected shared, or wrong path", id, label, fcfg.Path)
	}
}

func TestAutoAcceptPausedWhenFolderConfigChanged(t *testing.T) {
	// Existing folder
	id := srand.String(8)
	idOther := srand.String(8) // To check that path does not get changed.
	defer os.RemoveAll(id)
	defer os.RemoveAll(idOther)

	tcfg := defaultAutoAcceptCfg.Copy()
	fcfg := config.NewFolderConfiguration(myID, id, "", fs.FilesystemTypeBasic, idOther)
	fcfg.Paused = true
	// The order of devices here is wrong (cfg.clean() sorts them), which will cause the folder to restart.
	// Because of the restart, folder gets removed from m.deviceFolder, which means that generateClusterConfig will not panic.
	// This wasn't an issue before, yet keeping the test case to prove that it still isn't.
	fcfg.Devices = append(fcfg.Devices, config.FolderDeviceConfiguration{
		DeviceID: device1,
	})
	tcfg.Folders = []config.FolderConfiguration{fcfg}
	m := newState(tcfg)
	defer cleanupModel(m)
	if fcfg, ok := m.cfg.Folder(id); !ok || !fcfg.SharedWith(device1) {
		t.Error("missing folder, or not shared", id)
	}
	if _, ok := m.folderRunners[id]; ok {
		t.Fatal("folder running?")
	}

	m.ClusterConfig(device1, createClusterConfig(device1, id))
	m.generateClusterConfig(device1)

	if fcfg, ok := m.cfg.Folder(id); !ok {
		t.Error("missing folder")
	} else if fcfg.Path != idOther {
		t.Error("folder path changed")
	} else {
		for _, dev := range fcfg.DeviceIDs() {
			if dev == device1 {
				return
			}
		}
		t.Error("device missing")
	}

	if _, ok := m.folderRunners[id]; ok {
		t.Error("folder started")
	}
}

func TestAutoAcceptPausedWhenFolderConfigNotChanged(t *testing.T) {
	// Existing folder
	id := srand.String(8)
	idOther := srand.String(8) // To check that path does not get changed.
	defer os.RemoveAll(id)
	defer os.RemoveAll(idOther)

	tcfg := defaultAutoAcceptCfg.Copy()
	fcfg := config.NewFolderConfiguration(myID, id, "", fs.FilesystemTypeBasic, idOther)
	fcfg.Paused = true
	// The new folder is exactly the same as the one constructed by handleAutoAccept, which means
	// the folder will not be restarted (even if it's paused), yet handleAutoAccept used to add the folder
	// to m.deviceFolders which had caused panics when calling generateClusterConfig, as the folder
	// did not have a file set.
	fcfg.Devices = append([]config.FolderDeviceConfiguration{
		{
			DeviceID: device1,
		},
	}, fcfg.Devices...) // Need to ensure this device order to avoid folder restart.
	tcfg.Folders = []config.FolderConfiguration{fcfg}
	m := newState(tcfg)
	defer cleanupModel(m)
	if fcfg, ok := m.cfg.Folder(id); !ok || !fcfg.SharedWith(device1) {
		t.Error("missing folder, or not shared", id)
	}
	if _, ok := m.folderRunners[id]; ok {
		t.Fatal("folder running?")
	}

	m.ClusterConfig(device1, createClusterConfig(device1, id))
	m.generateClusterConfig(device1)

	if fcfg, ok := m.cfg.Folder(id); !ok {
		t.Error("missing folder")
	} else if fcfg.Path != idOther {
		t.Error("folder path changed")
	} else {
		for _, dev := range fcfg.DeviceIDs() {
			if dev == device1 {
				return
			}
		}
		t.Error("device missing")
	}

	if _, ok := m.folderRunners[id]; ok {
		t.Error("folder started")
	}
}

func TestAutoAcceptEnc(t *testing.T) {
	tcfg := defaultAutoAcceptCfg.Copy()
	m := newState(tcfg)
	defer cleanupModel(m)

	id := srand.String(8)
	defer os.RemoveAll(id)

	token := []byte("token")
	basicCC := func() protocol.ClusterConfig {
		return protocol.ClusterConfig{
			Folders: []protocol.Folder{{
				ID:    id,
				Label: id,
			}}}
	}

	// Earlier tests might cause the connection to get closed, thus ClusterConfig
	// would panic.
	clusterConfig := func(deviceID protocol.DeviceID, cm protocol.ClusterConfig) {
		m.AddConnection(&fakeConnection{id: deviceID, model: m}, protocol.HelloResult{})
		m.ClusterConfig(deviceID, cm)
	}

	clusterConfig(device1, basicCC())
	if _, ok := m.cfg.Folder(id); ok {
		t.Fatal("unexpected added")
	}
	cc := basicCC()
	cc.Folders[0].Devices = []protocol.Device{{ID: device1}}
	clusterConfig(device1, cc)
	if _, ok := m.cfg.Folder(id); ok {
		t.Fatal("unexpected added")
	}
	cc = basicCC()
	cc.Folders[0].Devices = []protocol.Device{{ID: myID}}
	clusterConfig(device1, cc)
	if _, ok := m.cfg.Folder(id); ok {
		t.Fatal("unexpected added")
	}

	// New folder, enc -> add as enc

	cc = createClusterConfig(device1, id)
	cc.Folders[0].Devices[1].EncPwToken = token
	clusterConfig(device1, cc)
	if cfg, ok := m.cfg.Folder(id); !ok {
		t.Fatal("unexpected unadded")
	} else {
		if !cfg.SharedWith(device1) {
			t.Fatal("unexpected unshared")
		}
		if cfg.Type != config.FolderTypeReceiveEncrypted {
			t.Fatal("Folder not added as receiveEncrypted")
		}
	}

	// New device, unenc on enc folder -> reject

	clusterConfig(device2, createClusterConfig(device2, id))
	if cfg, _ := m.cfg.Folder(id); cfg.SharedWith(device2) {
		t.Fatal("unexpected shared")
	}

	// New device, enc on enc folder -> share

	cc = createClusterConfig(device2, id)
	cc.Folders[0].Devices[1].EncPwToken = token
	clusterConfig(device2, cc)
	if cfg, _ := m.cfg.Folder(id); !cfg.SharedWith(device2) {
		t.Fatal("unexpected unshared")
	}

	// New folder, no enc -> add "normal"

	id = srand.String(8)
	defer os.RemoveAll(id)

	clusterConfig(device1, createClusterConfig(device1, id))
	if cfg, ok := m.cfg.Folder(id); !ok {
		t.Fatal("unexpected unadded")
	} else {
		if !cfg.SharedWith(device1) {
			t.Fatal("unexpected unshared")
		}
		if cfg.Type != config.FolderTypeSendReceive {
			t.Fatal("Folder not added as send-receive")
		}
	}

	// New device, enc on unenc folder -> reject

	cc = createClusterConfig(device2, id)
	cc.Folders[0].Devices[1].EncPwToken = token
	clusterConfig(device2, cc)
	if cfg, _ := m.cfg.Folder(id); cfg.SharedWith(device2) {
		t.Fatal("unexpected shared")
	}

	// New device, unenc on unenc folder -> share

	clusterConfig(device2, createClusterConfig(device2, id))
	if cfg, _ := m.cfg.Folder(id); !cfg.SharedWith(device2) {
		t.Fatal("unexpected unshared")
	}
}

func changeIgnores(t *testing.T, m *model, expected []string) {
	arrEqual := func(a, b []string) bool {
		if len(a) != len(b) {
			return false
		}

		for i := range a {
			if a[i] != b[i] {
				return false
			}
		}
		return true
	}

	ignores, _, err := m.GetIgnores("default")
	if err != nil {
		t.Error(err)
	}

	if !arrEqual(ignores, expected) {
		t.Errorf("Incorrect ignores: %v != %v", ignores, expected)
	}

	ignores = append(ignores, "pox")

	err = m.SetIgnores("default", ignores)
	if err != nil {
		t.Error(err)
	}

	ignores2, _, err := m.GetIgnores("default")
	if err != nil {
		t.Error(err)
	}

	if !arrEqual(ignores, ignores2) {
		t.Errorf("Incorrect ignores: %v != %v", ignores2, ignores)
	}

	if runtime.GOOS == "darwin" {
		// see above
		time.Sleep(time.Second)
	} else {
		time.Sleep(time.Millisecond)
	}
	err = m.SetIgnores("default", expected)
	if err != nil {
		t.Error(err)
	}

	ignores, _, err = m.GetIgnores("default")
	if err != nil {
		t.Error(err)
	}

	if !arrEqual(ignores, expected) {
		t.Errorf("Incorrect ignores: %v != %v", ignores, expected)
	}
}

func TestIgnores(t *testing.T) {
	testOs := &fatalOs{t}

	// Assure a clean start state
	testOs.RemoveAll(filepath.Join("testdata", config.DefaultMarkerName))
	testOs.MkdirAll(filepath.Join("testdata", config.DefaultMarkerName), 0644)
	ioutil.WriteFile("testdata/.stignore", []byte(".*\nquux\n"), 0644)

	m := setupModel(defaultCfgWrapper)
	defer cleanupModel(m)

	folderIgnoresAlwaysReload(m, defaultFolderConfig)

	// Make sure the initial scan has finished (ScanFolders is blocking)
	m.ScanFolders()

	expected := []string{
		".*",
		"quux",
	}

	changeIgnores(t, m, expected)

	_, _, err := m.GetIgnores("doesnotexist")
	if err == nil {
		t.Error("No error")
	}

	err = m.SetIgnores("doesnotexist", expected)
	if err == nil {
		t.Error("No error")
	}

	// Invalid path, marker should be missing, hence returns an error.
	fcfg := config.FolderConfiguration{ID: "fresh", Path: "XXX"}
	ignores := ignore.New(fcfg.Filesystem(), ignore.WithCache(m.cacheIgnoredFiles))
	m.fmut.Lock()
	m.folderCfgs[fcfg.ID] = fcfg
	m.folderIgnores[fcfg.ID] = ignores
	m.fmut.Unlock()

	_, _, err = m.GetIgnores("fresh")
	if err == nil {
		t.Error("No error")
	}

	// Repeat tests with paused folder
	pausedDefaultFolderConfig := defaultFolderConfig
	pausedDefaultFolderConfig.Paused = true

	m.restartFolder(defaultFolderConfig, pausedDefaultFolderConfig)
	// Here folder initialization is not an issue as a paused folder isn't
	// added to the model and thus there is no initial scan happening.

	changeIgnores(t, m, expected)

	// Make sure no .stignore file is considered valid
	defer func() {
		testOs.Rename("testdata/.stignore.bak", "testdata/.stignore")
	}()
	testOs.Rename("testdata/.stignore", "testdata/.stignore.bak")
	changeIgnores(t, m, []string{})
}

func TestEmptyIgnores(t *testing.T) {
	testOs := &fatalOs{t}

	// Assure a clean start state
	testOs.RemoveAll(filepath.Join("testdata", config.DefaultMarkerName))
	testOs.MkdirAll(filepath.Join("testdata", config.DefaultMarkerName), 0644)

	m := setupModel(defaultCfgWrapper)
	defer cleanupModel(m)

	if err := m.SetIgnores("default", []string{}); err != nil {
		t.Error(err)
	}
	if _, err := os.Stat("testdata/.stignore"); err == nil {
		t.Error(".stignore was created despite being empty")
	}

	if err := m.SetIgnores("default", []string{".*", "quux"}); err != nil {
		t.Error(err)
	}
	if _, err := os.Stat("testdata/.stignore"); os.IsNotExist(err) {
		t.Error(".stignore does not exist")
	}

	if err := m.SetIgnores("default", []string{}); err != nil {
		t.Error(err)
	}
	if _, err := os.Stat("testdata/.stignore"); err == nil {
		t.Error(".stignore should have been deleted because it is empty")
	}
}

func waitForState(t *testing.T, sub events.Subscription, folder, expected string) {
	t.Helper()
	timeout := time.After(5 * time.Second)
	var error string
	for {
		select {
		case ev := <-sub.C():
			data := ev.Data.(map[string]interface{})
			if data["folder"].(string) == folder {
				if data["error"] == nil {
					error = ""
				} else {
					error = data["error"].(string)
				}
				if error == expected {
					return
				}
			}
		case <-timeout:
			t.Fatalf("Timed out waiting for status: %s, current status: %v", expected, error)
		}
	}
}

func TestROScanRecovery(t *testing.T) {
	testOs := &fatalOs{t}

	ldb := db.NewLowlevel(backend.OpenMemory())
	set := db.NewFileSet("default", defaultFs, ldb)
	set.Update(protocol.LocalDeviceID, []protocol.FileInfo{
		{Name: "dummyfile", Version: protocol.Vector{Counters: []protocol.Counter{{ID: 42, Value: 1}}}},
	})

	fcfg := config.FolderConfiguration{
		ID:              "default",
		Path:            "rotestfolder",
		Type:            config.FolderTypeSendOnly,
		RescanIntervalS: 1,
		MarkerName:      config.DefaultMarkerName,
	}
	cfg := createTmpWrapper(config.Configuration{
		Folders: []config.FolderConfiguration{fcfg},
		Devices: []config.DeviceConfiguration{
			{
				DeviceID: device1,
			},
		},
	})

	testOs.RemoveAll(fcfg.Path)

	m := newModel(cfg, myID, "syncthing", "dev", ldb, nil)
	sub := m.evLogger.Subscribe(events.StateChanged)
	defer sub.Unsubscribe()
	m.ServeBackground()
	defer cleanupModel(m)

	waitForState(t, sub, "default", "folder path missing")

	testOs.Mkdir(fcfg.Path, 0700)

	waitForState(t, sub, "default", config.ErrMarkerMissing.Error())

	fd := testOs.Create(filepath.Join(fcfg.Path, config.DefaultMarkerName))
	fd.Close()

	waitForState(t, sub, "default", "")

	testOs.Remove(filepath.Join(fcfg.Path, config.DefaultMarkerName))

	waitForState(t, sub, "default", config.ErrMarkerMissing.Error())

	testOs.Remove(fcfg.Path)

	waitForState(t, sub, "default", "folder path missing")
}

func TestRWScanRecovery(t *testing.T) {
	testOs := &fatalOs{t}

	ldb := db.NewLowlevel(backend.OpenMemory())
	set := db.NewFileSet("default", defaultFs, ldb)
	set.Update(protocol.LocalDeviceID, []protocol.FileInfo{
		{Name: "dummyfile", Version: protocol.Vector{Counters: []protocol.Counter{{ID: 42, Value: 1}}}},
	})

	fcfg := config.FolderConfiguration{
		ID:              "default",
		Path:            "rwtestfolder",
		Type:            config.FolderTypeSendReceive,
		RescanIntervalS: 1,
		MarkerName:      config.DefaultMarkerName,
	}
	cfg := createTmpWrapper(config.Configuration{
		Folders: []config.FolderConfiguration{fcfg},
		Devices: []config.DeviceConfiguration{
			{
				DeviceID: device1,
			},
		},
	})

	testOs.RemoveAll(fcfg.Path)

	m := newModel(cfg, myID, "syncthing", "dev", ldb, nil)
	sub := m.evLogger.Subscribe(events.StateChanged)
	defer sub.Unsubscribe()
	m.ServeBackground()
	defer cleanupModel(m)

	waitForState(t, sub, "default", "folder path missing")

	testOs.Mkdir(fcfg.Path, 0700)

	waitForState(t, sub, "default", config.ErrMarkerMissing.Error())

	fd := testOs.Create(filepath.Join(fcfg.Path, config.DefaultMarkerName))
	fd.Close()

	waitForState(t, sub, "default", "")

	testOs.Remove(filepath.Join(fcfg.Path, config.DefaultMarkerName))

	waitForState(t, sub, "default", config.ErrMarkerMissing.Error())

	testOs.Remove(fcfg.Path)

	waitForState(t, sub, "default", "folder path missing")
}

func TestGlobalDirectoryTree(t *testing.T) {
	db := db.NewLowlevel(backend.OpenMemory())
	m := newModel(defaultCfgWrapper, myID, "syncthing", "dev", db, nil)
	m.ServeBackground()
	defer cleanupModel(m)

	b := func(isfile bool, path ...string) protocol.FileInfo {
		typ := protocol.FileInfoTypeDirectory
		blocks := []protocol.BlockInfo{}
		if isfile {
			typ = protocol.FileInfoTypeFile
			blocks = []protocol.BlockInfo{{Offset: 0x0, Size: 0xa, Hash: []uint8{0x2f, 0x72, 0xcc, 0x11, 0xa6, 0xfc, 0xd0, 0x27, 0x1e, 0xce, 0xf8, 0xc6, 0x10, 0x56, 0xee, 0x1e, 0xb1, 0x24, 0x3b, 0xe3, 0x80, 0x5b, 0xf9, 0xa9, 0xdf, 0x98, 0xf9, 0x2f, 0x76, 0x36, 0xb0, 0x5c}}}
		}
		return protocol.FileInfo{
			Name:      filepath.Join(path...),
			Type:      typ,
			ModifiedS: 0x666,
			Blocks:    blocks,
			Size:      0xa,
		}
	}

	filedata := []interface{}{time.Unix(0x666, 0), 0xa}

	testdata := []protocol.FileInfo{
		b(false, "another"),
		b(false, "another", "directory"),
		b(true, "another", "directory", "afile"),
		b(false, "another", "directory", "with"),
		b(false, "another", "directory", "with", "a"),
		b(true, "another", "directory", "with", "a", "file"),
		b(true, "another", "directory", "with", "file"),
		b(true, "another", "file"),

		b(false, "other"),
		b(false, "other", "rand"),
		b(false, "other", "random"),
		b(false, "other", "random", "dir"),
		b(false, "other", "random", "dirx"),
		b(false, "other", "randomx"),

		b(false, "some"),
		b(false, "some", "directory"),
		b(false, "some", "directory", "with"),
		b(false, "some", "directory", "with", "a"),
		b(true, "some", "directory", "with", "a", "file"),

		b(true, "rootfile"),
	}
	expectedResult := map[string]interface{}{
		"another": map[string]interface{}{
			"directory": map[string]interface{}{
				"afile": filedata,
				"with": map[string]interface{}{
					"a": map[string]interface{}{
						"file": filedata,
					},
					"file": filedata,
				},
			},
			"file": filedata,
		},
		"other": map[string]interface{}{
			"rand": map[string]interface{}{},
			"random": map[string]interface{}{
				"dir":  map[string]interface{}{},
				"dirx": map[string]interface{}{},
			},
			"randomx": map[string]interface{}{},
		},
		"some": map[string]interface{}{
			"directory": map[string]interface{}{
				"with": map[string]interface{}{
					"a": map[string]interface{}{
						"file": filedata,
					},
				},
			},
		},
		"rootfile": filedata,
	}

	mm := func(data interface{}) string {
		bytes, err := json.Marshal(data)
		if err != nil {
			panic(err)
		}
		return string(bytes)
	}

	m.Index(device1, "default", testdata)

	result := m.GlobalDirectoryTree("default", "", -1, false)

	if mm(result) != mm(expectedResult) {
		t.Errorf("Does not match:\n%#v\n%#v", result, expectedResult)
	}

	result = m.GlobalDirectoryTree("default", "another", -1, false)

	if mm(result) != mm(expectedResult["another"]) {
		t.Errorf("Does not match:\n%s\n%s", mm(result), mm(expectedResult["another"]))
	}

	result = m.GlobalDirectoryTree("default", "", 0, false)
	currentResult := map[string]interface{}{
		"another":  map[string]interface{}{},
		"other":    map[string]interface{}{},
		"some":     map[string]interface{}{},
		"rootfile": filedata,
	}

	if mm(result) != mm(currentResult) {
		t.Errorf("Does not match:\n%s\n%s", mm(result), mm(currentResult))
	}

	result = m.GlobalDirectoryTree("default", "", 1, false)
	currentResult = map[string]interface{}{
		"another": map[string]interface{}{
			"directory": map[string]interface{}{},
			"file":      filedata,
		},
		"other": map[string]interface{}{
			"rand":    map[string]interface{}{},
			"random":  map[string]interface{}{},
			"randomx": map[string]interface{}{},
		},
		"some": map[string]interface{}{
			"directory": map[string]interface{}{},
		},
		"rootfile": filedata,
	}

	if mm(result) != mm(currentResult) {
		t.Errorf("Does not match:\n%s\n%s", mm(result), mm(currentResult))
	}

	result = m.GlobalDirectoryTree("default", "", -1, true)
	currentResult = map[string]interface{}{
		"another": map[string]interface{}{
			"directory": map[string]interface{}{
				"with": map[string]interface{}{
					"a": map[string]interface{}{},
				},
			},
		},
		"other": map[string]interface{}{
			"rand": map[string]interface{}{},
			"random": map[string]interface{}{
				"dir":  map[string]interface{}{},
				"dirx": map[string]interface{}{},
			},
			"randomx": map[string]interface{}{},
		},
		"some": map[string]interface{}{
			"directory": map[string]interface{}{
				"with": map[string]interface{}{
					"a": map[string]interface{}{},
				},
			},
		},
	}

	if mm(result) != mm(currentResult) {
		t.Errorf("Does not match:\n%s\n%s", mm(result), mm(currentResult))
	}

	result = m.GlobalDirectoryTree("default", "", 1, true)
	currentResult = map[string]interface{}{
		"another": map[string]interface{}{
			"directory": map[string]interface{}{},
		},
		"other": map[string]interface{}{
			"rand":    map[string]interface{}{},
			"random":  map[string]interface{}{},
			"randomx": map[string]interface{}{},
		},
		"some": map[string]interface{}{
			"directory": map[string]interface{}{},
		},
	}

	if mm(result) != mm(currentResult) {
		t.Errorf("Does not match:\n%s\n%s", mm(result), mm(currentResult))
	}

	result = m.GlobalDirectoryTree("default", "another", 0, false)
	currentResult = map[string]interface{}{
		"directory": map[string]interface{}{},
		"file":      filedata,
	}

	if mm(result) != mm(currentResult) {
		t.Errorf("Does not match:\n%s\n%s", mm(result), mm(currentResult))
	}

	result = m.GlobalDirectoryTree("default", "some/directory", 0, false)
	currentResult = map[string]interface{}{
		"with": map[string]interface{}{},
	}

	if mm(result) != mm(currentResult) {
		t.Errorf("Does not match:\n%s\n%s", mm(result), mm(currentResult))
	}

	result = m.GlobalDirectoryTree("default", "some/directory", 1, false)
	currentResult = map[string]interface{}{
		"with": map[string]interface{}{
			"a": map[string]interface{}{},
		},
	}

	if mm(result) != mm(currentResult) {
		t.Errorf("Does not match:\n%s\n%s", mm(result), mm(currentResult))
	}

	result = m.GlobalDirectoryTree("default", "some/directory", 2, false)
	currentResult = map[string]interface{}{
		"with": map[string]interface{}{
			"a": map[string]interface{}{
				"file": filedata,
			},
		},
	}

	if mm(result) != mm(currentResult) {
		t.Errorf("Does not match:\n%s\n%s", mm(result), mm(currentResult))
	}

	result = m.GlobalDirectoryTree("default", "another", -1, true)
	currentResult = map[string]interface{}{
		"directory": map[string]interface{}{
			"with": map[string]interface{}{
				"a": map[string]interface{}{},
			},
		},
	}

	if mm(result) != mm(currentResult) {
		t.Errorf("Does not match:\n%s\n%s", mm(result), mm(currentResult))
	}

	// No prefix matching!
	result = m.GlobalDirectoryTree("default", "som", -1, false)
	currentResult = map[string]interface{}{}

	if mm(result) != mm(currentResult) {
		t.Errorf("Does not match:\n%s\n%s", mm(result), mm(currentResult))
	}
}

func TestGlobalDirectorySelfFixing(t *testing.T) {
	db := db.NewLowlevel(backend.OpenMemory())
	m := newModel(defaultCfgWrapper, myID, "syncthing", "dev", db, nil)
	m.ServeBackground()
	defer cleanupModel(m)

	b := func(isfile bool, path ...string) protocol.FileInfo {
		typ := protocol.FileInfoTypeDirectory
		blocks := []protocol.BlockInfo{}
		if isfile {
			typ = protocol.FileInfoTypeFile
			blocks = []protocol.BlockInfo{{Offset: 0x0, Size: 0xa, Hash: []uint8{0x2f, 0x72, 0xcc, 0x11, 0xa6, 0xfc, 0xd0, 0x27, 0x1e, 0xce, 0xf8, 0xc6, 0x10, 0x56, 0xee, 0x1e, 0xb1, 0x24, 0x3b, 0xe3, 0x80, 0x5b, 0xf9, 0xa9, 0xdf, 0x98, 0xf9, 0x2f, 0x76, 0x36, 0xb0, 0x5c}}}
		}
		return protocol.FileInfo{
			Name:      filepath.Join(path...),
			Type:      typ,
			ModifiedS: 0x666,
			Blocks:    blocks,
			Size:      0xa,
		}
	}

	filedata := []interface{}{time.Unix(0x666, 0).Format(time.RFC3339), 0xa}

	testdata := []protocol.FileInfo{
		b(true, "another", "directory", "afile"),
		b(true, "another", "directory", "with", "a", "file"),
		b(true, "another", "directory", "with", "file"),

		b(false, "other", "random", "dirx"),
		b(false, "other", "randomx"),

		b(false, "some", "directory", "with", "x"),
		b(true, "some", "directory", "with", "a", "file"),

		b(false, "this", "is", "a", "deep", "invalid", "directory"),

		b(true, "xthis", "is", "a", "deep", "invalid", "file"),
	}
	expectedResult := map[string]interface{}{
		"another": map[string]interface{}{
			"directory": map[string]interface{}{
				"afile": filedata,
				"with": map[string]interface{}{
					"a": map[string]interface{}{
						"file": filedata,
					},
					"file": filedata,
				},
			},
		},
		"other": map[string]interface{}{
			"random": map[string]interface{}{
				"dirx": map[string]interface{}{},
			},
			"randomx": map[string]interface{}{},
		},
		"some": map[string]interface{}{
			"directory": map[string]interface{}{
				"with": map[string]interface{}{
					"a": map[string]interface{}{
						"file": filedata,
					},
					"x": map[string]interface{}{},
				},
			},
		},
		"this": map[string]interface{}{
			"is": map[string]interface{}{
				"a": map[string]interface{}{
					"deep": map[string]interface{}{
						"invalid": map[string]interface{}{
							"directory": map[string]interface{}{},
						},
					},
				},
			},
		},
		"xthis": map[string]interface{}{
			"is": map[string]interface{}{
				"a": map[string]interface{}{
					"deep": map[string]interface{}{
						"invalid": map[string]interface{}{
							"file": filedata,
						},
					},
				},
			},
		},
	}

	mm := func(data interface{}) string {
		bytes, err := json.Marshal(data)
		if err != nil {
			panic(err)
		}
		return string(bytes)
	}

	m.Index(device1, "default", testdata)

	result := m.GlobalDirectoryTree("default", "", -1, false)

	if mm(result) != mm(expectedResult) {
		t.Errorf("Does not match:\n%s\n%s", mm(result), mm(expectedResult))
	}

	result = m.GlobalDirectoryTree("default", "xthis/is/a/deep", -1, false)
	currentResult := map[string]interface{}{
		"invalid": map[string]interface{}{
			"file": filedata,
		},
	}

	if mm(result) != mm(currentResult) {
		t.Errorf("Does not match:\n%s\n%s", mm(result), mm(currentResult))
	}

	result = m.GlobalDirectoryTree("default", "xthis/is/a/deep", -1, true)
	currentResult = map[string]interface{}{
		"invalid": map[string]interface{}{},
	}

	if mm(result) != mm(currentResult) {
		t.Errorf("Does not match:\n%s\n%s", mm(result), mm(currentResult))
	}

	// !!! This is actually BAD, because we don't have enough level allowance
	// to accept this file, hence the tree is left unbuilt !!!
	result = m.GlobalDirectoryTree("default", "xthis", 1, false)
	currentResult = map[string]interface{}{}

	if mm(result) != mm(currentResult) {
		t.Errorf("Does not match:\n%s\n%s", mm(result), mm(currentResult))
	}
}

func genDeepFiles(n, d int) []protocol.FileInfo {
	rand.Seed(int64(n))
	files := make([]protocol.FileInfo, n)
	t := time.Now().Unix()
	for i := 0; i < n; i++ {
		path := ""
		for i := 0; i <= d; i++ {
			path = filepath.Join(path, strconv.Itoa(rand.Int()))
		}

		sofar := ""
		for _, path := range filepath.SplitList(path) {
			sofar = filepath.Join(sofar, path)
			files[i] = protocol.FileInfo{
				Name: sofar,
			}
			i++
		}

		files[i].ModifiedS = t
		files[i].Blocks = []protocol.BlockInfo{{Offset: 0, Size: 100, Hash: []byte("some hash bytes")}}
	}

	return files
}

func BenchmarkTree_10000_50(b *testing.B) {
	benchmarkTree(b, 10000, 50)
}

func BenchmarkTree_100_50(b *testing.B) {
	benchmarkTree(b, 100, 50)
}

func BenchmarkTree_100_10(b *testing.B) {
	benchmarkTree(b, 100, 10)
}

func benchmarkTree(b *testing.B, n1, n2 int) {
	db := db.NewLowlevel(backend.OpenMemory())
	m := newModel(defaultCfgWrapper, myID, "syncthing", "dev", db, nil)
	m.ServeBackground()
	defer cleanupModel(m)

	m.ScanFolder("default")
	files := genDeepFiles(n1, n2)

	m.Index(device1, "default", files)

	b.ResetTimer()
	for i := 0; i < b.N; i++ {
		m.GlobalDirectoryTree("default", "", -1, false)
	}
	b.ReportAllocs()
}

func TestIssue3028(t *testing.T) {
	testOs := &fatalOs{t}

	// Create two files that we'll delete, one with a name that is a prefix of the other.

	must(t, ioutil.WriteFile("testdata/testrm", []byte("Hello"), 0644))
	defer testOs.Remove("testdata/testrm")
	must(t, ioutil.WriteFile("testdata/testrm2", []byte("Hello"), 0644))
	defer testOs.Remove("testdata/testrm2")

	// Create a model and default folder

	m := setupModel(defaultCfgWrapper)
	defer cleanupModel(m)

	// Get a count of how many files are there now

	locorigfiles := localSize(t, m, "default").Files
	globorigfiles := globalSize(t, m, "default").Files

	// Delete and rescan specifically these two

	testOs.Remove("testdata/testrm")
	testOs.Remove("testdata/testrm2")
	m.ScanFolderSubdirs("default", []string{"testrm", "testrm2"})

	// Verify that the number of files decreased by two and the number of
	// deleted files increases by two

	loc := localSize(t, m, "default")
	glob := globalSize(t, m, "default")
	if loc.Files != locorigfiles-2 {
		t.Errorf("Incorrect local accounting; got %d current files, expected %d", loc.Files, locorigfiles-2)
	}
	if glob.Files != globorigfiles-2 {
		t.Errorf("Incorrect global accounting; got %d current files, expected %d", glob.Files, globorigfiles-2)
	}
	if loc.Deleted != 2 {
		t.Errorf("Incorrect local accounting; got %d deleted files, expected 2", loc.Deleted)
	}
	if glob.Deleted != 2 {
		t.Errorf("Incorrect global accounting; got %d deleted files, expected 2", glob.Deleted)
	}
}

func TestIssue4357(t *testing.T) {
	db := db.NewLowlevel(backend.OpenMemory())
	cfg := defaultCfgWrapper.RawCopy()
	// Create a separate wrapper not to pollute other tests.
	wrapper := createTmpWrapper(config.Configuration{})
	m := newModel(wrapper, myID, "syncthing", "dev", db, nil)
	m.ServeBackground()
	defer cleanupModel(m)

	// Force the model to wire itself and add the folders
	p, err := wrapper.Replace(cfg)
	p.Wait()
	if err != nil {
		t.Error(err)
	}

	if _, ok := m.folderCfgs["default"]; !ok {
		t.Error("Folder should be running")
	}

	newCfg := wrapper.RawCopy()
	newCfg.Folders[0].Paused = true

	p, err = wrapper.Replace(newCfg)
	p.Wait()
	if err != nil {
		t.Error(err)
	}

	if _, ok := m.folderCfgs["default"]; ok {
		t.Error("Folder should not be running")
	}

	if _, ok := m.cfg.Folder("default"); !ok {
		t.Error("should still have folder in config")
	}

	p, err = wrapper.Replace(config.Configuration{})
	p.Wait()
	if err != nil {
		t.Error(err)
	}

	if _, ok := m.cfg.Folder("default"); ok {
		t.Error("should not have folder in config")
	}

	// Add the folder back, should be running
	p, err = wrapper.Replace(cfg)
	p.Wait()
	if err != nil {
		t.Error(err)
	}

	if _, ok := m.folderCfgs["default"]; !ok {
		t.Error("Folder should be running")
	}
	if _, ok := m.cfg.Folder("default"); !ok {
		t.Error("should still have folder in config")
	}

	// Should not panic when removing a running folder.
	p, err = wrapper.Replace(config.Configuration{})
	p.Wait()
	if err != nil {
		t.Error(err)
	}

	if _, ok := m.folderCfgs["default"]; ok {
		t.Error("Folder should not be running")
	}
	if _, ok := m.cfg.Folder("default"); ok {
		t.Error("should not have folder in config")
	}
}

func TestIssue2782(t *testing.T) {
	// CheckHealth should accept a symlinked folder, when using tilde-expanded path.

	if runtime.GOOS == "windows" {
		t.Skip("not reliable on Windows")
		return
	}
	home := os.Getenv("HOME")
	if home == "" {
		t.Skip("no home")
	}

	// Create the test env. Needs to be based on $HOME as tilde expansion is
	// part of the issue. Skip the test if any of this fails, as we are a
	// bit outside of our stated domain here...

	testName := ".syncthing-test." + srand.String(16)
	testDir := filepath.Join(home, testName)
	if err := os.RemoveAll(testDir); err != nil {
		t.Skip(err)
	}
	if err := os.MkdirAll(testDir+"/syncdir", 0755); err != nil {
		t.Skip(err)
	}
	if err := ioutil.WriteFile(testDir+"/syncdir/file", []byte("hello, world\n"), 0644); err != nil {
		t.Skip(err)
	}
	if err := os.Symlink("syncdir", testDir+"/synclink"); err != nil {
		t.Skip(err)
	}
	defer os.RemoveAll(testDir)

	m := setupModel(defaultCfgWrapper)
	defer cleanupModel(m)

	if err := m.ScanFolder("default"); err != nil {
		t.Error("scan error:", err)
	}

	m.fmut.Lock()
	runner := m.folderRunners["default"]
	m.fmut.Unlock()
	if _, _, err := runner.getState(); err != nil {
		t.Error("folder error:", err)
	}
}

func TestIndexesForUnknownDevicesDropped(t *testing.T) {
	dbi := db.NewLowlevel(backend.OpenMemory())

	files := db.NewFileSet("default", defaultFs, dbi)
	files.Drop(device1)
	files.Update(device1, genFiles(1))
	files.Drop(device2)
	files.Update(device2, genFiles(1))

	if len(files.ListDevices()) != 2 {
		t.Error("expected two devices")
	}

	m := newModel(defaultCfgWrapper, myID, "syncthing", "dev", dbi, nil)
	m.newFolder(defaultFolderConfig)
	defer cleanupModel(m)

	// Remote sequence is cached, hence need to recreated.
	files = db.NewFileSet("default", defaultFs, dbi)

	if l := len(files.ListDevices()); l != 1 {
		t.Errorf("Expected one device got %v", l)
	}
}

func TestSharedWithClearedOnDisconnect(t *testing.T) {
	wcfg := createTmpWrapper(defaultCfg)
	wcfg.SetDevice(config.NewDeviceConfiguration(device2, "device2"))
	fcfg := wcfg.FolderList()[0]
	fcfg.Devices = append(fcfg.Devices, config.FolderDeviceConfiguration{DeviceID: device2})
	wcfg.SetFolder(fcfg)
	defer os.Remove(wcfg.ConfigPath())

	m := setupModel(wcfg)
	defer cleanupModel(m)

	conn1 := &fakeConnection{id: device1, model: m}
	m.AddConnection(conn1, protocol.HelloResult{})
	conn2 := &fakeConnection{id: device2, model: m}
	m.AddConnection(conn2, protocol.HelloResult{})

	m.ClusterConfig(device1, protocol.ClusterConfig{
		Folders: []protocol.Folder{
			{
				ID: "default",
				Devices: []protocol.Device{
					{ID: myID},
					{ID: device1},
					{ID: device2},
				},
			},
		},
	})
	m.ClusterConfig(device2, protocol.ClusterConfig{
		Folders: []protocol.Folder{
			{
				ID: "default",
				Devices: []protocol.Device{
					{ID: myID},
					{ID: device1},
					{ID: device2},
				},
			},
		},
	})

	if fcfg, ok := m.cfg.Folder("default"); !ok || !fcfg.SharedWith(device1) {
		t.Error("not shared with device1")
	}
	if fcfg, ok := m.cfg.Folder("default"); !ok || !fcfg.SharedWith(device2) {
		t.Error("not shared with device2")
	}

	if conn2.Closed() {
		t.Error("conn already closed")
	}

	if _, err := wcfg.RemoveDevice(device2); err != nil {
		t.Error(err)
	}

	time.Sleep(100 * time.Millisecond) // Committer notification happens in a separate routine

	fcfg, ok := m.cfg.Folder("default")
	if !ok {
		t.Fatal("default folder missing")
	}
	if !fcfg.SharedWith(device1) {
		t.Error("not shared with device1")
	}
	if fcfg.SharedWith(device2) {
		t.Error("shared with device2")
	}
	for _, dev := range fcfg.Devices {
		if dev.DeviceID == device2 {
			t.Error("still there")
		}
	}

	if !conn2.Closed() {
		t.Error("connection not closed")
	}

	if _, ok := wcfg.Devices()[device2]; ok {
		t.Error("device still in config")
	}

	if _, ok := m.conn[device2]; ok {
		t.Error("conn not missing")
	}

	if _, ok := m.helloMessages[device2]; ok {
		t.Error("hello not missing")
	}

	if _, ok := m.deviceDownloads[device2]; ok {
		t.Error("downloads not missing")
	}
}

func TestIssue3496(t *testing.T) {
	t.Skip("This test deletes files that the other test depend on. Needs fixing.")

	// It seems like lots of deleted files can cause negative completion
	// percentages. Lets make sure that doesn't happen. Also do some general
	// checks on the completion calculation stuff.

	m := setupModel(defaultCfgWrapper)
	defer cleanupModel(m)

	m.ScanFolder("default")

	addFakeConn(m, device1)
	addFakeConn(m, device2)

	// Reach into the model and grab the current file list...

	m.fmut.RLock()
	fs := m.folderFiles["default"]
	m.fmut.RUnlock()
	var localFiles []protocol.FileInfo
	snap := fs.Snapshot()
	snap.WithHave(protocol.LocalDeviceID, func(i protocol.FileIntf) bool {
		localFiles = append(localFiles, i.(protocol.FileInfo))
		return true
	})
	snap.Release()

	// Mark all files as deleted and fake it as update from device1

	for i := range localFiles {
		localFiles[i].Deleted = true
		localFiles[i].Version = localFiles[i].Version.Update(device1.Short())
		localFiles[i].Blocks = nil
	}

	// Also add a small file that we're supposed to need, or the global size
	// stuff will bail out early due to the entire folder being zero size.

	localFiles = append(localFiles, protocol.FileInfo{
		Name:    "fake",
		Size:    1234,
		Type:    protocol.FileInfoTypeFile,
		Version: protocol.Vector{Counters: []protocol.Counter{{ID: device1.Short(), Value: 42}}},
	})

	m.IndexUpdate(device1, "default", localFiles)

	// Check that the completion percentage for us makes sense

	comp := m.Completion(protocol.LocalDeviceID, "default")
	if comp.NeedBytes > comp.GlobalBytes {
		t.Errorf("Need more bytes than exist, not possible: %d > %d", comp.NeedBytes, comp.GlobalBytes)
	}
	if comp.CompletionPct < 0 {
		t.Errorf("Less than zero percent complete, not possible: %.02f%%", comp.CompletionPct)
	}
	if comp.NeedBytes == 0 {
		t.Error("Need no bytes even though some files are deleted")
	}
	if comp.CompletionPct == 100 {
		t.Errorf("Fully complete, not possible: %.02f%%", comp.CompletionPct)
	}
	t.Log(comp)

	// Check that NeedSize does the correct thing
	need := needSize(t, m, "default")
	if need.Files != 1 || need.Bytes != 1234 {
		// The one we added synthetically above
		t.Errorf("Incorrect need size; %d, %d != 1, 1234", need.Files, need.Bytes)
	}
	if int(need.Deleted) != len(localFiles)-1 {
		// The rest
		t.Errorf("Incorrect need deletes; %d != %d", need.Deleted, len(localFiles)-1)
	}
}

func TestIssue3804(t *testing.T) {
	m := setupModel(defaultCfgWrapper)
	defer cleanupModel(m)

	// Subdirs ending in slash should be accepted

	if err := m.ScanFolderSubdirs("default", []string{"baz/", "foo"}); err != nil {
		t.Error("Unexpected error:", err)
	}
}

func TestIssue3829(t *testing.T) {
	m := setupModel(defaultCfgWrapper)
	defer cleanupModel(m)

	// Empty subdirs should be accepted

	if err := m.ScanFolderSubdirs("default", []string{""}); err != nil {
		t.Error("Unexpected error:", err)
	}
}

func TestNoRequestsFromPausedDevices(t *testing.T) {
	t.Skip("broken, fails randomly, #3843")

	wcfg := createTmpWrapper(defaultCfg)
	wcfg.SetDevice(config.NewDeviceConfiguration(device2, "device2"))
	fcfg := wcfg.FolderList()[0]
	fcfg.Devices = append(fcfg.Devices, config.FolderDeviceConfiguration{DeviceID: device2})
	wcfg.SetFolder(fcfg)

	m := setupModel(wcfg)
	defer cleanupModel(m)

	file := testDataExpected["foo"]
	files := m.folderFiles["default"]
	files.Update(device1, []protocol.FileInfo{file})
	files.Update(device2, []protocol.FileInfo{file})

	avail := m.Availability("default", file, file.Blocks[0])
	if len(avail) != 0 {
		t.Errorf("should not be available, no connections")
	}

	addFakeConn(m, device1)
	addFakeConn(m, device2)

	// !!! This is not what I'd expect to happen, as we don't even know if the peer has the original index !!!

	avail = m.Availability("default", file, file.Blocks[0])
	if len(avail) != 2 {
		t.Errorf("should have two available")
	}

	cc := protocol.ClusterConfig{
		Folders: []protocol.Folder{
			{
				ID: "default",
				Devices: []protocol.Device{
					{ID: device1},
					{ID: device2},
				},
			},
		},
	}

	m.ClusterConfig(device1, cc)
	m.ClusterConfig(device2, cc)

	avail = m.Availability("default", file, file.Blocks[0])
	if len(avail) != 2 {
		t.Errorf("should have two available")
	}

	m.Closed(&fakeConnection{id: device1, model: m}, errDeviceUnknown)
	m.Closed(&fakeConnection{id: device2, model: m}, errDeviceUnknown)

	avail = m.Availability("default", file, file.Blocks[0])
	if len(avail) != 0 {
		t.Errorf("should have no available")
	}

	// Test that remote paused folders are not used.

	addFakeConn(m, device1)
	addFakeConn(m, device2)

	m.ClusterConfig(device1, cc)
	ccp := cc
	ccp.Folders[0].Paused = true
	m.ClusterConfig(device1, ccp)

	avail = m.Availability("default", file, file.Blocks[0])
	if len(avail) != 1 {
		t.Errorf("should have one available")
	}
}

// TestIssue2571 tests replacing a directory with content with a symlink
func TestIssue2571(t *testing.T) {
	if runtime.GOOS == "windows" {
		t.Skip("Scanning symlinks isn't supported on windows")
	}

	w, fcfg := tmpDefaultWrapper()
	testFs := fcfg.Filesystem()
	defer os.RemoveAll(testFs.URI())

	for _, dir := range []string{"toLink", "linkTarget"} {
		must(t, testFs.MkdirAll(dir, 0775))
		fd, err := testFs.Create(filepath.Join(dir, "a"))
		must(t, err)
		fd.Close()
	}

	m := setupModel(w)
	defer cleanupModel(m)

	must(t, testFs.RemoveAll("toLink"))

	must(t, osutil.DebugSymlinkForTestsOnly(filepath.Join(testFs.URI(), "linkTarget"), filepath.Join(testFs.URI(), "toLink")))

	m.ScanFolder("default")

	if dir, ok := m.CurrentFolderFile("default", "toLink"); !ok {
		t.Fatalf("Dir missing in db")
	} else if !dir.IsSymlink() {
		t.Errorf("Dir wasn't changed to symlink")
	}
	if file, ok := m.CurrentFolderFile("default", filepath.Join("toLink", "a")); !ok {
		t.Fatalf("File missing in db")
	} else if !file.Deleted {
		t.Errorf("File below symlink has not been marked as deleted")
	}
}

// TestIssue4573 tests that contents of an unavailable dir aren't marked deleted
func TestIssue4573(t *testing.T) {
	if runtime.GOOS == "windows" {
		t.Skip("Can't make the dir inaccessible on windows")
	}

	w, fcfg := tmpDefaultWrapper()
	testFs := fcfg.Filesystem()
	defer os.RemoveAll(testFs.URI())

	must(t, testFs.MkdirAll("inaccessible", 0755))
	defer testFs.Chmod("inaccessible", 0777)

	file := filepath.Join("inaccessible", "a")
	fd, err := testFs.Create(file)
	must(t, err)
	fd.Close()

	m := setupModel(w)
	defer cleanupModel(m)

	must(t, testFs.Chmod("inaccessible", 0000))

	m.ScanFolder("default")

	if file, ok := m.CurrentFolderFile("default", file); !ok {
		t.Fatalf("File missing in db")
	} else if file.Deleted {
		t.Errorf("Inaccessible file has been marked as deleted.")
	}
}

// TestInternalScan checks whether various fs operations are correctly represented
// in the db after scanning.
func TestInternalScan(t *testing.T) {
	w, fcfg := tmpDefaultWrapper()
	testFs := fcfg.Filesystem()
	defer os.RemoveAll(testFs.URI())

	testCases := map[string]func(protocol.FileInfo) bool{
		"removeDir": func(f protocol.FileInfo) bool {
			return !f.Deleted
		},
		"dirToFile": func(f protocol.FileInfo) bool {
			return f.Deleted || f.IsDirectory()
		},
	}

	baseDirs := []string{"dirToFile", "removeDir"}
	for _, dir := range baseDirs {
		sub := filepath.Join(dir, "subDir")
		for _, dir := range []string{dir, sub} {
			if err := testFs.MkdirAll(dir, 0775); err != nil {
				t.Fatalf("%v: %v", dir, err)
			}
		}
		testCases[sub] = func(f protocol.FileInfo) bool {
			return !f.Deleted
		}
		for _, dir := range []string{dir, sub} {
			file := filepath.Join(dir, "a")
			fd, err := testFs.Create(file)
			must(t, err)
			fd.Close()
			testCases[file] = func(f protocol.FileInfo) bool {
				return !f.Deleted
			}
		}
	}

	m := setupModel(w)
	defer cleanupModel(m)

	for _, dir := range baseDirs {
		must(t, testFs.RemoveAll(dir))
	}

	fd, err := testFs.Create("dirToFile")
	must(t, err)
	fd.Close()

	m.ScanFolder("default")

	for path, cond := range testCases {
		if f, ok := m.CurrentFolderFile("default", path); !ok {
			t.Fatalf("%v missing in db", path)
		} else if cond(f) {
			t.Errorf("Incorrect db entry for %v", path)
		}
	}
}

func TestCustomMarkerName(t *testing.T) {
	testOs := &fatalOs{t}

	ldb := db.NewLowlevel(backend.OpenMemory())
	set := db.NewFileSet("default", defaultFs, ldb)
	set.Update(protocol.LocalDeviceID, []protocol.FileInfo{
		{Name: "dummyfile"},
	})

	fcfg := config.FolderConfiguration{
		ID:              "default",
		Path:            "rwtestfolder",
		Type:            config.FolderTypeSendReceive,
		RescanIntervalS: 1,
		MarkerName:      "myfile",
	}
	cfg := createTmpWrapper(config.Configuration{
		Folders: []config.FolderConfiguration{fcfg},
		Devices: []config.DeviceConfiguration{
			{
				DeviceID: device1,
			},
		},
	})

	testOs.RemoveAll(fcfg.Path)
	defer testOs.RemoveAll(fcfg.Path)

	m := newModel(cfg, myID, "syncthing", "dev", ldb, nil)
	sub := m.evLogger.Subscribe(events.StateChanged)
	defer sub.Unsubscribe()
	m.ServeBackground()
	defer cleanupModel(m)

	waitForState(t, sub, "default", "folder path missing")

	testOs.Mkdir(fcfg.Path, 0700)
	fd := testOs.Create(filepath.Join(fcfg.Path, "myfile"))
	fd.Close()

	waitForState(t, sub, "default", "")
}

func TestRemoveDirWithContent(t *testing.T) {
	defer func() {
		defaultFs.RemoveAll("dirwith")
	}()

	defaultFs.MkdirAll("dirwith", 0755)
	content := filepath.Join("dirwith", "content")
	fd, err := defaultFs.Create(content)
	must(t, err)
	fd.Close()

	m := setupModel(defaultCfgWrapper)
	defer cleanupModel(m)

	dir, ok := m.CurrentFolderFile("default", "dirwith")
	if !ok {
		t.Fatalf("Can't get dir \"dirwith\" after initial scan")
	}
	dir.Deleted = true
	dir.Version = dir.Version.Update(device1.Short()).Update(device1.Short())

	file, ok := m.CurrentFolderFile("default", content)
	if !ok {
		t.Fatalf("Can't get file \"%v\" after initial scan", content)
	}
	file.Deleted = true
	file.Version = file.Version.Update(device1.Short()).Update(device1.Short())

	m.IndexUpdate(device1, "default", []protocol.FileInfo{dir, file})

	// Is there something we could trigger on instead of just waiting?
	timeout := time.NewTimer(5 * time.Second)
	for {
		dir, ok := m.CurrentFolderFile("default", "dirwith")
		if !ok {
			t.Fatalf("Can't get dir \"dirwith\" after index update")
		}
		file, ok := m.CurrentFolderFile("default", content)
		if !ok {
			t.Fatalf("Can't get file \"%v\" after index update", content)
		}
		if dir.Deleted && file.Deleted {
			return
		}

		select {
		case <-timeout.C:
			if !dir.Deleted && !file.Deleted {
				t.Errorf("Neither the dir nor its content was deleted before timing out.")
			} else if !dir.Deleted {
				t.Errorf("The dir was not deleted before timing out.")
			} else {
				t.Errorf("The content of the dir was not deleted before timing out.")
			}
			return
		default:
			time.Sleep(100 * time.Millisecond)
		}
	}
}

func TestIssue4475(t *testing.T) {
	m, conn, fcfg := setupModelWithConnection()
	defer cleanupModel(m)
	testFs := fcfg.Filesystem()

	// Scenario: Dir is deleted locally and before syncing/index exchange
	// happens, a file is create in that dir on the remote.
	// This should result in the directory being recreated and added to the
	// db locally.

	must(t, testFs.MkdirAll("delDir", 0755))

	m.ScanFolder("default")

	if fcfg, ok := m.cfg.Folder("default"); !ok || !fcfg.SharedWith(device1) {
		t.Fatal("not shared with device1")
	}

	fileName := filepath.Join("delDir", "file")
	conn.addFile(fileName, 0644, protocol.FileInfoTypeFile, nil)
	conn.sendIndexUpdate()

	// Is there something we could trigger on instead of just waiting?
	timeout := time.NewTimer(5 * time.Second)
	created := false
	for {
		if !created {
			if _, ok := m.CurrentFolderFile("default", fileName); ok {
				created = true
			}
		} else {
			dir, ok := m.CurrentFolderFile("default", "delDir")
			if !ok {
				t.Fatalf("can't get dir from db")
			}
			if !dir.Deleted {
				return
			}
		}

		select {
		case <-timeout.C:
			if created {
				t.Errorf("Timed out before file from remote was created")
			} else {
				t.Errorf("Timed out before directory was resurrected in db")
			}
			return
		default:
			time.Sleep(100 * time.Millisecond)
		}
	}
}

func TestVersionRestore(t *testing.T) {
	// We create a bunch of files which we restore
	// In each file, we write the filename as the content
	// We verify that the content matches at the expected filenames
	// after the restore operation.
	dir, err := ioutil.TempDir("", "")
	must(t, err)
	defer os.RemoveAll(dir)

	fcfg := config.NewFolderConfiguration(myID, "default", "default", fs.FilesystemTypeBasic, dir)
	fcfg.Versioning.Type = "simple"
	fcfg.FSWatcherEnabled = false
	filesystem := fcfg.Filesystem()

	rawConfig := config.Configuration{
		Folders: []config.FolderConfiguration{fcfg},
	}
	cfg := createTmpWrapper(rawConfig)

	m := setupModel(cfg)
	defer cleanupModel(m)
	m.ScanFolder("default")

	sentinel, err := time.ParseInLocation(versioner.TimeFormat, "20180101-010101", time.Local)
	if err != nil {
		t.Fatal(err)
	}

	for _, file := range []string{
		// Versions directory
		".stversions/file~20171210-040404.txt",  // will be restored
		".stversions/existing~20171210-040404",  // exists, should expect to be archived.
		".stversions/something~20171210-040404", // will become directory, hence error
		".stversions/dir/file~20171210-040404.txt",
		".stversions/dir/file~20171210-040405.txt",
		".stversions/dir/file~20171210-040406.txt",
		".stversions/very/very/deep/one~20171210-040406.txt", // lives deep down, no directory exists.
		".stversions/dir/existing~20171210-040406.txt",       // exists, should expect to be archived.
		".stversions/dir/cat",                                // untagged which was used by trashcan, supported

		// "file.txt" will be restored
		"existing",
		"something/file", // Becomes directory
		"dir/file.txt",
		"dir/existing.txt",
	} {
		if runtime.GOOS == "windows" {
			file = filepath.FromSlash(file)
		}
		dir := filepath.Dir(file)
		must(t, filesystem.MkdirAll(dir, 0755))
		if fd, err := filesystem.Create(file); err != nil {
			t.Fatal(err)
		} else if _, err := fd.Write([]byte(file)); err != nil {
			t.Fatal(err)
		} else if err := fd.Close(); err != nil {
			t.Fatal(err)
		} else if err := filesystem.Chtimes(file, sentinel, sentinel); err != nil {
			t.Fatal(err)
		}
	}

	versions, err := m.GetFolderVersions("default")
	must(t, err)
	expectedVersions := map[string]int{
		"file.txt":               1,
		"existing":               1,
		"something":              1,
		"dir/file.txt":           3,
		"dir/existing.txt":       1,
		"very/very/deep/one.txt": 1,
		"dir/cat":                1,
	}

	for name, vers := range versions {
		cnt, ok := expectedVersions[name]
		if !ok {
			t.Errorf("unexpected %s", name)
		}
		if len(vers) != cnt {
			t.Errorf("%s: %d != %d", name, cnt, len(vers))
		}
		// Delete, so we can check if we didn't hit something we expect afterwards.
		delete(expectedVersions, name)
	}

	for name := range expectedVersions {
		t.Errorf("not found expected %s", name)
	}

	// Restoring non existing folder fails.
	_, err = m.RestoreFolderVersions("does not exist", nil)
	if err == nil {
		t.Errorf("expected an error")
	}

	makeTime := func(s string) time.Time {
		tm, err := time.ParseInLocation(versioner.TimeFormat, s, time.Local)
		if err != nil {
			t.Error(err)
		}
		return tm.Truncate(time.Second)
	}

	restore := map[string]time.Time{
		"file.txt":               makeTime("20171210-040404"),
		"existing":               makeTime("20171210-040404"),
		"something":              makeTime("20171210-040404"),
		"dir/file.txt":           makeTime("20171210-040406"),
		"dir/existing.txt":       makeTime("20171210-040406"),
		"very/very/deep/one.txt": makeTime("20171210-040406"),
	}

	beforeRestore := time.Now().Truncate(time.Second)

	ferr, err := m.RestoreFolderVersions("default", restore)
	must(t, err)

	if err, ok := ferr["something"]; len(ferr) > 1 || !ok || err != "cannot restore on top of a directory" {
		t.Fatalf("incorrect error or count: %d %s", len(ferr), ferr)
	}

	// Failed items are not expected to be restored.
	// Remove them from expectations
	for name := range ferr {
		delete(restore, name)
	}

	// Check that content of files matches to the version they've been restored.
	for file, version := range restore {
		if runtime.GOOS == "windows" {
			file = filepath.FromSlash(file)
		}
		tag := version.In(time.Local).Truncate(time.Second).Format(versioner.TimeFormat)
		taggedName := filepath.Join(".stversions", versioner.TagFilename(file, tag))
		fd, err := filesystem.Open(file)
		if err != nil {
			t.Error(err)
		}
		defer fd.Close()

		content, err := ioutil.ReadAll(fd)
		if err != nil {
			t.Error(err)
		}
		if !bytes.Equal(content, []byte(taggedName)) {
			t.Errorf("%s: %s != %s", file, string(content), taggedName)
		}
	}

	// Simple versioner uses now for timestamp generation, so we can check
	// if existing stuff was correctly archived as we restored (oppose to deleteD), and version time as after beforeRestore
	expectArchived := map[string]struct{}{
		"existing":         {},
		"dir/file.txt":     {},
		"dir/existing.txt": {},
	}

	allFileVersions, err := m.GetFolderVersions("default")
	must(t, err)
	for file, versions := range allFileVersions {
		key := file
		if runtime.GOOS == "windows" {
			file = filepath.FromSlash(file)
		}
		for _, version := range versions {
			if version.VersionTime.Equal(beforeRestore) || version.VersionTime.After(beforeRestore) {
				fd, err := filesystem.Open(".stversions/" + versioner.TagFilename(file, version.VersionTime.Format(versioner.TimeFormat)))
				must(t, err)
				defer fd.Close()

				content, err := ioutil.ReadAll(fd)
				if err != nil {
					t.Error(err)
				}
				// Even if they are at the archived path, content should have the non
				// archived name.
				if !bytes.Equal(content, []byte(file)) {
					t.Errorf("%s (%s): %s != %s", file, fd.Name(), string(content), file)
				}
				_, ok := expectArchived[key]
				if !ok {
					t.Error("unexpected archived file with future timestamp", file, version.VersionTime)
				}
				delete(expectArchived, key)
			}
		}
	}

	if len(expectArchived) != 0 {
		t.Fatal("missed some archived files", expectArchived)
	}
}

func TestPausedFolders(t *testing.T) {
	// Create a separate wrapper not to pollute other tests.
	wrapper := createTmpWrapper(defaultCfgWrapper.RawCopy())
	m := setupModel(wrapper)
	defer cleanupModel(m)

	if err := m.ScanFolder("default"); err != nil {
		t.Error(err)
	}

	pausedConfig := wrapper.RawCopy()
	pausedConfig.Folders[0].Paused = true
	w, err := m.cfg.Replace(pausedConfig)
	must(t, err)
	w.Wait()

	if err := m.ScanFolder("default"); err != ErrFolderPaused {
		t.Errorf("Expected folder paused error, received: %v", err)
	}

	if err := m.ScanFolder("nonexistent"); err != errFolderMissing {
		t.Errorf("Expected missing folder error, received: %v", err)
	}
}

func TestIssue4094(t *testing.T) {
	testOs := &fatalOs{t}

	db := db.NewLowlevel(backend.OpenMemory())
	// Create a separate wrapper not to pollute other tests.
	wrapper := createTmpWrapper(config.Configuration{})
	m := newModel(wrapper, myID, "syncthing", "dev", db, nil)
	m.ServeBackground()
	defer cleanupModel(m)

	// Force the model to wire itself and add the folders
	folderPath := "nonexistent"
	defer testOs.RemoveAll(folderPath)
	cfg := defaultCfgWrapper.RawCopy()
	fcfg := config.FolderConfiguration{
		ID:     "folder1",
		Path:   folderPath,
		Paused: true,
		Devices: []config.FolderDeviceConfiguration{
			{DeviceID: device1},
		},
	}
	cfg.Folders = []config.FolderConfiguration{fcfg}
	p, err := wrapper.Replace(cfg)
	must(t, err)
	p.Wait()

	if err := m.SetIgnores(fcfg.ID, []string{"foo"}); err != nil {
		t.Fatalf("failed setting ignores: %v", err)
	}

	if _, err := fcfg.Filesystem().Lstat(".stignore"); err != nil {
		t.Fatalf("failed stating .stignore: %v", err)
	}
}

func TestIssue4903(t *testing.T) {
	testOs := &fatalOs{t}

	db := db.NewLowlevel(backend.OpenMemory())
	// Create a separate wrapper not to pollute other tests.
	wrapper := createTmpWrapper(config.Configuration{})
	m := newModel(wrapper, myID, "syncthing", "dev", db, nil)
	m.ServeBackground()
	defer cleanupModel(m)

	// Force the model to wire itself and add the folders
	folderPath := "nonexistent"
	defer testOs.RemoveAll(folderPath)
	cfg := defaultCfgWrapper.RawCopy()
	fcfg := config.FolderConfiguration{
		ID:     "folder1",
		Path:   folderPath,
		Paused: true,
		Devices: []config.FolderDeviceConfiguration{
			{DeviceID: device1},
		},
	}
	cfg.Folders = []config.FolderConfiguration{fcfg}
	p, err := wrapper.Replace(cfg)
	must(t, err)
	p.Wait()

	if err := fcfg.CheckPath(); err != config.ErrPathMissing {
		t.Fatalf("expected path missing error, got: %v", err)
	}

	if _, err := fcfg.Filesystem().Lstat("."); !fs.IsNotExist(err) {
		t.Fatalf("Expected missing path error, got: %v", err)
	}
}

func TestIssue5002(t *testing.T) {
	// recheckFile should not panic when given an index equal to the number of blocks

	m := setupModel(defaultCfgWrapper)
	defer cleanupModel(m)

	if err := m.ScanFolder("default"); err != nil {
		t.Error(err)
	}

	file, ok := m.CurrentFolderFile("default", "foo")
	if !ok {
		t.Fatal("test file should exist")
	}
	blockSize := int32(file.BlockSize())

	m.recheckFile(protocol.LocalDeviceID, "default", "foo", file.Size-int64(blockSize), []byte{1, 2, 3, 4}, 0)
	m.recheckFile(protocol.LocalDeviceID, "default", "foo", file.Size, []byte{1, 2, 3, 4}, 0) // panic
	m.recheckFile(protocol.LocalDeviceID, "default", "foo", file.Size+int64(blockSize), []byte{1, 2, 3, 4}, 0)
}

func TestParentOfUnignored(t *testing.T) {
	m := newState(defaultCfg)
	defer cleanupModel(m)
	defer defaultFolderConfig.Filesystem().Remove(".stignore")

	m.SetIgnores("default", []string{"!quux", "*"})

	if parent, ok := m.CurrentFolderFile("default", "baz"); !ok {
		t.Errorf(`Directory "baz" missing in db`)
	} else if parent.IsIgnored() {
		t.Errorf(`Directory "baz" is ignored`)
	}
}

// TestFolderRestartZombies reproduces issue 5233, where multiple concurrent folder
// restarts would leave more than one folder runner alive.
func TestFolderRestartZombies(t *testing.T) {
	wrapper := createTmpWrapper(defaultCfg.Copy())
	opts := wrapper.Options()
	opts.RawMaxFolderConcurrency = -1
	wrapper.SetOptions(opts)
	folderCfg, _ := wrapper.Folder("default")
	folderCfg.FilesystemType = fs.FilesystemTypeFake
	wrapper.SetFolder(folderCfg)

	m := setupModel(wrapper)
	defer cleanupModel(m)

	// Make sure the folder is up and running, because we want to count it.
	m.ScanFolder("default")

	// Check how many running folders we have running before the test.
	if r := atomic.LoadInt32(&m.foldersRunning); r != 1 {
		t.Error("Expected one running folder, not", r)
	}

	// Run a few parallel configuration changers for one second. Each waits
	// for the commit to complete, but there are many of them.
	var wg sync.WaitGroup
	for i := 0; i < 25; i++ {
		wg.Add(1)
		go func() {
			defer wg.Done()
			t0 := time.Now()
			for time.Since(t0) < time.Second {
				cfg := folderCfg.Copy()
				cfg.MaxConflicts = rand.Int() // safe change that should cause a folder restart
				w, err := wrapper.SetFolder(cfg)
				if err != nil {
					panic(err)
				}
				w.Wait()
			}
		}()
	}

	// Wait for the above to complete and check how many folders we have
	// running now. It should not have increased.
	wg.Wait()
	// Make sure the folder is up and running, because we want to count it.
	m.ScanFolder("default")
	if r := atomic.LoadInt32(&m.foldersRunning); r != 1 {
		t.Error("Expected one running folder, not", r)
	}
}

func TestRequestLimit(t *testing.T) {
	wrapper := createTmpWrapper(defaultCfg.Copy())
	dev, _ := wrapper.Device(device1)
	dev.MaxRequestKiB = 1
	wrapper.SetDevice(dev)
	m, _ := setupModelWithConnectionFromWrapper(wrapper)
	defer cleanupModel(m)

	file := "tmpfile"
	befReq := time.Now()
	first, err := m.Request(device1, "default", file, 0, 2000, 0, nil, 0, false)
	if err != nil {
		t.Fatalf("First request failed: %v", err)
	}
	reqDur := time.Since(befReq)
	returned := make(chan struct{})
	go func() {
		second, err := m.Request(device1, "default", file, 0, 2000, 0, nil, 0, false)
		if err != nil {
			t.Errorf("Second request failed: %v", err)
		}
		close(returned)
		second.Close()
	}()
	time.Sleep(10 * reqDur)
	select {
	case <-returned:
		t.Fatalf("Second request returned before first was done")
	default:
	}
	first.Close()
	select {
	case <-returned:
	case <-time.After(time.Second):
		t.Fatalf("Second request did not return after first was done")
	}
}

func TestSanitizePath(t *testing.T) {
	cases := [][2]string{
		{"", ""},
		{"foo", "foo"},
		{`\*/foo\?/bar[{!@$%^&*#()}]`, "foo bar ()"},
		{"Räksmörgås", "Räksmörgås"},
		{`Räk \/ smörgås`, "Räk smörgås"},
		{"هذا هو *\x07?اسم الملف", "هذا هو اسم الملف"},
		{`../foo.txt`, `.. foo.txt`},
		{"  \t \n filename in  \t space\r", "filename in space"},
		{"你\xff好", `你 好`},
		{"\000 foo", "foo"},
	}

	for _, tc := range cases {
		res := sanitizePath(tc[0])
		if res != tc[1] {
			t.Errorf("sanitizePath(%q) => %q, expected %q", tc[0], res, tc[1])
		}
	}
}

// Fuzz test: sanitizePath must always return strings of printable UTF-8
// characters when fed random data.
//
// Note that space is considered printable, but other whitespace runes are not.
func TestSanitizePathFuzz(t *testing.T) {
	buf := make([]byte, 128)

	for i := 0; i < 100; i++ {
		rand.Read(buf)
		path := sanitizePath(string(buf))
		if !utf8.ValidString(path) {
			t.Errorf("sanitizePath(%q) => %q, not valid UTF-8", buf, path)
			continue
		}
		for _, c := range path {
			if !unicode.IsPrint(c) {
				t.Errorf("non-printable rune %q in sanitized path", c)
			}
		}
	}
}

// TestConnCloseOnRestart checks that there is no deadlock when calling Close
// on a protocol connection that has a blocking reader (blocking writer can't
// be done as the test requires clusterconfigs to go through).
func TestConnCloseOnRestart(t *testing.T) {
	oldCloseTimeout := protocol.CloseTimeout
	protocol.CloseTimeout = 100 * time.Millisecond
	defer func() {
		protocol.CloseTimeout = oldCloseTimeout
	}()

	w, fcfg := tmpDefaultWrapper()
	m := setupModel(w)
	defer cleanupModelAndRemoveDir(m, fcfg.Filesystem().URI())

	br := &testutils.BlockingRW{}
	nw := &testutils.NoopRW{}
	m.AddConnection(newFakeProtoConn(protocol.NewConnection(device1, br, nw, m, "testConn", protocol.CompressNever)), protocol.HelloResult{})
	m.pmut.RLock()
	if len(m.closed) != 1 {
		t.Fatalf("Expected just one conn (len(m.conn) == %v)", len(m.conn))
	}
	closed := m.closed[device1]
	m.pmut.RUnlock()

	newFcfg := fcfg.Copy()
	newFcfg.Paused = true
	done := make(chan struct{})
	go func() {
		m.restartFolder(fcfg, newFcfg)
		close(done)
	}()
	select {
	case <-done:
	case <-time.After(5 * time.Second):
		t.Fatal("Timed out before folder restart returned")
	}
	select {
	case <-closed:
	case <-time.After(5 * time.Second):
		t.Fatal("Timed out before connection was closed")
	}
}

func TestModTimeWindow(t *testing.T) {
	w, fcfg := tmpDefaultWrapper()
	tfs := fcfg.Filesystem()
	fcfg.RawModTimeWindowS = 2
	w.SetFolder(fcfg)
	m := setupModel(w)
	defer cleanupModelAndRemoveDir(m, tfs.URI())

	name := "foo"

	fd, err := tfs.Create(name)
	must(t, err)
	stat, err := fd.Stat()
	must(t, err)
	modTime := stat.ModTime()
	fd.Close()

	m.ScanFolders()

	// Get current version

	fi, ok := m.CurrentFolderFile("default", name)
	if !ok {
		t.Fatal("File missing")
	}
	v := fi.Version

	// Update time on disk 1s

	err = tfs.Chtimes(name, time.Now(), modTime.Add(time.Second))
	must(t, err)

	m.ScanFolders()

	// No change due to within window

	fi, _ = m.CurrentFolderFile("default", name)
	if !fi.Version.Equal(v) {
		t.Fatalf("Got version %v, expected %v", fi.Version, v)
	}

	// Update to be outside window

	err = tfs.Chtimes(name, time.Now(), modTime.Add(2*time.Second))
	must(t, err)

	m.ScanFolders()

	// Version should have updated

	fi, _ = m.CurrentFolderFile("default", name)
	if fi.Version.Compare(v) != protocol.Greater {
		t.Fatalf("Got result %v, expected %v", fi.Version.Compare(v), protocol.Greater)
	}
}

func TestDevicePause(t *testing.T) {
	m, _, fcfg := setupModelWithConnection()
	defer cleanupModelAndRemoveDir(m, fcfg.Filesystem().URI())

	sub := m.evLogger.Subscribe(events.DevicePaused)
	defer sub.Unsubscribe()

	m.pmut.RLock()
	closed := m.closed[device1]
	m.pmut.RUnlock()

	dev := m.cfg.Devices()[device1]
	dev.Paused = true
	m.cfg.SetDevice(dev)

	timeout := time.NewTimer(5 * time.Second)
	select {
	case <-sub.C():
		select {
		case <-closed:
		case <-timeout.C:
			t.Fatal("Timed out before connection was closed")
		}
	case <-timeout.C:
		t.Fatal("Timed out before device was paused")
	}
}

func TestDeviceWasSeen(t *testing.T) {
	m, _, fcfg := setupModelWithConnection()
	defer cleanupModelAndRemoveDir(m, fcfg.Filesystem().URI())

	m.deviceWasSeen(device1)

	stats, err := m.DeviceStatistics()
	if err != nil {
		t.Error("Unexpected error:", err)
	}
	entry := stats[device1.String()]
	if time.Since(entry.LastSeen) > time.Second {
		t.Error("device should have been seen now")
	}
}

func TestNewLimitedRequestResponse(t *testing.T) {
	l0 := newByteSemaphore(0)
	l1 := newByteSemaphore(1024)
	l2 := (*byteSemaphore)(nil)

	// Should take 500 bytes from any non-unlimited non-nil limiters.
	res := newLimitedRequestResponse(500, l0, l1, l2)

	if l1.available != 1024-500 {
		t.Error("should have taken bytes from limited limiter")
	}

	// Closing the result should return the bytes.
	res.Close()

	// Try to take 1024 bytes to make sure the bytes were returned.
	done := make(chan struct{})
	go func() {
		l1.take(1024)
		close(done)
	}()
	select {
	case <-done:
	case <-time.After(time.Second):
		t.Error("Bytes weren't returned in a timely fashion")
	}
}

func TestSummaryPausedNoError(t *testing.T) {
	wcfg, fcfg := tmpDefaultWrapper()
	fcfg.Paused = true
	wcfg.SetFolder(fcfg)
	m := setupModel(wcfg)
	defer cleanupModel(m)

	fss := NewFolderSummaryService(wcfg, m, myID, events.NoopLogger)
	if _, err := fss.Summary(fcfg.ID); err != nil {
		t.Error("Expected no error getting a summary for a paused folder:", err)
	}
}

func TestFolderAPIErrors(t *testing.T) {
	wcfg, fcfg := tmpDefaultWrapper()
	fcfg.Paused = true
	wcfg.SetFolder(fcfg)
	m := setupModel(wcfg)
	defer cleanupModel(m)

	methods := []func(folder string) error{
		m.ScanFolder,
		func(folder string) error {
			return m.ScanFolderSubdirs(folder, nil)
		},
		func(folder string) error {
			_, err := m.GetFolderVersions(folder)
			return err
		},
		func(folder string) error {
			_, err := m.RestoreFolderVersions(folder, nil)
			return err
		},
	}

	for i, method := range methods {
		if err := method(fcfg.ID); err != ErrFolderPaused {
			t.Errorf(`Expected "%v", got "%v" (method no %v)`, ErrFolderPaused, err, i)
		}
		if err := method("notexisting"); err != errFolderMissing {
			t.Errorf(`Expected "%v", got "%v" (method no %v)`, errFolderMissing, err, i)
		}
	}
}

func TestRenameSequenceOrder(t *testing.T) {
	wcfg, fcfg := tmpDefaultWrapper()
	m := setupModel(wcfg)
	defer cleanupModel(m)

	numFiles := 20

	ffs := fcfg.Filesystem()
	for i := 0; i < numFiles; i++ {
		v := fmt.Sprintf("%d", i)
		must(t, writeFile(ffs, v, []byte(v), 0644))
	}

	m.ScanFolders()

	count := 0
	snap := dbSnapshot(t, m, "default")
	snap.WithHave(protocol.LocalDeviceID, func(i protocol.FileIntf) bool {
		count++
		return true
	})
	snap.Release()

	if count != numFiles {
		t.Errorf("Unexpected count: %d != %d", count, numFiles)
	}

	// Modify all the files, other than the ones we expect to rename
	for i := 0; i < numFiles; i++ {
		if i == 3 || i == 17 || i == 16 || i == 4 {
			continue
		}
		v := fmt.Sprintf("%d", i)
		must(t, writeFile(ffs, v, []byte(v+"-new"), 0644))
	}
	// Rename
	must(t, ffs.Rename("3", "17"))
	must(t, ffs.Rename("16", "4"))

	// Scan
	m.ScanFolders()

	// Verify sequence of a appearing is followed by c disappearing.
	snap = dbSnapshot(t, m, "default")
	defer snap.Release()

	var firstExpectedSequence int64
	var secondExpectedSequence int64
	failed := false
	snap.WithHaveSequence(0, func(i protocol.FileIntf) bool {
		t.Log(i)
		if i.FileName() == "17" {
			firstExpectedSequence = i.SequenceNo() + 1
		}
		if i.FileName() == "4" {
			secondExpectedSequence = i.SequenceNo() + 1
		}
		if i.FileName() == "3" {
			failed = i.SequenceNo() != firstExpectedSequence || failed
		}
		if i.FileName() == "16" {
			failed = i.SequenceNo() != secondExpectedSequence || failed
		}
		return true
	})
	if failed {
		t.Fail()
	}
}

func TestRenameSameFile(t *testing.T) {
	wcfg, fcfg := tmpDefaultWrapper()
	m := setupModel(wcfg)
	defer cleanupModel(m)

	ffs := fcfg.Filesystem()
	must(t, writeFile(ffs, "file", []byte("file"), 0644))

	m.ScanFolders()

	count := 0
	snap := dbSnapshot(t, m, "default")
	snap.WithHave(protocol.LocalDeviceID, func(i protocol.FileIntf) bool {
		count++
		return true
	})
	snap.Release()

	if count != 1 {
		t.Errorf("Unexpected count: %d != %d", count, 1)
	}

	must(t, ffs.Rename("file", "file1"))
	must(t, osutil.Copy(fs.CopyRangeMethodStandard, ffs, ffs, "file1", "file0"))
	must(t, osutil.Copy(fs.CopyRangeMethodStandard, ffs, ffs, "file1", "file2"))
	must(t, osutil.Copy(fs.CopyRangeMethodStandard, ffs, ffs, "file1", "file3"))
	must(t, osutil.Copy(fs.CopyRangeMethodStandard, ffs, ffs, "file1", "file4"))

	m.ScanFolders()

	snap = dbSnapshot(t, m, "default")
	defer snap.Release()

	prevSeq := int64(0)
	seen := false
	snap.WithHaveSequence(0, func(i protocol.FileIntf) bool {
		if i.SequenceNo() <= prevSeq {
			t.Fatalf("non-increasing sequences: %d <= %d", i.SequenceNo(), prevSeq)
		}
		if i.FileName() == "file" {
			if seen {
				t.Fatal("already seen file")
			}
			seen = true
		}
		prevSeq = i.SequenceNo()
		return true
	})
}

func TestRenameEmptyFile(t *testing.T) {
	wcfg, fcfg := tmpDefaultWrapper()
	m := setupModel(wcfg)
	defer cleanupModel(m)

	ffs := fcfg.Filesystem()

	must(t, writeFile(ffs, "file", []byte("data"), 0644))
	must(t, writeFile(ffs, "empty", nil, 0644))

	m.ScanFolders()

	snap := dbSnapshot(t, m, "default")
	defer snap.Release()
	empty, eok := snap.Get(protocol.LocalDeviceID, "empty")
	if !eok {
		t.Fatal("failed to find empty file")
	}
	file, fok := snap.Get(protocol.LocalDeviceID, "file")
	if !fok {
		t.Fatal("failed to find non-empty file")
	}

	count := 0
	snap.WithBlocksHash(empty.BlocksHash, func(_ protocol.FileIntf) bool {
		count++
		return true
	})

	if count != 0 {
		t.Fatalf("Found %d entries for empty file, expected 0", count)
	}

	count = 0
	snap.WithBlocksHash(file.BlocksHash, func(_ protocol.FileIntf) bool {
		count++
		return true
	})

	if count != 1 {
		t.Fatalf("Found %d entries for non-empty file, expected 1", count)
	}

	must(t, ffs.Rename("file", "new-file"))
	must(t, ffs.Rename("empty", "new-empty"))

	// Scan
	m.ScanFolders()

	snap = dbSnapshot(t, m, "default")
	defer snap.Release()

	count = 0
	snap.WithBlocksHash(empty.BlocksHash, func(_ protocol.FileIntf) bool {
		count++
		return true
	})

	if count != 0 {
		t.Fatalf("Found %d entries for empty file, expected 0", count)
	}

	count = 0
	snap.WithBlocksHash(file.BlocksHash, func(i protocol.FileIntf) bool {
		count++
		if i.FileName() != "new-file" {
			t.Fatalf("unexpected file name %s, expected new-file", i.FileName())
		}
		return true
	})

	if count != 1 {
		t.Fatalf("Found %d entries for non-empty file, expected 1", count)
	}
}

func TestBlockListMap(t *testing.T) {
	wcfg, fcfg := tmpDefaultWrapper()
	m := setupModel(wcfg)
	defer cleanupModel(m)

	ffs := fcfg.Filesystem()
	must(t, writeFile(ffs, "one", []byte("content"), 0644))
	must(t, writeFile(ffs, "two", []byte("content"), 0644))
	must(t, writeFile(ffs, "three", []byte("content"), 0644))
	must(t, writeFile(ffs, "four", []byte("content"), 0644))
	must(t, writeFile(ffs, "five", []byte("content"), 0644))

	m.ScanFolders()

	snap := dbSnapshot(t, m, "default")
	defer snap.Release()
	fi, ok := snap.Get(protocol.LocalDeviceID, "one")
	if !ok {
		t.Error("failed to find existing file")
	}
	var paths []string

	snap.WithBlocksHash(fi.BlocksHash, func(fi protocol.FileIntf) bool {
		paths = append(paths, fi.FileName())
		return true
	})
	snap.Release()

	expected := []string{"one", "two", "three", "four", "five"}
	if !equalStringsInAnyOrder(paths, expected) {
		t.Errorf("expected %q got %q", expected, paths)
	}

	// Fudge the files around
	// Remove
	must(t, ffs.Remove("one"))

	// Modify
	must(t, ffs.Remove("two"))
	must(t, writeFile(ffs, "two", []byte("mew-content"), 0644))

	// Rename
	must(t, ffs.Rename("three", "new-three"))

	// Change type
	must(t, ffs.Remove("four"))
	must(t, ffs.Mkdir("four", 0644))

	m.ScanFolders()

	// Check we're left with 2 of the 5
	snap = dbSnapshot(t, m, "default")
	defer snap.Release()

	paths = paths[:0]
	snap.WithBlocksHash(fi.BlocksHash, func(fi protocol.FileIntf) bool {
		paths = append(paths, fi.FileName())
		return true
	})
	snap.Release()

	expected = []string{"new-three", "five"}
	if !equalStringsInAnyOrder(paths, expected) {
		t.Errorf("expected %q got %q", expected, paths)
	}
}

<<<<<<< HEAD
func TestCcCheckEncryption(t *testing.T) {
	w, fcfg := tmpDefaultWrapper()
	m := setupModel(w)
	m.Stop()
	defer cleanupModel(m)

	pw := "foo"
	token := protocol.PasswordToken(fcfg.ID, pw)
	m.folderEncPwTokens[fcfg.ID] = token

	testCases := []struct {
		tokenThem, tokenUs []byte
		isEncThem, isEncUs bool
		expectedErr        error
	}{
		{
			tokenThem:   token,
			tokenUs:     token,
			expectedErr: errEncInvConfigRemote,
		},
		{
			isEncThem:   true,
			isEncUs:     true,
			expectedErr: errEncInvConfigLocal,
		},
		{
			tokenThem:   token,
			tokenUs:     nil,
			isEncThem:   false,
			isEncUs:     false,
			expectedErr: errEncNotEncryptedUs,
		},
		{
			tokenThem:   token,
			tokenUs:     nil,
			isEncThem:   true,
			isEncUs:     false,
			expectedErr: nil,
		},
		{
			tokenThem:   token,
			tokenUs:     nil,
			isEncThem:   false,
			isEncUs:     true,
			expectedErr: nil,
		},
		{
			tokenThem:   nil,
			tokenUs:     token,
			isEncThem:   true,
			isEncUs:     false,
			expectedErr: nil,
		},
		{
			tokenThem:   nil,
			tokenUs:     token,
			isEncThem:   false,
			isEncUs:     true,
			expectedErr: nil,
		},
		{
			tokenThem:   nil,
			tokenUs:     token,
			isEncThem:   false,
			isEncUs:     false,
			expectedErr: errEncNotEncryptedUs,
		},
		{
			tokenThem:   nil,
			tokenUs:     nil,
			isEncThem:   true,
			isEncUs:     false,
			expectedErr: errEncNotEncrypted,
		},
		{
			tokenThem:   nil,
			tokenUs:     nil,
			isEncThem:   false,
			isEncUs:     true,
			expectedErr: errEncNotEncrypted,
		},
		{
			tokenThem:   nil,
			tokenUs:     nil,
			isEncThem:   false,
			isEncUs:     false,
			expectedErr: nil,
		},
	}

	for i, tc := range testCases {
		tfcfg := fcfg.Copy()
		if tc.isEncUs {
			tfcfg.Type = config.FolderTypeReceiveEncrypted
			m.folderEncPwTokens[fcfg.ID] = token
		}
		dcfg := config.FolderDeviceConfiguration{DeviceID: device1}
		if tc.isEncThem {
			dcfg.EncryptionPassword = pw
		}
		ccDevice := protocol.Device{ID: device1, EncPwToken: tc.tokenThem}
		ccDeviceUs := protocol.Device{ID: myID, EncPwToken: tc.tokenUs}
		err := m.ccCheckEncryptionLocked(tfcfg, dcfg, ccDevice, ccDeviceUs, true, true)
		if err != tc.expectedErr {
			t.Errorf("Testcase %v: Expected error %v, got %v", i, tc.expectedErr, err)
		}
		if err != nil || (!tc.isEncThem && !tc.isEncUs) {
			continue
		}
		if tc.isEncUs {
			m.folderEncPwTokens[fcfg.ID] = []byte("notAMatch")
		} else {
			dcfg.EncryptionPassword = "notAMatch"
		}
		err = m.ccCheckEncryptionLocked(tfcfg, dcfg, ccDevice, ccDeviceUs, true, true)
		if err != errEncPW {
			t.Errorf("Testcase %v: Expected error %v, got %v", i, errEncPW, err)
		}
=======
func TestConnectionTerminationOnFolderAdd(t *testing.T) {
	testConfigChangeClosesConnections(t, false, true, nil, func(cfg config.Wrapper) {
		fcfg := testFolderConfigTmp()
		fcfg.ID = "second"
		fcfg.Label = "second"
		fcfg.Devices = []config.FolderDeviceConfiguration{{device2, protocol.EmptyDeviceID}}
		if w, err := cfg.SetFolder(fcfg); err != nil {
			t.Fatal(err)
		} else {
			w.Wait()
		}
	})
}

func TestConnectionTerminationOnFolderShare(t *testing.T) {
	testConfigChangeClosesConnections(t, true, true, nil, func(cfg config.Wrapper) {
		fcfg := cfg.FolderList()[0]
		fcfg.Devices = []config.FolderDeviceConfiguration{{device2, protocol.EmptyDeviceID}}
		if w, err := cfg.SetFolder(fcfg); err != nil {
			t.Fatal(err)
		} else {
			w.Wait()
		}
	})
}

func TestConnectionTerminationOnFolderUnshare(t *testing.T) {
	testConfigChangeClosesConnections(t, true, false, nil, func(cfg config.Wrapper) {
		fcfg := cfg.FolderList()[0]
		fcfg.Devices = nil
		if w, err := cfg.SetFolder(fcfg); err != nil {
			t.Fatal(err)
		} else {
			w.Wait()
		}
	})
}

func TestConnectionTerminationOnFolderRemove(t *testing.T) {
	testConfigChangeClosesConnections(t, true, false, nil, func(cfg config.Wrapper) {
		rcfg := cfg.RawCopy()
		rcfg.Folders = nil
		if w, err := cfg.Replace(rcfg); err != nil {
			t.Fatal(err)
		} else {
			w.Wait()
		}
	})
}

func TestConnectionTerminationOnFolderPause(t *testing.T) {
	testConfigChangeClosesConnections(t, true, false, nil, func(cfg config.Wrapper) {
		fcfg := cfg.FolderList()[0]
		fcfg.Paused = true
		if w, err := cfg.SetFolder(fcfg); err != nil {
			t.Fatal(err)
		} else {
			w.Wait()
		}
	})
}

func TestConnectionTerminationOnFolderUnpause(t *testing.T) {
	testConfigChangeClosesConnections(t, true, false, func(cfg config.Wrapper) {
		fcfg := cfg.FolderList()[0]
		fcfg.Paused = true
		if w, err := cfg.SetFolder(fcfg); err != nil {
			t.Fatal(err)
		} else {
			w.Wait()
		}
	}, func(cfg config.Wrapper) {
		fcfg := cfg.FolderList()[0]
		fcfg.Paused = false
		if w, err := cfg.SetFolder(fcfg); err != nil {
			t.Fatal(err)
		} else {
			w.Wait()
		}
	})
}

func testConfigChangeClosesConnections(t *testing.T, expectFirstClosed, expectSecondClosed bool, pre func(config.Wrapper), fn func(config.Wrapper)) {
	t.Helper()
	wcfg, _ := tmpDefaultWrapper()
	m := setupModel(wcfg)
	defer cleanupModel(m)

	_, err := wcfg.SetDevice(config.NewDeviceConfiguration(device2, "device2"))
	if err != nil {
		t.Fatal(err)
	}

	if pre != nil {
		pre(wcfg)
	}

	fc1 := &fakeConnection{id: device1, model: m}
	fc2 := &fakeConnection{id: device2, model: m}
	m.AddConnection(fc1, protocol.HelloResult{})
	m.AddConnection(fc2, protocol.HelloResult{})

	t.Log("Applying config change")

	fn(wcfg)

	if expectFirstClosed != fc1.closed {
		t.Errorf("first connection state mismatch: %t (expected) != %t", expectFirstClosed, fc1.closed)
	}

	if expectSecondClosed != fc2.closed {
		t.Errorf("second connection state mismatch: %t (expected) != %t", expectSecondClosed, fc2.closed)
>>>>>>> ebbe1abe
	}
}

func equalStringsInAnyOrder(a, b []string) bool {
	if len(a) != len(b) {
		return false
	}
	sort.Strings(a)
	sort.Strings(b)
	for i := range a {
		if a[i] != b[i] {
			return false
		}
	}
	return true
}<|MERGE_RESOLUTION|>--- conflicted
+++ resolved
@@ -3841,7 +3841,127 @@
 	}
 }
 
-<<<<<<< HEAD
+func TestConnectionTerminationOnFolderAdd(t *testing.T) {
+	testConfigChangeClosesConnections(t, false, true, nil, func(cfg config.Wrapper) {
+		fcfg := testFolderConfigTmp()
+		fcfg.ID = "second"
+		fcfg.Label = "second"
+		fcfg.Devices = []config.FolderDeviceConfiguration{{
+			DeviceID:     device2,
+			IntroducedBy: protocol.EmptyDeviceID,
+		}}
+		if w, err := cfg.SetFolder(fcfg); err != nil {
+			t.Fatal(err)
+		} else {
+			w.Wait()
+		}
+	})
+}
+
+func TestConnectionTerminationOnFolderShare(t *testing.T) {
+	testConfigChangeClosesConnections(t, true, true, nil, func(cfg config.Wrapper) {
+		fcfg := cfg.FolderList()[0]
+		fcfg.Devices = []config.FolderDeviceConfiguration{{
+			DeviceID:     device2,
+			IntroducedBy: protocol.EmptyDeviceID,
+		}}
+		if w, err := cfg.SetFolder(fcfg); err != nil {
+			t.Fatal(err)
+		} else {
+			w.Wait()
+		}
+	})
+}
+
+func TestConnectionTerminationOnFolderUnshare(t *testing.T) {
+	testConfigChangeClosesConnections(t, true, false, nil, func(cfg config.Wrapper) {
+		fcfg := cfg.FolderList()[0]
+		fcfg.Devices = nil
+		if w, err := cfg.SetFolder(fcfg); err != nil {
+			t.Fatal(err)
+		} else {
+			w.Wait()
+		}
+	})
+}
+
+func TestConnectionTerminationOnFolderRemove(t *testing.T) {
+	testConfigChangeClosesConnections(t, true, false, nil, func(cfg config.Wrapper) {
+		rcfg := cfg.RawCopy()
+		rcfg.Folders = nil
+		if w, err := cfg.Replace(rcfg); err != nil {
+			t.Fatal(err)
+		} else {
+			w.Wait()
+		}
+	})
+}
+
+func TestConnectionTerminationOnFolderPause(t *testing.T) {
+	testConfigChangeClosesConnections(t, true, false, nil, func(cfg config.Wrapper) {
+		fcfg := cfg.FolderList()[0]
+		fcfg.Paused = true
+		if w, err := cfg.SetFolder(fcfg); err != nil {
+			t.Fatal(err)
+		} else {
+			w.Wait()
+		}
+	})
+}
+
+func TestConnectionTerminationOnFolderUnpause(t *testing.T) {
+	testConfigChangeClosesConnections(t, true, false, func(cfg config.Wrapper) {
+		fcfg := cfg.FolderList()[0]
+		fcfg.Paused = true
+		if w, err := cfg.SetFolder(fcfg); err != nil {
+			t.Fatal(err)
+		} else {
+			w.Wait()
+		}
+	}, func(cfg config.Wrapper) {
+		fcfg := cfg.FolderList()[0]
+		fcfg.Paused = false
+		if w, err := cfg.SetFolder(fcfg); err != nil {
+			t.Fatal(err)
+		} else {
+			w.Wait()
+		}
+	})
+}
+
+func testConfigChangeClosesConnections(t *testing.T, expectFirstClosed, expectSecondClosed bool, pre func(config.Wrapper), fn func(config.Wrapper)) {
+	t.Helper()
+	wcfg, _ := tmpDefaultWrapper()
+	m := setupModel(wcfg)
+	defer cleanupModel(m)
+
+	_, err := wcfg.SetDevice(config.NewDeviceConfiguration(device2, "device2"))
+	if err != nil {
+		t.Fatal(err)
+	}
+
+	if pre != nil {
+		pre(wcfg)
+	}
+
+	fc1 := &fakeConnection{id: device1, model: m}
+	fc2 := &fakeConnection{id: device2, model: m}
+	m.AddConnection(fc1, protocol.HelloResult{})
+	m.AddConnection(fc2, protocol.HelloResult{})
+
+	t.Log("Applying config change")
+
+	fn(wcfg)
+
+	if expectFirstClosed != fc1.closed {
+		t.Errorf("first connection state mismatch: %t (expected) != %t", expectFirstClosed, fc1.closed)
+	}
+
+	if expectSecondClosed != fc2.closed {
+		t.Errorf("second connection state mismatch: %t (expected) != %t", expectSecondClosed, fc2.closed)
+	}
+}
+
 func TestCcCheckEncryption(t *testing.T) {
 	w, fcfg := tmpDefaultWrapper()
 	m := setupModel(w)
@@ -3960,120 +4080,6 @@
 		if err != errEncPW {
 			t.Errorf("Testcase %v: Expected error %v, got %v", i, errEncPW, err)
 		}
-=======
-func TestConnectionTerminationOnFolderAdd(t *testing.T) {
-	testConfigChangeClosesConnections(t, false, true, nil, func(cfg config.Wrapper) {
-		fcfg := testFolderConfigTmp()
-		fcfg.ID = "second"
-		fcfg.Label = "second"
-		fcfg.Devices = []config.FolderDeviceConfiguration{{device2, protocol.EmptyDeviceID}}
-		if w, err := cfg.SetFolder(fcfg); err != nil {
-			t.Fatal(err)
-		} else {
-			w.Wait()
-		}
-	})
-}
-
-func TestConnectionTerminationOnFolderShare(t *testing.T) {
-	testConfigChangeClosesConnections(t, true, true, nil, func(cfg config.Wrapper) {
-		fcfg := cfg.FolderList()[0]
-		fcfg.Devices = []config.FolderDeviceConfiguration{{device2, protocol.EmptyDeviceID}}
-		if w, err := cfg.SetFolder(fcfg); err != nil {
-			t.Fatal(err)
-		} else {
-			w.Wait()
-		}
-	})
-}
-
-func TestConnectionTerminationOnFolderUnshare(t *testing.T) {
-	testConfigChangeClosesConnections(t, true, false, nil, func(cfg config.Wrapper) {
-		fcfg := cfg.FolderList()[0]
-		fcfg.Devices = nil
-		if w, err := cfg.SetFolder(fcfg); err != nil {
-			t.Fatal(err)
-		} else {
-			w.Wait()
-		}
-	})
-}
-
-func TestConnectionTerminationOnFolderRemove(t *testing.T) {
-	testConfigChangeClosesConnections(t, true, false, nil, func(cfg config.Wrapper) {
-		rcfg := cfg.RawCopy()
-		rcfg.Folders = nil
-		if w, err := cfg.Replace(rcfg); err != nil {
-			t.Fatal(err)
-		} else {
-			w.Wait()
-		}
-	})
-}
-
-func TestConnectionTerminationOnFolderPause(t *testing.T) {
-	testConfigChangeClosesConnections(t, true, false, nil, func(cfg config.Wrapper) {
-		fcfg := cfg.FolderList()[0]
-		fcfg.Paused = true
-		if w, err := cfg.SetFolder(fcfg); err != nil {
-			t.Fatal(err)
-		} else {
-			w.Wait()
-		}
-	})
-}
-
-func TestConnectionTerminationOnFolderUnpause(t *testing.T) {
-	testConfigChangeClosesConnections(t, true, false, func(cfg config.Wrapper) {
-		fcfg := cfg.FolderList()[0]
-		fcfg.Paused = true
-		if w, err := cfg.SetFolder(fcfg); err != nil {
-			t.Fatal(err)
-		} else {
-			w.Wait()
-		}
-	}, func(cfg config.Wrapper) {
-		fcfg := cfg.FolderList()[0]
-		fcfg.Paused = false
-		if w, err := cfg.SetFolder(fcfg); err != nil {
-			t.Fatal(err)
-		} else {
-			w.Wait()
-		}
-	})
-}
-
-func testConfigChangeClosesConnections(t *testing.T, expectFirstClosed, expectSecondClosed bool, pre func(config.Wrapper), fn func(config.Wrapper)) {
-	t.Helper()
-	wcfg, _ := tmpDefaultWrapper()
-	m := setupModel(wcfg)
-	defer cleanupModel(m)
-
-	_, err := wcfg.SetDevice(config.NewDeviceConfiguration(device2, "device2"))
-	if err != nil {
-		t.Fatal(err)
-	}
-
-	if pre != nil {
-		pre(wcfg)
-	}
-
-	fc1 := &fakeConnection{id: device1, model: m}
-	fc2 := &fakeConnection{id: device2, model: m}
-	m.AddConnection(fc1, protocol.HelloResult{})
-	m.AddConnection(fc2, protocol.HelloResult{})
-
-	t.Log("Applying config change")
-
-	fn(wcfg)
-
-	if expectFirstClosed != fc1.closed {
-		t.Errorf("first connection state mismatch: %t (expected) != %t", expectFirstClosed, fc1.closed)
-	}
-
-	if expectSecondClosed != fc2.closed {
-		t.Errorf("second connection state mismatch: %t (expected) != %t", expectSecondClosed, fc2.closed)
->>>>>>> ebbe1abe
 	}
 }
 
