--- conflicted
+++ resolved
@@ -2728,15 +2728,6 @@
 	}
 }
 
-<<<<<<< HEAD
-func TestPausedFolders(t *testing.T) {
-	// Create a separate wrapper not to pollute other tests.
-	cfg := defaultConfig.RawCopy()
-	wrapper := config.Wrap("/tmp/test", cfg)
-
-	db := db.OpenMemory()
-	m := NewModel(wrapper, protocol.LocalDeviceID, "syncthing", "dev", db, nil)
-=======
 func TestRemoveDirWithContent(t *testing.T) {
 	defer func() {
 		defaultFs.RemoveAll("dirwith")
@@ -2753,28 +2744,10 @@
 
 	dbi := db.OpenMemory()
 	m := NewModel(defaultConfig, protocol.LocalDeviceID, "syncthing", "dev", dbi, nil)
->>>>>>> cce634f3
 	m.AddFolder(defaultFolderConfig)
 	m.StartFolder("default")
 	m.ServeBackground()
 	defer m.Stop()
-<<<<<<< HEAD
-
-	if err := m.ScanFolder("default"); err != nil {
-		t.Error(err)
-	}
-
-	pausedConfig := wrapper.RawCopy()
-	pausedConfig.Folders[0].Paused = true
-	m.cfg.ReplaceBlocking(pausedConfig)
-
-	if err := m.ScanFolder("default"); err != errFolderPaused {
-		t.Errorf("Expected folder paused error, received: %v", err)
-	}
-
-	if err := m.ScanFolder("nonexistent"); err != errFolderMissing {
-		t.Errorf("Expected missing folder error, received: %v", err)
-=======
 	m.ScanFolder("default")
 
 	dir, ok := m.CurrentFolderFile("default", "dirwith")
@@ -2893,7 +2866,39 @@
 		default:
 			time.Sleep(100 * time.Millisecond)
 		}
->>>>>>> cce634f3
+	}
+}
+
+func TestPausedFolders(t *testing.T) {
+	// Create a separate wrapper not to pollute other tests.
+	cfg := defaultConfig.RawCopy()
+	wrapper := config.Wrap("/tmp/test", cfg)
+
+	db := db.OpenMemory()
+	m := NewModel(wrapper, protocol.LocalDeviceID, "syncthing", "dev", db, nil)
+	m.AddFolder(defaultFolderConfig)
+	m.StartFolder("default")
+	m.ServeBackground()
+	defer m.Stop()
+
+	if err := m.ScanFolder("default"); err != nil {
+		t.Error(err)
+	}
+
+	pausedConfig := wrapper.RawCopy()
+	pausedConfig.Folders[0].Paused = true
+	w, err := m.cfg.Replace(pausedConfig)
+	if err != nil {
+		t.Fatal(err)
+	}
+	w.Wait()
+
+	if err := m.ScanFolder("default"); err != errFolderPaused {
+		t.Errorf("Expected folder paused error, received: %v", err)
+	}
+
+	if err := m.ScanFolder("nonexistent"); err != errFolderMissing {
+		t.Errorf("Expected missing folder error, received: %v", err)
 	}
 }
 
