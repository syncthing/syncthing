// Copyright (C) 2014 The Syncthing Authors.
//
// This Source Code Form is subject to the terms of the Mozilla Public
// License, v. 2.0. If a copy of the MPL was not distributed with this file,
// You can obtain one at https://mozilla.org/MPL/2.0/.

package model

import (
	"fmt"

	"github.com/syncthing/syncthing/lib/config"
	"github.com/syncthing/syncthing/lib/fs"
	"github.com/syncthing/syncthing/lib/fswatcher"
	"github.com/syncthing/syncthing/lib/versioner"
)

func init() {
	folderFactories[config.FolderTypeSendOnly] = newSendOnlyFolder
}

type sendOnlyFolder struct {
	folder
}

<<<<<<< HEAD
func newSendOnlyFolder(model *Model, cfg config.FolderConfiguration, _ versioner.Versioner, _ *fs.MtimeFS, fsWatcher fswatcher.Service) service {
	return &sendOnlyFolder{folder: newFolder(model, cfg, fsWatcher)}
=======
func newSendOnlyFolder(model *Model, cfg config.FolderConfiguration, _ versioner.Versioner, _ fs.Filesystem) service {
	ctx, cancel := context.WithCancel(context.Background())

	return &sendOnlyFolder{
		folder: folder{
			stateTracker:        newStateTracker(cfg.ID),
			scan:                newFolderScanner(cfg),
			ctx:                 ctx,
			cancel:              cancel,
			model:               model,
			initialScanFinished: make(chan struct{}),
		},
		FolderConfiguration: cfg,
	}
>>>>>>> 3d8b4a42
}

func (f *sendOnlyFolder) Serve() {
	l.Debugln(f, "starting")
	defer l.Debugln(f, "exiting")

	defer func() {
		f.scan.timer.Stop()
	}()

	for {
		select {
		case <-f.ctx.Done():
			return

		case <-f.scan.timer.C:
			l.Debugln(f, "Scanning subdirectories")
			err := f.scanSubdirs(nil)

			select {
			case <-f.initialScanFinished:
			default:
				status := "Completed"
				if err != nil {
					status = "Failed"
				}
				l.Infoln(status, "initial scan (ro) of", f.Description())
				close(f.initialScanFinished)
			}

			if f.scan.HasNoInterval() {
				continue
			}

			f.scan.Reschedule()

		case req := <-f.scan.now:
			req.err <- f.scanSubdirs(req.subdirs)

		case next := <-f.scan.delay:
			f.scan.timer.Reset(next)

		case fsEvents := <-f.fsWatcherChan:
			l.Debugln(f, "filesystem notification rescan")
			f.scanSubdirs(fsEvents)
		}
	}
}

func (f *sendOnlyFolder) String() string {
	return fmt.Sprintf("sendOnlyFolder/%s@%p", f.folderID, f)
}<|MERGE_RESOLUTION|>--- conflicted
+++ resolved
@@ -23,25 +23,8 @@
 	folder
 }
 
-<<<<<<< HEAD
-func newSendOnlyFolder(model *Model, cfg config.FolderConfiguration, _ versioner.Versioner, _ *fs.MtimeFS, fsWatcher fswatcher.Service) service {
+func newSendOnlyFolder(model *Model, cfg config.FolderConfiguration, _ versioner.Versioner, _ fs.Filesystem, fsWatcher fswatcher.Service) service {
 	return &sendOnlyFolder{folder: newFolder(model, cfg, fsWatcher)}
-=======
-func newSendOnlyFolder(model *Model, cfg config.FolderConfiguration, _ versioner.Versioner, _ fs.Filesystem) service {
-	ctx, cancel := context.WithCancel(context.Background())
-
-	return &sendOnlyFolder{
-		folder: folder{
-			stateTracker:        newStateTracker(cfg.ID),
-			scan:                newFolderScanner(cfg),
-			ctx:                 ctx,
-			cancel:              cancel,
-			model:               model,
-			initialScanFinished: make(chan struct{}),
-		},
-		FolderConfiguration: cfg,
-	}
->>>>>>> 3d8b4a42
 }
 
 func (f *sendOnlyFolder) Serve() {
