--- conflicted
+++ resolved
@@ -23,7 +23,6 @@
 
 type indexSender struct {
 	suture.Service
-<<<<<<< HEAD
 	conn                     protocol.Connection
 	folder                   string
 	folderIsReceiveEncrypted bool
@@ -35,17 +34,6 @@
 	token                    suture.ServiceToken
 	pauseChan                chan struct{}
 	resumeChan               chan *db.FileSet
-=======
-	conn         protocol.Connection
-	folder       string
-	fset         *db.FileSet
-	prevSequence int64
-	evLogger     events.Logger
-	connClosed   chan struct{}
-	token        suture.ServiceToken
-	pauseChan    chan struct{}
-	resumeChan   chan *db.FileSet
->>>>>>> 0fb7cc18
 }
 
 func (s *indexSender) serve(ctx context.Context) {
