// Copyright (C) 2014 The Syncthing Authors.
//
// This Source Code Form is subject to the terms of the Mozilla Public
// License, v. 2.0. If a copy of the MPL was not distributed with this file,
// You can obtain one at http://mozilla.org/MPL/2.0/.

package model

import (
	"errors"
	"fmt"
	"math/rand"
	"os"
	"path/filepath"
	"runtime"
	"sort"
	"strings"
	"time"

	"github.com/syncthing/syncthing/lib/config"
	"github.com/syncthing/syncthing/lib/db"
	"github.com/syncthing/syncthing/lib/events"
	"github.com/syncthing/syncthing/lib/fs"
	"github.com/syncthing/syncthing/lib/ignore"
	"github.com/syncthing/syncthing/lib/osutil"
	"github.com/syncthing/syncthing/lib/protocol"
	"github.com/syncthing/syncthing/lib/scanner"
	"github.com/syncthing/syncthing/lib/symlinks"
	"github.com/syncthing/syncthing/lib/sync"
	"github.com/syncthing/syncthing/lib/versioner"
)

func init() {
	folderFactories[config.FolderTypeSendReceive] = newSendReceiveFolder
}

// A pullBlockState is passed to the puller routine for each block that needs
// to be fetched.
type pullBlockState struct {
	*sharedPullerState
	block protocol.BlockInfo
}

// A copyBlocksState is passed to copy routine if the file has blocks to be
// copied.
type copyBlocksState struct {
	*sharedPullerState
	blocks []protocol.BlockInfo
}

// Which filemode bits to preserve
const retainBits = os.ModeSetgid | os.ModeSetuid | os.ModeSticky

var (
	activity    = newDeviceActivity()
	errNoDevice = errors.New("peers who had this file went away, or the file has changed while syncing. will retry later")
)

const (
	dbUpdateHandleDir = iota
	dbUpdateDeleteDir
	dbUpdateHandleFile
	dbUpdateDeleteFile
	dbUpdateShortcutFile
	dbUpdateHandleSymlink
)

const (
	defaultCopiers     = 1
	defaultPullers     = 16
	defaultPullerSleep = 10 * time.Second
	defaultPullerPause = 60 * time.Second
)

type dbUpdateJob struct {
	file    protocol.FileInfo
	jobType int
}

type sendReceiveFolder struct {
	folder

	mtimeFS        *fs.MtimeFS
	dir            string
	versioner      versioner.Versioner
	ignorePerms    bool
	order          config.PullOrder
	maxConflicts   int
	sleep          time.Duration
	pause          time.Duration
	allowSparse    bool
	checkFreeSpace bool
	ignoreDelete   bool
	fsync          bool

	copiers int
	pullers int

	queue       *jobQueue
	dbUpdates   chan dbUpdateJob
	pullTimer   *time.Timer
	remoteIndex chan struct{} // An index update was received, we should re-evaluate needs

	errors    map[string]string // path -> error string
	errorsMut sync.Mutex

	initialScanCompleted chan (struct{}) // exposed for testing
}

func newSendReceiveFolder(model *Model, cfg config.FolderConfiguration, ver versioner.Versioner, mtimeFS *fs.MtimeFS) service {
	f := &sendReceiveFolder{
		folder: folder{
			stateTracker: newStateTracker(cfg.ID),
			scan:         newFolderScanner(cfg),
			stop:         make(chan struct{}),
			model:        model,
		},

		mtimeFS:        mtimeFS,
		dir:            cfg.Path(),
		versioner:      ver,
		ignorePerms:    cfg.IgnorePerms,
		copiers:        cfg.Copiers,
		pullers:        cfg.Pullers,
		order:          cfg.Order,
		maxConflicts:   cfg.MaxConflicts,
		allowSparse:    !cfg.DisableSparseFiles,
		checkFreeSpace: cfg.MinDiskFreePct != 0,
		ignoreDelete:   cfg.IgnoreDelete,
		fsync:          cfg.Fsync,

		queue:       newJobQueue(),
		pullTimer:   time.NewTimer(time.Second),
		remoteIndex: make(chan struct{}, 1), // This needs to be 1-buffered so that we queue a notification if we're busy doing a pull when it comes.

		errorsMut: sync.NewMutex(),

		initialScanCompleted: make(chan struct{}),
	}

	f.configureCopiersAndPullers(cfg)

	return f
}

func (f *sendReceiveFolder) configureCopiersAndPullers(cfg config.FolderConfiguration) {
	if f.copiers == 0 {
		f.copiers = defaultCopiers
	}
	if f.pullers == 0 {
		f.pullers = defaultPullers
	}

	if cfg.PullerPauseS == 0 {
		f.pause = defaultPullerPause
	} else {
		f.pause = time.Duration(cfg.PullerPauseS) * time.Second
	}

	if cfg.PullerSleepS == 0 {
		f.sleep = defaultPullerSleep
	} else {
		f.sleep = time.Duration(cfg.PullerSleepS) * time.Second
	}
}

// Helper function to check whether either the ignorePerm flag has been
// set on the local host or the FlagNoPermBits has been set on the file/dir
// which is being pulled.
func (f *sendReceiveFolder) ignorePermissions(file protocol.FileInfo) bool {
	return f.ignorePerms || file.NoPermissions
}

// Serve will run scans and pulls. It will return when Stop()ed or on a
// critical error.
func (f *sendReceiveFolder) Serve() {
	l.Debugln(f, "starting")
	defer l.Debugln(f, "exiting")

	defer func() {
		f.pullTimer.Stop()
		f.scan.timer.Stop()
		// TODO: Should there be an actual FolderStopped state?
		f.setState(FolderIdle)
	}()

	var prevSec int64
	var prevIgnoreHash string

	for {
		select {
		case <-f.stop:
			return

		case <-f.remoteIndex:
			prevSec = 0
			f.pullTimer.Reset(0)
			l.Debugln(f, "remote index updated, rescheduling pull")

		case <-f.pullTimer.C:
			select {
			case <-f.initialScanCompleted:
			default:
				// We don't start pulling files until a scan has been completed.
				l.Debugln(f, "skip (initial)")
				f.pullTimer.Reset(f.sleep)
				continue
			}

			f.model.fmut.RLock()
			curIgnores := f.model.folderIgnores[f.folderID]
			f.model.fmut.RUnlock()

			if newHash := curIgnores.Hash(); newHash != prevIgnoreHash {
				// The ignore patterns have changed. We need to re-evaluate if
				// there are files we need now that were ignored before.
				l.Debugln(f, "ignore patterns have changed, resetting prevVer")
				prevSec = 0
				prevIgnoreHash = newHash
			}

			// RemoteSequence() is a fast call, doesn't touch the database.
			curSeq, ok := f.model.RemoteSequence(f.folderID)
			if !ok || curSeq == prevSec {
				l.Debugln(f, "skip (curSeq == prevSeq)", prevSec, ok)
				f.pullTimer.Reset(f.sleep)
				continue
			}

			if err := f.model.CheckFolderHealth(f.folderID); err != nil {
				l.Infoln("Skipping folder", f.folderID, "pull due to folder error:", err)
				f.pullTimer.Reset(f.sleep)
				continue
			}

			l.Debugln(f, "pulling", prevSec, curSeq)

			f.setState(FolderSyncing)
			f.clearErrors()
			tries := 0

			for {
				tries++

				changed := f.pullerIteration(curIgnores)
				l.Debugln(f, "changed", changed)

				if changed == 0 {
					// No files were changed by the puller, so we are in
					// sync. Remember the local version number and
					// schedule a resync a little bit into the future.

					if lv, ok := f.model.RemoteSequence(f.folderID); ok && lv < curSeq {
						// There's a corner case where the device we needed
						// files from disconnected during the puller
						// iteration. The files will have been removed from
						// the index, so we've concluded that we don't need
						// them, but at the same time we have the local
						// version that includes those files in curVer. So we
						// catch the case that sequence might have
						// decreased here.
						l.Debugln(f, "adjusting curVer", lv)
						curSeq = lv
					}
					prevSec = curSeq
					l.Debugln(f, "next pull in", f.sleep)
					f.pullTimer.Reset(f.sleep)
					break
				}

				if tries > 10 {
					// We've tried a bunch of times to get in sync, but
					// we're not making it. Probably there are write
					// errors preventing us. Flag this with a warning and
					// wait a bit longer before retrying.
					l.Infof("Folder %q isn't making progress. Pausing puller for %v.", f.folderID, f.pause)
					l.Debugln(f, "next pull in", f.pause)

					if folderErrors := f.currentErrors(); len(folderErrors) > 0 {
						events.Default.Log(events.FolderErrors, map[string]interface{}{
							"folder": f.folderID,
							"errors": folderErrors,
						})
					}

					f.pullTimer.Reset(f.pause)
					break
				}
			}
			f.setState(FolderIdle)

		// The reason for running the scanner from within the puller is that
		// this is the easiest way to make sure we are not doing both at the
		// same time.
		case <-f.scan.timer.C:
			err := f.scanSubdirsIfHealthy(nil)
			f.scan.Reschedule()
			if err != nil {
				continue
			}
			select {
			case <-f.initialScanCompleted:
			default:
				l.Infoln("Completed initial scan (rw) of folder", f.folderID)
				close(f.initialScanCompleted)
			}

		case req := <-f.scan.now:
			req.err <- f.scanSubdirsIfHealthy(req.subdirs)

		case next := <-f.scan.delay:
			f.scan.timer.Reset(next)
		}
	}
}

func (f *sendReceiveFolder) IndexUpdated() {
	select {
	case f.remoteIndex <- struct{}{}:
	default:
		// We might be busy doing a pull and thus not reading from this
		// channel. The channel is 1-buffered, so one notification will be
		// queued to ensure we recheck after the pull, but beyond that we must
		// make sure to not block index receiving.
	}
}

func (f *sendReceiveFolder) String() string {
	return fmt.Sprintf("sendReceiveFolder/%s@%p", f.folderID, f)
}

// pullerIteration runs a single puller iteration for the given folder and
// returns the number items that should have been synced (even those that
// might have failed). One puller iteration handles all files currently
// flagged as needed in the folder.
func (f *sendReceiveFolder) pullerIteration(ignores *ignore.Matcher) int {
	pullChan := make(chan pullBlockState)
	copyChan := make(chan copyBlocksState)
	finisherChan := make(chan *sharedPullerState)

	updateWg := sync.NewWaitGroup()
	copyWg := sync.NewWaitGroup()
	pullWg := sync.NewWaitGroup()
	doneWg := sync.NewWaitGroup()

	l.Debugln(f, "c", f.copiers, "p", f.pullers)

	f.dbUpdates = make(chan dbUpdateJob)
	updateWg.Add(1)
	go func() {
		// dbUpdaterRoutine finishes when f.dbUpdates is closed
		f.dbUpdaterRoutine()
		updateWg.Done()
	}()

	for i := 0; i < f.copiers; i++ {
		copyWg.Add(1)
		go func() {
			// copierRoutine finishes when copyChan is closed
			f.copierRoutine(copyChan, pullChan, finisherChan)
			copyWg.Done()
		}()
	}

	for i := 0; i < f.pullers; i++ {
		pullWg.Add(1)
		go func() {
			// pullerRoutine finishes when pullChan is closed
			f.pullerRoutine(pullChan, finisherChan)
			pullWg.Done()
		}()
	}

	doneWg.Add(1)
	// finisherRoutine finishes when finisherChan is closed
	go func() {
		f.finisherRoutine(finisherChan)
		doneWg.Done()
	}()

	f.model.fmut.RLock()
	folderFiles := f.model.folderFiles[f.folderID]
	f.model.fmut.RUnlock()

	// !!!
	// WithNeed takes a database snapshot (by necessity). By the time we've
	// handled a bunch of files it might have become out of date and we might
	// be attempting to sync with an old version of a file...
	// !!!

	changed := 0

	fileDeletions := map[string]protocol.FileInfo{}
	dirDeletions := []protocol.FileInfo{}
	buckets := map[string][]protocol.FileInfo{}

	handleItem := func(fi protocol.FileInfo) bool {
		switch {
		case fi.IsDeleted():
			// A deleted file, directory or symlink
			if fi.IsDirectory() {
				dirDeletions = append(dirDeletions, fi)
			} else {
				fileDeletions[fi.Name] = fi
				df, ok := f.model.CurrentFolderFile(f.folderID, fi.Name)
				// Local file can be already deleted, but with a lower version
				// number, hence the deletion coming in again as part of
				// WithNeed, furthermore, the file can simply be of the wrong
				// type if we haven't yet managed to pull it.
				if ok && !df.IsDeleted() && !df.IsSymlink() && !df.IsDirectory() {
					// Put files into buckets per first hash
					key := string(df.Blocks[0].Hash)
					buckets[key] = append(buckets[key], df)
				}
			}
			changed++

		case fi.IsDirectory() && !fi.IsSymlink():
			l.Debugln("Handling directory", fi.Name)
			f.handleDir(fi)
			changed++

		case fi.IsSymlink():
			l.Debugln("Handling symlink", fi.Name)
			f.handleSymlink(fi)
			changed++

		default:
			return false
		}
		return true
	}

	folderFiles.WithNeed(protocol.LocalDeviceID, func(intf db.FileIntf) bool {
		// Needed items are delivered sorted lexicographically. We'll handle
		// directories as they come along, so parents before children. Files
		// are queued and the order may be changed later.

		if shouldIgnore(intf, ignores, f.ignoreDelete) {
			return true
		}

		if err := fileValid(intf); err != nil {
			// The file isn't valid so we can't process it. Pretend that we
			// tried and set the error for the file.
			f.newError(intf.FileName(), err)
			changed++
			return true
		}

		file := intf.(protocol.FileInfo)
		l.Debugln(f, "handling", file.Name)
		if !handleItem(file) {
			// A new or changed file or symlink. This is the only case where
			// we do stuff concurrently in the background. We only queue
			// files where we are connected to at least one device that has
			// the file.

			devices := folderFiles.Availability(file.Name)
			for _, dev := range devices {
				if f.model.ConnectedTo(dev) {
					f.queue.Push(file.Name, file.Size, file.ModTime())
					changed++
					break
				}
			}
		}

		return true
	})

	// Reorder the file queue according to configuration

	switch f.order {
	case config.OrderRandom:
		f.queue.Shuffle()
	case config.OrderAlphabetic:
	// The queue is already in alphabetic order.
	case config.OrderSmallestFirst:
		f.queue.SortSmallestFirst()
	case config.OrderLargestFirst:
		f.queue.SortLargestFirst()
	case config.OrderOldestFirst:
		f.queue.SortOldestFirst()
	case config.OrderNewestFirst:
		f.queue.SortNewestFirst()
	}

	// Process the file queue

nextFile:
	for {
		select {
		case <-f.stop:
			// Stop processing files if the puller has been told to stop.
			break
		default:
		}

		fileName, ok := f.queue.Pop()
		if !ok {
			break
		}

		fi, ok := f.model.CurrentGlobalFile(f.folderID, fileName)
		if !ok {
			// File is no longer in the index. Mark it as done and drop it.
			f.queue.Done(fileName)
			continue
		}

		// Handles races where an index update arrives changing what the file
		// is between queueing and retrieving it from the queue, effectively
		// changing how the file should be handled.
		if handleItem(fi) {
			continue
		}

		// Check our list of files to be removed for a match, in which case
		// we can just do a rename instead.
		key := string(fi.Blocks[0].Hash)
		for i, candidate := range buckets[key] {
			if scanner.BlocksEqual(candidate.Blocks, fi.Blocks) {
				// Remove the candidate from the bucket
				lidx := len(buckets[key]) - 1
				buckets[key][i] = buckets[key][lidx]
				buckets[key] = buckets[key][:lidx]

				// candidate is our current state of the file, where as the
				// desired state with the delete bit set is in the deletion
				// map.
				desired := fileDeletions[candidate.Name]
				// Remove the pending deletion (as we perform it by renaming)
				delete(fileDeletions, candidate.Name)

				f.renameFile(desired, fi)

				f.queue.Done(fileName)
				continue nextFile
			}
		}

		// Handle the file normally, by coping and pulling, etc.
		f.handleFile(fi, copyChan, finisherChan)
	}

	// Signal copy and puller routines that we are done with the in data for
	// this iteration. Wait for them to finish.
	close(copyChan)
	copyWg.Wait()
	close(pullChan)
	pullWg.Wait()

	// Signal the finisher chan that there will be no more input.
	close(finisherChan)

	// Wait for the finisherChan to finish.
	doneWg.Wait()

	for _, file := range fileDeletions {
		l.Debugln("Deleting file", file.Name)
		f.deleteFile(file)
	}

	for i := range dirDeletions {
		dir := dirDeletions[len(dirDeletions)-i-1]
		l.Debugln("Deleting dir", dir.Name)
		f.deleteDir(dir, ignores)
	}

	// Wait for db updates to complete
	close(f.dbUpdates)
	updateWg.Wait()

	return changed
}

// handleDir creates or updates the given directory
<<<<<<< HEAD
func (f *sendReceiveFolder) handleDir(file protocol.FileInfo) {
=======
func (f *rwFolder) handleDir(file protocol.FileInfo) {
	// Used in the defer closure below, updated by the function body. Take
	// care not declare another err.
>>>>>>> 5070d52f
	var err error

	events.Default.Log(events.ItemStarted, map[string]string{
		"folder": f.folderID,
		"item":   file.Name,
		"type":   "dir",
		"action": "update",
	})

	defer func() {
		events.Default.Log(events.ItemFinished, map[string]interface{}{
			"folder": f.folderID,
			"item":   file.Name,
			"error":  events.Error(err),
			"type":   "dir",
			"action": "update",
		})
	}()

	realName, err := rootedJoinedPath(f.dir, file.Name)
	if err != nil {
		f.newError(file.Name, err)
		return
	}
	mode := os.FileMode(file.Permissions & 0777)
	if f.ignorePermissions(file) {
		mode = 0777
	}

	if shouldDebug() {
		curFile, _ := f.model.CurrentFolderFile(f.folderID, file.Name)
		l.Debugf("need dir\n\t%v\n\t%v", file, curFile)
	}

	info, err := f.mtimeFS.Lstat(realName)
	switch {
	// There is already something under that name, but it's a file/link.
	// Most likely a file/link is getting replaced with a directory.
	// Remove the file/link and fall through to directory creation.
	case err == nil && (!info.IsDir() || info.Mode()&os.ModeSymlink != 0):
		err = osutil.InWritableDir(os.Remove, realName)
		if err != nil {
			l.Infof("Puller (folder %q, dir %q): %v", f.folderID, file.Name, err)
			f.newError(file.Name, err)
			return
		}
		fallthrough
	// The directory doesn't exist, so we create it with the right
	// mode bits from the start.
	case err != nil && os.IsNotExist(err):
		// We declare a function that acts on only the path name, so
		// we can pass it to InWritableDir. We use a regular Mkdir and
		// not MkdirAll because the parent should already exist.
		mkdir := func(path string) error {
			err = os.Mkdir(path, mode)
			if err != nil || f.ignorePermissions(file) {
				return err
			}

			// Stat the directory so we can check its permissions.
			info, err := f.mtimeFS.Lstat(path)
			if err != nil {
				return err
			}

			// Mask for the bits we want to preserve and add them in to the
			// directories permissions.
			return os.Chmod(path, mode|(info.Mode()&retainBits))
		}

		if err = osutil.InWritableDir(mkdir, realName); err == nil {
			f.dbUpdates <- dbUpdateJob{file, dbUpdateHandleDir}
		} else {
			l.Infof("Puller (folder %q, dir %q): %v", f.folderID, file.Name, err)
			f.newError(file.Name, err)
		}
		return
	// Weird error when stat()'ing the dir. Probably won't work to do
	// anything else with it if we can't even stat() it.
	case err != nil:
		l.Infof("Puller (folder %q, dir %q): %v", f.folderID, file.Name, err)
		f.newError(file.Name, err)
		return
	}

	// The directory already exists, so we just correct the mode bits. (We
	// don't handle modification times on directories, because that sucks...)
	// It's OK to change mode bits on stuff within non-writable directories.
	if f.ignorePermissions(file) {
		f.dbUpdates <- dbUpdateJob{file, dbUpdateHandleDir}
	} else if err := os.Chmod(realName, mode|(info.Mode()&retainBits)); err == nil {
		f.dbUpdates <- dbUpdateJob{file, dbUpdateHandleDir}
	} else {
		l.Infof("Puller (folder %q, dir %q): %v", f.folderID, file.Name, err)
		f.newError(file.Name, err)
	}
}

// handleSymlink creates or updates the given symlink
func (f *rwFolder) handleSymlink(file protocol.FileInfo) {
	// Used in the defer closure below, updated by the function body. Take
	// care not declare another err.
	var err error

	events.Default.Log(events.ItemStarted, map[string]string{
		"folder": f.folderID,
		"item":   file.Name,
		"type":   "symlink",
		"action": "update",
	})

	defer func() {
		events.Default.Log(events.ItemFinished, map[string]interface{}{
			"folder": f.folderID,
			"item":   file.Name,
			"error":  events.Error(err),
			"type":   "symlink",
			"action": "update",
		})
	}()

	realName, err := rootedJoinedPath(f.dir, file.Name)
	if err != nil {
		f.newError(file.Name, err)
		return
	}

	if shouldDebug() {
		curFile, _ := f.model.CurrentFolderFile(f.folderID, file.Name)
		l.Debugf("need symlink\n\t%v\n\t%v", file, curFile)
	}

	if len(file.SymlinkTarget) == 0 {
		// Index entry from a Syncthing predating the support for including
		// the link target in the index entry. We log this as an error.
		err = errors.New("incompatible symlink entry; rescan with newer Syncthing on source")
		l.Infof("Puller (folder %q, dir %q): %v", f.folderID, file.Name, err)
		f.newError(file.Name, err)
		return
	}

	if _, err = f.mtimeFS.Lstat(realName); err == nil {
		// There is already something under that name. Remove it to replace
		// with the symlink. This also handles the "change symlink type"
		// path.
		err = osutil.InWritableDir(os.Remove, realName)
		if err != nil {
			l.Infof("Puller (folder %q, dir %q): %v", f.folderID, file.Name, err)
			f.newError(file.Name, err)
			return
		}
	}

	tt := symlinks.TargetFile
	if file.IsDirectory() {
		tt = symlinks.TargetDirectory
	}

	// We declare a function that acts on only the path name, so
	// we can pass it to InWritableDir.
	createLink := func(path string) error {
		return symlinks.Create(path, file.SymlinkTarget, tt)
	}

	if err = osutil.InWritableDir(createLink, realName); err == nil {
		f.dbUpdates <- dbUpdateJob{file, dbUpdateHandleSymlink}
	} else {
		l.Infof("Puller (folder %q, dir %q): %v", f.folderID, file.Name, err)
		f.newError(file.Name, err)
	}
}

// deleteDir attempts to delete the given directory
<<<<<<< HEAD
func (f *sendReceiveFolder) deleteDir(file protocol.FileInfo, matcher *ignore.Matcher) {
=======
func (f *rwFolder) deleteDir(file protocol.FileInfo, matcher *ignore.Matcher) {
	// Used in the defer closure below, updated by the function body. Take
	// care not declare another err.
>>>>>>> 5070d52f
	var err error

	events.Default.Log(events.ItemStarted, map[string]string{
		"folder": f.folderID,
		"item":   file.Name,
		"type":   "dir",
		"action": "delete",
	})

	defer func() {
		events.Default.Log(events.ItemFinished, map[string]interface{}{
			"folder": f.folderID,
			"item":   file.Name,
			"error":  events.Error(err),
			"type":   "dir",
			"action": "delete",
		})
	}()

	realName, err := rootedJoinedPath(f.dir, file.Name)
	if err != nil {
		f.newError(file.Name, err)
		return
	}
	// Delete any temporary files lying around in the directory
	dir, _ := os.Open(realName)
	if dir != nil {
		files, _ := dir.Readdirnames(-1)
		for _, dirFile := range files {
			fullDirFile := filepath.Join(file.Name, dirFile)
			if defTempNamer.IsTemporary(dirFile) || (matcher != nil && matcher.Match(fullDirFile).IsDeletable()) {
				os.RemoveAll(filepath.Join(f.dir, fullDirFile))
			}
		}
		dir.Close()
	}

	err = osutil.InWritableDir(os.Remove, realName)
	if err == nil || os.IsNotExist(err) {
		// It was removed or it doesn't exist to start with
		f.dbUpdates <- dbUpdateJob{file, dbUpdateDeleteDir}
	} else if _, serr := f.mtimeFS.Lstat(realName); serr != nil && !os.IsPermission(serr) {
		// We get an error just looking at the directory, and it's not a
		// permission problem. Lets assume the error is in fact some variant
		// of "file does not exist" (possibly expressed as some parent being a
		// file and not a directory etc) and that the delete is handled.
		f.dbUpdates <- dbUpdateJob{file, dbUpdateDeleteDir}
	} else {
		l.Infof("Puller (folder %q, dir %q): delete: %v", f.folderID, file.Name, err)
		f.newError(file.Name, err)
	}
}

// deleteFile attempts to delete the given file
<<<<<<< HEAD
func (f *sendReceiveFolder) deleteFile(file protocol.FileInfo) {
=======
func (f *rwFolder) deleteFile(file protocol.FileInfo) {
	// Used in the defer closure below, updated by the function body. Take
	// care not declare another err.
>>>>>>> 5070d52f
	var err error

	events.Default.Log(events.ItemStarted, map[string]string{
		"folder": f.folderID,
		"item":   file.Name,
		"type":   "file",
		"action": "delete",
	})

	defer func() {
		events.Default.Log(events.ItemFinished, map[string]interface{}{
			"folder": f.folderID,
			"item":   file.Name,
			"error":  events.Error(err),
			"type":   "file",
			"action": "delete",
		})
	}()

	realName, err := rootedJoinedPath(f.dir, file.Name)
	if err != nil {
		f.newError(file.Name, err)
		return
	}

	cur, ok := f.model.CurrentFolderFile(f.folderID, file.Name)
	if ok && f.inConflict(cur.Version, file.Version) {
		// There is a conflict here. Move the file to a conflict copy instead
		// of deleting. Also merge with the version vector we had, to indicate
		// we have resolved the conflict.
		file.Version = file.Version.Merge(cur.Version)
		err = osutil.InWritableDir(f.moveForConflict, realName)
	} else if f.versioner != nil {
		err = osutil.InWritableDir(f.versioner.Archive, realName)
	} else {
		err = osutil.InWritableDir(os.Remove, realName)
	}

	if err == nil || os.IsNotExist(err) {
		// It was removed or it doesn't exist to start with
		f.dbUpdates <- dbUpdateJob{file, dbUpdateDeleteFile}
	} else if _, serr := f.mtimeFS.Lstat(realName); serr != nil && !os.IsPermission(serr) {
		// We get an error just looking at the file, and it's not a permission
		// problem. Lets assume the error is in fact some variant of "file
		// does not exist" (possibly expressed as some parent being a file and
		// not a directory etc) and that the delete is handled.
		f.dbUpdates <- dbUpdateJob{file, dbUpdateDeleteFile}
	} else {
		l.Infof("Puller (folder %q, file %q): delete: %v", f.folderID, file.Name, err)
		f.newError(file.Name, err)
	}
}

// renameFile attempts to rename an existing file to a destination
// and set the right attributes on it.
<<<<<<< HEAD
func (f *sendReceiveFolder) renameFile(source, target protocol.FileInfo) {
=======
func (f *rwFolder) renameFile(source, target protocol.FileInfo) {
	// Used in the defer closure below, updated by the function body. Take
	// care not declare another err.
>>>>>>> 5070d52f
	var err error

	events.Default.Log(events.ItemStarted, map[string]string{
		"folder": f.folderID,
		"item":   source.Name,
		"type":   "file",
		"action": "delete",
	})
	events.Default.Log(events.ItemStarted, map[string]string{
		"folder": f.folderID,
		"item":   target.Name,
		"type":   "file",
		"action": "update",
	})

	defer func() {
		events.Default.Log(events.ItemFinished, map[string]interface{}{
			"folder": f.folderID,
			"item":   source.Name,
			"error":  events.Error(err),
			"type":   "file",
			"action": "delete",
		})
		events.Default.Log(events.ItemFinished, map[string]interface{}{
			"folder": f.folderID,
			"item":   target.Name,
			"error":  events.Error(err),
			"type":   "file",
			"action": "update",
		})
	}()

	l.Debugln(f, "taking rename shortcut", source.Name, "->", target.Name)

	from, err := rootedJoinedPath(f.dir, source.Name)
	if err != nil {
		f.newError(source.Name, err)
		return
	}
	to, err := rootedJoinedPath(f.dir, target.Name)
	if err != nil {
		f.newError(target.Name, err)
		return
	}

	if f.versioner != nil {
		err = osutil.Copy(from, to)
		if err == nil {
			err = osutil.InWritableDir(f.versioner.Archive, from)
		}
	} else {
		err = osutil.TryRename(from, to)
	}

	if err == nil {
		// The file was renamed, so we have handled both the necessary delete
		// of the source and the creation of the target. Fix-up the metadata,
		// and update the local index of the target file.

		f.dbUpdates <- dbUpdateJob{source, dbUpdateDeleteFile}

		err = f.shortcutFile(target)
		if err != nil {
			l.Infof("Puller (folder %q, file %q): rename from %q metadata: %v", f.folderID, target.Name, source.Name, err)
			f.newError(target.Name, err)
			return
		}

		f.dbUpdates <- dbUpdateJob{target, dbUpdateHandleFile}
	} else {
		// We failed the rename so we have a source file that we still need to
		// get rid of. Attempt to delete it instead so that we make *some*
		// progress. The target is unhandled.

		err = osutil.InWritableDir(os.Remove, from)
		if err != nil {
			l.Infof("Puller (folder %q, file %q): delete %q after failed rename: %v", f.folderID, target.Name, source.Name, err)
			f.newError(target.Name, err)
			return
		}

		f.dbUpdates <- dbUpdateJob{source, dbUpdateDeleteFile}
	}
}

// This is the flow of data and events here, I think...
//
// +-----------------------+
// |                       | - - - - > ItemStarted
// |      handleFile       | - - - - > ItemFinished (on shortcuts)
// |                       |
// +-----------------------+
//             |
//             | copyChan (copyBlocksState; unless shortcut taken)
//             |
//             |    +-----------------------+
//             |    | +-----------------------+
//             +--->| |                       |
//                  | |     copierRoutine     |
//                  +-|                       |
//                    +-----------------------+
//                                |
//                                | pullChan (sharedPullerState)
//                                |
//                                |   +-----------------------+
//                                |   | +-----------------------+
//                                +-->| |                       |
//                                    | |     pullerRoutine     |
//                                    +-|                       |
//                                      +-----------------------+
//                                                  |
//                                                  | finisherChan (sharedPullerState)
//                                                  |
//                                                  |   +-----------------------+
//                                                  |   |                       |
//                                                  +-->|    finisherRoutine    | - - - - > ItemFinished
//                                                      |                       |
//                                                      +-----------------------+

// handleFile queues the copies and pulls as necessary for a single new or
// changed file.
func (f *sendReceiveFolder) handleFile(file protocol.FileInfo, copyChan chan<- copyBlocksState, finisherChan chan<- *sharedPullerState) {
	curFile, hasCurFile := f.model.CurrentFolderFile(f.folderID, file.Name)

	if hasCurFile && len(curFile.Blocks) == len(file.Blocks) && scanner.BlocksEqual(curFile.Blocks, file.Blocks) {
		// We are supposed to copy the entire file, and then fetch nothing. We
		// are only updating metadata, so we don't actually *need* to make the
		// copy.
		l.Debugln(f, "taking shortcut on", file.Name)

		events.Default.Log(events.ItemStarted, map[string]string{
			"folder": f.folderID,
			"item":   file.Name,
			"type":   "file",
			"action": "metadata",
		})

		f.queue.Done(file.Name)

		err := f.shortcutFile(file)
		events.Default.Log(events.ItemFinished, map[string]interface{}{
			"folder": f.folderID,
			"item":   file.Name,
			"error":  events.Error(err),
			"type":   "file",
			"action": "metadata",
		})

		if err != nil {
			l.Infoln("Puller: shortcut:", err)
			f.newError(file.Name, err)
		} else {
			f.dbUpdates <- dbUpdateJob{file, dbUpdateShortcutFile}
		}

		return
	}

	// Figure out the absolute filenames we need once and for all
	tempName, err := rootedJoinedPath(f.dir, defTempNamer.TempName(file.Name))
	if err != nil {
		f.newError(file.Name, err)
		return
	}
	realName, err := rootedJoinedPath(f.dir, file.Name)
	if err != nil {
		f.newError(file.Name, err)
		return
	}

	if hasCurFile && !curFile.IsDirectory() && !curFile.IsSymlink() {
		// Check that the file on disk is what we expect it to be according to
		// the database. If there's a mismatch here, there might be local
		// changes that we don't know about yet and we should scan before
		// touching the file. If we can't stat the file we'll just pull it.
		if info, err := f.mtimeFS.Lstat(realName); err == nil {
			if !info.ModTime().Equal(curFile.ModTime()) || info.Size() != curFile.Size {
				l.Debugln("file modified but not rescanned; not pulling:", realName)
				// Scan() is synchronous (i.e. blocks until the scan is
				// completed and returns an error), but a scan can't happen
				// while we're in the puller routine. Request the scan in the
				// background and it'll be handled when the current pulling
				// sweep is complete. As we do retries, we'll queue the scan
				// for this file up to ten times, but the last nine of those
				// scans will be cheap...
				go f.scan.Scan([]string{file.Name})
				return
			}
		}
	}

	scanner.PopulateOffsets(file.Blocks)

	var blocks []protocol.BlockInfo
	var blocksSize int64
	var reused []int32

	// Check for an old temporary file which might have some blocks we could
	// reuse.
	tempBlocks, err := scanner.HashFile(tempName, protocol.BlockSize, nil)
	if err == nil {
		// Check for any reusable blocks in the temp file
		tempCopyBlocks, _ := scanner.BlockDiff(tempBlocks, file.Blocks)

		// block.String() returns a string unique to the block
		existingBlocks := make(map[string]struct{}, len(tempCopyBlocks))
		for _, block := range tempCopyBlocks {
			existingBlocks[block.String()] = struct{}{}
		}

		// Since the blocks are already there, we don't need to get them.
		for i, block := range file.Blocks {
			_, ok := existingBlocks[block.String()]
			if !ok {
				blocks = append(blocks, block)
				blocksSize += int64(block.Size)
			} else {
				reused = append(reused, int32(i))
			}
		}

		// The sharedpullerstate will know which flags to use when opening the
		// temp file depending if we are reusing any blocks or not.
		if len(reused) == 0 {
			// Otherwise, discard the file ourselves in order for the
			// sharedpuller not to panic when it fails to exclusively create a
			// file which already exists
			osutil.InWritableDir(os.Remove, tempName)
		}
	} else {
		// Copy the blocks, as we don't want to shuffle them on the FileInfo
		blocks = append(blocks, file.Blocks...)
		blocksSize = file.Size
	}

	if f.checkFreeSpace {
		if free, err := osutil.DiskFreeBytes(f.dir); err == nil && free < blocksSize {
			l.Warnf(`Folder "%s": insufficient disk space in %s for %s: have %.2f MiB, need %.2f MiB`, f.folderID, f.dir, file.Name, float64(free)/1024/1024, float64(blocksSize)/1024/1024)
			f.newError(file.Name, errors.New("insufficient space"))
			return
		}
	}

	// Shuffle the blocks
	for i := range blocks {
		j := rand.Intn(i + 1)
		blocks[i], blocks[j] = blocks[j], blocks[i]
	}

	events.Default.Log(events.ItemStarted, map[string]string{
		"folder": f.folderID,
		"item":   file.Name,
		"type":   "file",
		"action": "update",
	})

	s := sharedPullerState{
		file:             file,
		folder:           f.folderID,
		tempName:         tempName,
		realName:         realName,
		copyTotal:        len(blocks),
		copyNeeded:       len(blocks),
		reused:           len(reused),
		updated:          time.Now(),
		available:        reused,
		availableUpdated: time.Now(),
		ignorePerms:      f.ignorePermissions(file),
		version:          curFile.Version,
		mut:              sync.NewRWMutex(),
		sparse:           f.allowSparse,
		created:          time.Now(),
	}

	l.Debugf("%v need file %s; copy %d, reused %v", f, file.Name, len(blocks), reused)

	cs := copyBlocksState{
		sharedPullerState: &s,
		blocks:            blocks,
	}
	copyChan <- cs
}

// shortcutFile sets file mode and modification time, when that's the only
// thing that has changed.
func (f *sendReceiveFolder) shortcutFile(file protocol.FileInfo) error {
	realName, err := rootedJoinedPath(f.dir, file.Name)
	if err != nil {
		f.newError(file.Name, err)
		return err
	}
	if !f.ignorePermissions(file) {
		if err := os.Chmod(realName, os.FileMode(file.Permissions&0777)); err != nil {
			l.Infof("Puller (folder %q, file %q): shortcut: chmod: %v", f.folderID, file.Name, err)
			f.newError(file.Name, err)
			return err
		}
	}

	f.mtimeFS.Chtimes(realName, file.ModTime(), file.ModTime()) // never fails

	// This may have been a conflict. We should merge the version vectors so
	// that our clock doesn't move backwards.
	if cur, ok := f.model.CurrentFolderFile(f.folderID, file.Name); ok {
		file.Version = file.Version.Merge(cur.Version)
	}

	return nil
}

<<<<<<< HEAD
// shortcutSymlink changes the symlinks type if necessary.
func (f *sendReceiveFolder) shortcutSymlink(file protocol.FileInfo) (err error) {
	tt := symlinks.TargetFile
	if file.IsDirectory() {
		tt = symlinks.TargetDirectory
	}
	err = symlinks.ChangeType(filepath.Join(f.dir, file.Name), tt)
	if err != nil {
		l.Infof("Puller (folder %q, file %q): symlink shortcut: %v", f.folderID, file.Name, err)
		f.newError(file.Name, err)
	}
	return
}

=======
>>>>>>> 5070d52f
// copierRoutine reads copierStates until the in channel closes and performs
// the relevant copies when possible, or passes it to the puller routine.
func (f *sendReceiveFolder) copierRoutine(in <-chan copyBlocksState, pullChan chan<- pullBlockState, out chan<- *sharedPullerState) {
	buf := make([]byte, protocol.BlockSize)

	for state := range in {
		dstFd, err := state.tempFile()
		if err != nil {
			// Nothing more to do for this failed file, since we couldn't create a temporary for it.
			out <- state.sharedPullerState
			continue
		}

		if f.model.progressEmitter != nil {
			f.model.progressEmitter.Register(state.sharedPullerState)
		}

		folderRoots := make(map[string]string)
		var folders []string
		f.model.fmut.RLock()
		for folder, cfg := range f.model.folderCfgs {
			folderRoots[folder] = cfg.Path()
			folders = append(folders, folder)
		}
		f.model.fmut.RUnlock()

		for _, block := range state.blocks {
			if f.allowSparse && state.reused == 0 && block.IsEmpty() {
				// The block is a block of all zeroes, and we are not reusing
				// a temp file, so there is no need to do anything with it.
				// If we were reusing a temp file and had this block to copy,
				// it would be because the block in the temp file was *not* a
				// block of all zeroes, so then we should not skip it.

				// Pretend we copied it.
				state.copiedFromOrigin()
				continue
			}

			buf = buf[:int(block.Size)]
			found := f.model.finder.Iterate(folders, block.Hash, func(folder, file string, index int32) bool {
				inFile, err := rootedJoinedPath(folderRoots[folder], file)
				if err != nil {
					return false
				}
				fd, err := os.Open(inFile)
				if err != nil {
					return false
				}

				_, err = fd.ReadAt(buf, protocol.BlockSize*int64(index))
				fd.Close()
				if err != nil {
					return false
				}

				hash, err := scanner.VerifyBuffer(buf, block)
				if err != nil {
					if hash != nil {
						l.Debugf("Finder block mismatch in %s:%s:%d expected %q got %q", folder, file, index, block.Hash, hash)
						err = f.model.finder.Fix(folder, file, index, block.Hash, hash)
						if err != nil {
							l.Warnln("finder fix:", err)
						}
					} else {
						l.Debugln("Finder failed to verify buffer", err)
					}
					return false
				}

				_, err = dstFd.WriteAt(buf, block.Offset)
				if err != nil {
					state.fail("dst write", err)
				}
				if file == state.file.Name {
					state.copiedFromOrigin()
				}
				return true
			})

			if state.failed() != nil {
				break
			}

			if !found {
				state.pullStarted()
				ps := pullBlockState{
					sharedPullerState: state.sharedPullerState,
					block:             block,
				}
				pullChan <- ps
			} else {
				state.copyDone(block)
			}
		}
		out <- state.sharedPullerState
	}
}

func (f *sendReceiveFolder) pullerRoutine(in <-chan pullBlockState, out chan<- *sharedPullerState) {
	for state := range in {
		if state.failed() != nil {
			out <- state.sharedPullerState
			continue
		}

		// Get an fd to the temporary file. Technically we don't need it until
		// after fetching the block, but if we run into an error here there is
		// no point in issuing the request to the network.
		fd, err := state.tempFile()
		if err != nil {
			out <- state.sharedPullerState
			continue
		}

		if f.allowSparse && state.reused == 0 && state.block.IsEmpty() {
			// There is no need to request a block of all zeroes. Pretend we
			// requested it and handled it correctly.
			state.pullDone(state.block)
			out <- state.sharedPullerState
			continue
		}

		var lastError error
		candidates := f.model.Availability(f.folderID, state.file.Name, state.file.Version, state.block)
		for {
			// Select the least busy device to pull the block from. If we found no
			// feasible device at all, fail the block (and in the long run, the
			// file).
			selected, found := activity.leastBusy(candidates)
			if !found {
				if lastError != nil {
					state.fail("pull", lastError)
				} else {
					state.fail("pull", errNoDevice)
				}
				break
			}

			candidates = removeAvailability(candidates, selected)

			// Fetch the block, while marking the selected device as in use so that
			// leastBusy can select another device when someone else asks.
			activity.using(selected)
			buf, lastError := f.model.requestGlobal(selected.ID, f.folderID, state.file.Name, state.block.Offset, int(state.block.Size), state.block.Hash, selected.FromTemporary)
			activity.done(selected)
			if lastError != nil {
				l.Debugln("request:", f.folderID, state.file.Name, state.block.Offset, state.block.Size, "returned error:", lastError)
				continue
			}

			// Verify that the received block matches the desired hash, if not
			// try pulling it from another device.
			_, lastError = scanner.VerifyBuffer(buf, state.block)
			if lastError != nil {
				l.Debugln("request:", f.folderID, state.file.Name, state.block.Offset, state.block.Size, "hash mismatch")
				continue
			}

			// Save the block data we got from the cluster
			_, err = fd.WriteAt(buf, state.block.Offset)
			if err != nil {
				state.fail("save", err)
			} else {
				state.pullDone(state.block)
			}
			break
		}
		out <- state.sharedPullerState
	}
}

func (f *sendReceiveFolder) performFinish(state *sharedPullerState) error {
	// Set the correct permission bits on the new file
	if !f.ignorePermissions(state.file) {
		if err := os.Chmod(state.tempName, os.FileMode(state.file.Permissions&0777)); err != nil {
			return err
		}
	}

	if stat, err := f.mtimeFS.Lstat(state.realName); err == nil {
		// There is an old file or directory already in place. We need to
		// handle that.

		switch {
		case stat.IsDir() || stat.Mode()&os.ModeSymlink != 0:
			// It's a directory or a symlink. These are not versioned or
			// archived for conflicts, only removed (which of course fails for
			// non-empty directories).

			// TODO: This is the place where we want to remove temporary files
			// and future hard ignores before attempting a directory delete.
			// Should share code with f.deletDir().

			if err = osutil.InWritableDir(os.Remove, state.realName); err != nil {
				return err
			}

		case f.inConflict(state.version, state.file.Version):
			// The new file has been changed in conflict with the existing one. We
			// should file it away as a conflict instead of just removing or
			// archiving. Also merge with the version vector we had, to indicate
			// we have resolved the conflict.

			state.file.Version = state.file.Version.Merge(state.version)
			if err = osutil.InWritableDir(f.moveForConflict, state.realName); err != nil {
				return err
			}

		case f.versioner != nil:
			// If we should use versioning, let the versioner archive the old
			// file before we replace it. Archiving a non-existent file is not
			// an error.

			if err = f.versioner.Archive(state.realName); err != nil {
				return err
			}
		}
	}

	// Replace the original content with the new one. If it didn't work,
	// leave the temp file in place for reuse.
	if err := osutil.TryRename(state.tempName, state.realName); err != nil {
		return err
	}

	// Set the correct timestamp on the new file
	f.mtimeFS.Chtimes(state.realName, state.file.ModTime(), state.file.ModTime()) // never fails

	// Record the updated file in the index
	f.dbUpdates <- dbUpdateJob{state.file, dbUpdateHandleFile}
	return nil
}

func (f *sendReceiveFolder) finisherRoutine(in <-chan *sharedPullerState) {
	for state := range in {
		if closed, err := state.finalClose(); closed {
			l.Debugln(f, "closing", state.file.Name)

			f.queue.Done(state.file.Name)

			if err == nil {
				err = f.performFinish(state)
			}

			if err != nil {
				l.Infoln("Puller: final:", err)
				f.newError(state.file.Name, err)
			}
			events.Default.Log(events.ItemFinished, map[string]interface{}{
				"folder": f.folderID,
				"item":   state.file.Name,
				"error":  events.Error(err),
				"type":   "file",
				"action": "update",
			})

			if f.model.progressEmitter != nil {
				f.model.progressEmitter.Deregister(state)
			}
		}
	}
}

// Moves the given filename to the front of the job queue
func (f *sendReceiveFolder) BringToFront(filename string) {
	f.queue.BringToFront(filename)
}

func (f *sendReceiveFolder) Jobs() ([]string, []string) {
	return f.queue.Jobs()
}

// dbUpdaterRoutine aggregates db updates and commits them in batches no
// larger than 1000 items, and no more delayed than 2 seconds.
func (f *sendReceiveFolder) dbUpdaterRoutine() {
	const (
		maxBatchSize = 1000
		maxBatchTime = 2 * time.Second
	)

	batch := make([]dbUpdateJob, 0, maxBatchSize)
	files := make([]protocol.FileInfo, 0, maxBatchSize)
	tick := time.NewTicker(maxBatchTime)
	defer tick.Stop()

	var changedFiles []string
	var changedDirs []string
	if f.fsync {
		changedFiles = make([]string, 0, maxBatchSize)
		changedDirs = make([]string, 0, maxBatchSize)
	}

	syncFilesOnce := func(files []string, syncFn func(string) error) {
		sort.Strings(files)
		var lastFile string
		for _, file := range files {
			if lastFile == file {
				continue
			}
			lastFile = file
			if err := syncFn(file); err != nil {
				l.Infof("fsync %q failed: %v", file, err)
			}
		}
	}

	handleBatch := func() {
		found := false
		var lastFile protocol.FileInfo

		for _, job := range batch {
			files = append(files, job.file)
			if f.fsync {
				// collect changed files and dirs
				switch job.jobType {
				case dbUpdateHandleFile, dbUpdateShortcutFile:
					changedFiles = append(changedFiles, filepath.Join(f.dir, job.file.Name))
				case dbUpdateHandleDir:
					changedDirs = append(changedDirs, filepath.Join(f.dir, job.file.Name))
				case dbUpdateHandleSymlink:
					// fsyncing symlinks is only supported by MacOS, ignore
				}
				if job.jobType != dbUpdateShortcutFile {
					changedDirs = append(changedDirs, filepath.Dir(filepath.Join(f.dir, job.file.Name)))
				}
			}
			if job.file.IsInvalid() || (job.file.IsDirectory() && !job.file.IsSymlink()) {
				continue
			}

			if job.jobType&(dbUpdateHandleFile|dbUpdateDeleteFile) == 0 {
				continue
			}

			found = true
			lastFile = job.file
		}

		if f.fsync {
			// sync files and dirs to disk
			syncFilesOnce(changedFiles, osutil.SyncFile)
			changedFiles = changedFiles[:0]
			syncFilesOnce(changedDirs, osutil.SyncDir)
			changedDirs = changedDirs[:0]
		}

		// All updates to file/folder objects that originated remotely
		// (across the network) use this call to updateLocals
		f.model.updateLocalsFromPulling(f.folderID, files)

		if found {
			f.model.receivedFile(f.folderID, lastFile)
		}

		batch = batch[:0]
		files = files[:0]
	}

loop:
	for {
		select {
		case job, ok := <-f.dbUpdates:
			if !ok {
				break loop
			}

			job.file.Sequence = 0
			batch = append(batch, job)

			if len(batch) == maxBatchSize {
				handleBatch()
			}

		case <-tick.C:
			if len(batch) > 0 {
				handleBatch()
			}
		}
	}

	if len(batch) > 0 {
		handleBatch()
	}
}

func (f *sendReceiveFolder) inConflict(current, replacement protocol.Vector) bool {
	if current.Concurrent(replacement) {
		// Obvious case
		return true
	}
	if replacement.Counter(f.model.shortID) > current.Counter(f.model.shortID) {
		// The replacement file contains a higher version for ourselves than
		// what we have. This isn't supposed to be possible, since it's only
		// we who can increment that counter. We take it as a sign that
		// something is wrong (our index may have been corrupted or removed)
		// and flag it as a conflict.
		return true
	}
	return false
}

func removeAvailability(availabilities []Availability, availability Availability) []Availability {
	for i := range availabilities {
		if availabilities[i] == availability {
			availabilities[i] = availabilities[len(availabilities)-1]
			return availabilities[:len(availabilities)-1]
		}
	}
	return availabilities
}

func (f *sendReceiveFolder) moveForConflict(name string) error {
	if strings.Contains(filepath.Base(name), ".sync-conflict-") {
		l.Infoln("Conflict for", name, "which is already a conflict copy; not copying again.")
		if err := os.Remove(name); err != nil && !os.IsNotExist(err) {
			return err
		}
		return nil
	}

	if f.maxConflicts == 0 {
		if err := os.Remove(name); err != nil && !os.IsNotExist(err) {
			return err
		}
		return nil
	}

	ext := filepath.Ext(name)
	withoutExt := name[:len(name)-len(ext)]
	newName := withoutExt + time.Now().Format(".sync-conflict-20060102-150405") + ext
	err := os.Rename(name, newName)
	if os.IsNotExist(err) {
		// We were supposed to move a file away but it does not exist. Either
		// the user has already moved it away, or the conflict was between a
		// remote modification and a local delete. In either way it does not
		// matter, go ahead as if the move succeeded.
		err = nil
	}
	if f.maxConflicts > -1 {
		matches, gerr := osutil.Glob(withoutExt + ".sync-conflict-????????-??????" + ext)
		if gerr == nil && len(matches) > f.maxConflicts {
			sort.Sort(sort.Reverse(sort.StringSlice(matches)))
			for _, match := range matches[f.maxConflicts:] {
				gerr = os.Remove(match)
				if gerr != nil {
					l.Debugln(f, "removing extra conflict", gerr)
				}
			}
		} else if gerr != nil {
			l.Debugln(f, "globbing for conflicts", gerr)
		}
	}
	return err
}

func (f *sendReceiveFolder) newError(path string, err error) {
	f.errorsMut.Lock()
	defer f.errorsMut.Unlock()

	// We might get more than one error report for a file (i.e. error on
	// Write() followed by Close()); we keep the first error as that is
	// probably closer to the root cause.
	if _, ok := f.errors[path]; ok {
		return
	}

	f.errors[path] = err.Error()
}

func (f *sendReceiveFolder) clearErrors() {
	f.errorsMut.Lock()
	f.errors = make(map[string]string)
	f.errorsMut.Unlock()
}

func (f *sendReceiveFolder) currentErrors() []fileError {
	f.errorsMut.Lock()
	errors := make([]fileError, 0, len(f.errors))
	for path, err := range f.errors {
		errors = append(errors, fileError{path, err})
	}
	sort.Sort(fileErrorList(errors))
	f.errorsMut.Unlock()
	return errors
}

// A []fileError is sent as part of an event and will be JSON serialized.
type fileError struct {
	Path string `json:"path"`
	Err  string `json:"error"`
}

type fileErrorList []fileError

func (l fileErrorList) Len() int {
	return len(l)
}

func (l fileErrorList) Less(a, b int) bool {
	return l[a].Path < l[b].Path
}

func (l fileErrorList) Swap(a, b int) {
	l[a], l[b] = l[b], l[a]
}

// fileValid returns nil when the file is valid for processing, or an error if it's not
func fileValid(file db.FileIntf) error {
	switch {
	case file.IsDeleted():
		// We don't care about file validity if we're not supposed to have it
		return nil

	case !symlinks.Supported && file.IsSymlink():
		return errUnsupportedSymlink

	case runtime.GOOS == "windows" && windowsInvalidFilename(file.FileName()):
		return errInvalidFilename
	}

	return nil
}

var windowsDisallowedCharacters = string([]rune{
	'<', '>', ':', '"', '|', '?', '*',
	0, 1, 2, 3, 4, 5, 6, 7, 8, 9, 10,
	11, 12, 13, 14, 15, 16, 17, 18, 19, 20,
	21, 22, 23, 24, 25, 26, 27, 28, 29, 30,
	31,
})

func windowsInvalidFilename(name string) bool {
	// None of the path components should end in space
	for _, part := range strings.Split(name, `\`) {
		if len(part) == 0 {
			continue
		}
		if part[len(part)-1] == ' ' {
			// Names ending in space are not valid.
			return true
		}
	}

	// The path must not contain any disallowed characters
	return strings.ContainsAny(name, windowsDisallowedCharacters)
}<|MERGE_RESOLUTION|>--- conflicted
+++ resolved
@@ -576,13 +576,9 @@
 }
 
 // handleDir creates or updates the given directory
-<<<<<<< HEAD
 func (f *sendReceiveFolder) handleDir(file protocol.FileInfo) {
-=======
-func (f *rwFolder) handleDir(file protocol.FileInfo) {
 	// Used in the defer closure below, updated by the function body. Take
 	// care not declare another err.
->>>>>>> 5070d52f
 	var err error
 
 	events.Default.Log(events.ItemStarted, map[string]string{
@@ -756,13 +752,9 @@
 }
 
 // deleteDir attempts to delete the given directory
-<<<<<<< HEAD
 func (f *sendReceiveFolder) deleteDir(file protocol.FileInfo, matcher *ignore.Matcher) {
-=======
-func (f *rwFolder) deleteDir(file protocol.FileInfo, matcher *ignore.Matcher) {
 	// Used in the defer closure below, updated by the function body. Take
 	// care not declare another err.
->>>>>>> 5070d52f
 	var err error
 
 	events.Default.Log(events.ItemStarted, map[string]string{
@@ -817,13 +809,9 @@
 }
 
 // deleteFile attempts to delete the given file
-<<<<<<< HEAD
 func (f *sendReceiveFolder) deleteFile(file protocol.FileInfo) {
-=======
-func (f *rwFolder) deleteFile(file protocol.FileInfo) {
 	// Used in the defer closure below, updated by the function body. Take
 	// care not declare another err.
->>>>>>> 5070d52f
 	var err error
 
 	events.Default.Log(events.ItemStarted, map[string]string{
@@ -879,13 +867,9 @@
 
 // renameFile attempts to rename an existing file to a destination
 // and set the right attributes on it.
-<<<<<<< HEAD
 func (f *sendReceiveFolder) renameFile(source, target protocol.FileInfo) {
-=======
-func (f *rwFolder) renameFile(source, target protocol.FileInfo) {
 	// Used in the defer closure below, updated by the function body. Take
 	// care not declare another err.
->>>>>>> 5070d52f
 	var err error
 
 	events.Default.Log(events.ItemStarted, map[string]string{
@@ -1196,23 +1180,7 @@
 	return nil
 }
 
-<<<<<<< HEAD
-// shortcutSymlink changes the symlinks type if necessary.
-func (f *sendReceiveFolder) shortcutSymlink(file protocol.FileInfo) (err error) {
-	tt := symlinks.TargetFile
-	if file.IsDirectory() {
-		tt = symlinks.TargetDirectory
-	}
-	err = symlinks.ChangeType(filepath.Join(f.dir, file.Name), tt)
-	if err != nil {
-		l.Infof("Puller (folder %q, file %q): symlink shortcut: %v", f.folderID, file.Name, err)
-		f.newError(file.Name, err)
-	}
-	return
-}
-
-=======
->>>>>>> 5070d52f
+
 // copierRoutine reads copierStates until the in channel closes and performs
 // the relevant copies when possible, or passes it to the puller routine.
 func (f *sendReceiveFolder) copierRoutine(in <-chan copyBlocksState, pullChan chan<- pullBlockState, out chan<- *sharedPullerState) {
