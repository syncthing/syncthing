--- conflicted
+++ resolved
@@ -269,11 +269,7 @@
 	for {
 		tries++
 
-<<<<<<< HEAD
-		changed = f.pullerIteration(curIgnores, toBeScanned)
-=======
-		changed := f.pullerIteration(curIgnores, ignoresChanged)
->>>>>>> 57d5dfa8
+		changed = f.pullerIteration(curIgnores, ignoresChanged, toBeScanned)
 		l.Debugln(f, "changed", changed)
 
 		if changed == 0 {
@@ -336,11 +332,7 @@
 // returns the number items that should have been synced (even those that
 // might have failed). One puller iteration handles all files currently
 // flagged as needed in the folder.
-<<<<<<< HEAD
-func (f *sendReceiveFolder) pullerIteration(ignores *ignore.Matcher, toBeScanned map[string]struct{}) int {
-=======
-func (f *sendReceiveFolder) pullerIteration(ignores *ignore.Matcher, ignoresChanged bool) int {
->>>>>>> 57d5dfa8
+func (f *sendReceiveFolder) pullerIteration(ignores *ignore.Matcher, ignoresChanged bool, toBeScanned map[string]struct{}) int {
 	pullChan := make(chan pullBlockState)
 	copyChan := make(chan copyBlocksState)
 	finisherChan := make(chan *sharedPullerState)
@@ -422,7 +414,7 @@
 		case ignores.ShouldIgnore(file.Name):
 			file.Invalidate(f.model.id.Short())
 			l.Debugln(f, "Handling ignored file", file)
-			f.dbUpdates <- dbUpdateJob{file, dbUpdateInvalidate}
+			dbUpdateChan <- dbUpdateJob{file, dbUpdateInvalidate}
 
 		case file.IsDeleted():
 			processDirectly = append(processDirectly, file)
@@ -445,7 +437,7 @@
 		case runtime.GOOS == "windows" && file.IsSymlink():
 			file.Invalidate(f.model.id.Short())
 			l.Debugln(f, "Invalidating symlink (unsupported)", file.Name)
-			f.dbUpdates <- dbUpdateJob{file, dbUpdateInvalidate}
+			dbUpdateChan <- dbUpdateJob{file, dbUpdateInvalidate}
 
 		default:
 			// Directories, symlinks
@@ -497,21 +489,13 @@
 			}
 
 		case fi.IsDirectory() && !fi.IsSymlink():
-<<<<<<< HEAD
-			l.Debugln("Handling directory", fi.Name)
+			l.Debugln(f, "Handling directory", fi.Name)
 			f.handleDir(fi, dbUpdateChan)
 
 		case fi.IsSymlink():
 			l.Debugln("Handling symlink", fi.Name)
+			l.Debugln(f, "Handling symlink", fi.Name)
 			f.handleSymlink(fi, dbUpdateChan)
-=======
-			l.Debugln(f, "Handling directory", fi.Name)
-			f.handleDir(fi)
-
-		case fi.IsSymlink():
-			l.Debugln(f, "Handling symlink", fi.Name)
-			f.handleSymlink(fi)
->>>>>>> 57d5dfa8
 
 		default:
 			l.Warnln(fi)
@@ -632,24 +616,14 @@
 	doneWg.Wait()
 
 	for _, file := range fileDeletions {
-<<<<<<< HEAD
-		l.Debugln("Deleting file", file.Name)
+		l.Debugln(f, "Deleting file", file.Name)
 		f.deleteFile(file, dbUpdateChan)
-=======
-		l.Debugln(f, "Deleting file", file.Name)
-		f.deleteFile(file)
->>>>>>> 57d5dfa8
 	}
 
 	for i := range dirDeletions {
 		dir := dirDeletions[len(dirDeletions)-i-1]
-<<<<<<< HEAD
-		l.Debugln("Deleting dir", dir.Name)
+		l.Debugln(f, "Deleting dir", dir.Name)
 		f.handleDeleteDir(dir, ignores, dbUpdateChan, toBeScanned)
-=======
-		l.Debugln(f, "Deleting dir", dir.Name)
-		f.deleteDir(dir, ignores)
->>>>>>> 57d5dfa8
 	}
 
 	// Wait for db updates and scan scheduling to complete
