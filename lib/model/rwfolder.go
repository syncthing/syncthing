--- conflicted
+++ resolved
@@ -1392,20 +1392,8 @@
 			fallthrough
 		// Permissions have changed, means the file has changed, rescan.
 		case !f.ignorePermissions(state.curFile) && state.curFile.HasPermissionBits() && !scanner.PermsEqual(state.curFile.Permissions, curMode):
-<<<<<<< HEAD
 			l.Debugln("file unknow or modified but not scanned; not finishing:", state.curFile.Name)
-			toBeScanned[state.curFile.Name] = struct{}{}
-=======
-			l.Debugln("file modified but not rescanned; not finishing:", state.curFile.Name)
-			// Scan() is synchronous (i.e. blocks until the scan is
-			// completed and returns an error), but a scan can't happen
-			// while we're in the puller routine. Request the scan in the
-			// background and it'll be handled when the current pulling
-			// sweep is complete. As we do retries, we'll queue the scan
-			// for this file up to ten times, but the last nine of those
-			// scans will be cheap...
-			go f.Scan([]string{state.file.Name})
->>>>>>> 75f64733
+			toBeScanned[state.file.Name] = struct{}{}
 			return fmt.Errorf("file modified but not rescanned; will try again later")
 		}
 
