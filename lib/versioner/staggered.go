--- conflicted
+++ resolved
@@ -51,15 +51,9 @@
 	// Use custom path if set, otherwise .stversions in folderPath
 	var versionsDir string
 	if params["versionsPath"] == "" {
-<<<<<<< HEAD
-		l.Debugln("using default dir .stversions")
 		versionsDir = ".stversions"
-	} else {
-=======
-		versionsDir = filepath.Join(folderPath, ".stversions")
 		l.Debugln("using default dir .stversions")
 	} else if filepath.IsAbs(params["versionsPath"]) {
->>>>>>> 0ca2ed7a
 		l.Debugln("using dir", params["versionsPath"])
 		versionsDir = params["versionsPath"]
 	} else {
