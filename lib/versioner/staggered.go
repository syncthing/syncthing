// Copyright (C) 2014 The Syncthing Authors.
//
// This Source Code Form is subject to the terms of the Mozilla Public
// License, v. 2.0. If a copy of the MPL was not distributed with this file,
// You can obtain one at https://mozilla.org/MPL/2.0/.

package versioner

import (
	"os"
	"path/filepath"
	"strconv"
	"time"

	"github.com/syncthing/syncthing/lib/fs"
	"github.com/syncthing/syncthing/lib/sync"
	"github.com/syncthing/syncthing/lib/util"
)

func init() {
	// Register the constructor for this type of versioner with the name "staggered"
	Factories["staggered"] = NewStaggered
}

type Interval struct {
	step int64
	end  int64
}

type Staggered struct {
	cleanInterval int64
	folderFs      fs.Filesystem
	versionsFs    fs.Filesystem
	interval      [4]Interval
	mutex         sync.Mutex

	stop          chan struct{}
	testCleanDone chan struct{}
}

func NewStaggered(folderID string, folderFs fs.Filesystem, params map[string]string) Versioner {
	maxAge, err := strconv.ParseInt(params["maxAge"], 10, 0)
	if err != nil {
		maxAge = 31536000 // Default: ~1 year
	}
	cleanInterval, err := strconv.ParseInt(params["cleanInterval"], 10, 0)
	if err != nil {
		cleanInterval = 3600 // Default: clean once per hour
	}

	// Use custom path if set, otherwise .stversions in folderPath
	var versionsFs fs.Filesystem
	if params["versionsPath"] == "" {
		versionsFs = fs.NewFilesystem(folderFs.Type(), filepath.Join(folderFs.URI(), ".stversions"))
	} else if filepath.IsAbs(params["versionsPath"]) {
		versionsFs = fs.NewFilesystem(folderFs.Type(), params["versionsPath"])
	} else {
		versionsFs = fs.NewFilesystem(folderFs.Type(), filepath.Join(folderFs.URI(), params["versionsPath"]))
	}
	l.Debugln("%s folder using %s (%s) staggered versioner dir", folderID, versionsFs.URI(), versionsFs.Type())

	s := &Staggered{
		cleanInterval: cleanInterval,
		folderFs:      folderFs,
		versionsFs:    versionsFs,
		interval: [4]Interval{
			{30, 3600},       // first hour -> 30 sec between versions
			{3600, 86400},    // next day -> 1 h between versions
			{86400, 592000},  // next 30 days -> 1 day between versions
			{604800, maxAge}, // next year -> 1 week between versions
		},
		mutex: sync.NewMutex(),
		stop:  make(chan struct{}),
	}

	l.Debugf("instantiated %#v", s)
	return s
}

func (v *Staggered) Serve() {
	v.clean()
	if v.testCleanDone != nil {
		close(v.testCleanDone)
	}

	tck := time.NewTicker(time.Duration(v.cleanInterval) * time.Second)
	defer tck.Stop()
	for {
		select {
		case <-tck.C:
			v.clean()
		case <-v.stop:
			return
		}
	}
}

func (v *Staggered) Stop() {
	close(v.stop)
}

func (v *Staggered) clean() {
	l.Debugln("Versioner clean: Waiting for lock on", v.versionsFs)
	v.mutex.Lock()
	defer v.mutex.Unlock()
	l.Debugln("Versioner clean: Cleaning", v.versionsFs)

	if _, err := v.versionsFs.Stat("."); fs.IsNotExist(err) {
		// There is no need to clean a nonexistent dir.
		return
	}

	versionsPerFile := make(map[string][]string)
	dirTracker := make(emptyDirTracker)

	walkFn := func(path string, f fs.FileInfo, err error) error {
		if err != nil {
			return err
		}

		if f.IsDir() && !f.IsSymlink() {
			dirTracker.addDir(path)
			return nil
		}

		// Regular file, or possibly a symlink.
		dirTracker.addFile(path)

		name, _ := UntagFilename(path)
		if name == "" {
			return nil
		}

		versionsPerFile[name] = append(versionsPerFile[name], path)

		return nil
	}

	if err := v.versionsFs.Walk(".", walkFn); err != nil {
		l.Warnln("Versioner: error scanning versions dir", err)
		return
	}

	for _, versionList := range versionsPerFile {
		// List from filepath.Walk is sorted
		v.expire(versionList)
	}

	dirTracker.deleteEmptyDirs(v.versionsFs)

	l.Debugln("Cleaner: Finished cleaning", v.versionsFs)
}

func (v *Staggered) expire(versions []string) {
	l.Debugln("Versioner: Expiring versions", versions)
	for _, file := range v.toRemove(versions, time.Now()) {
		if fi, err := v.versionsFs.Lstat(file); err != nil {
			l.Warnln("versioner:", err)
			continue
		} else if fi.IsDir() {
			l.Infof("non-file %q is named like a file version", file)
			continue
		}

		if err := v.versionsFs.Remove(file); err != nil {
			l.Warnf("Versioner: can't remove %q: %v", file, err)
		}
	}
}

func (v *Staggered) toRemove(versions []string, now time.Time) []string {
	var prevAge int64
	firstFile := true
	var remove []string
	for _, file := range versions {
		loc, _ := time.LoadLocation("Local")
		versionTime, err := time.ParseInLocation(TimeFormat, ExtractTag(file), loc)
		if err != nil {
			l.Debugf("Versioner: file name %q is invalid: %v", file, err)
			continue
		}
		age := int64(now.Sub(versionTime).Seconds())

		// If the file is older than the max age of the last interval, remove it
		if lastIntv := v.interval[len(v.interval)-1]; lastIntv.end > 0 && age > lastIntv.end {
			l.Debugln("Versioner: File over maximum age -> delete ", file)
			err = v.versionsFs.Remove(file)
			if err != nil {
				l.Warnf("Versioner: can't remove %q: %v", file, err)
			}
			continue
		}

		// If it's the first (oldest) file in the list we can skip the interval checks
		if firstFile {
			prevAge = age
			firstFile = false
			continue
		}

		// Find the interval the file fits in
		var usedInterval Interval
		for _, usedInterval = range v.interval {
			if age < usedInterval.end {
				break
			}
		}

		if prevAge-age < usedInterval.step {
			l.Debugln("too many files in step -> delete", file)
			remove = append(remove, file)
			continue
		}

		prevAge = age
	}

	return remove
}

// Archive moves the named file away to a version archive. If this function
// returns nil, the named file does not exist any more (has been archived).
func (v *Staggered) Archive(filePath string) error {
	l.Debugln("Waiting for lock on ", v.versionsFs)
	v.mutex.Lock()
	defer v.mutex.Unlock()

	info, err := v.folderFs.Lstat(filePath)
	if fs.IsNotExist(err) {
		l.Debugln("not archiving nonexistent file", filePath)
		return nil
	} else if err != nil {
		return err
	}
	if info.IsSymlink() {
		panic("bug: attempting to version a symlink")
	}

	if _, err := v.versionsFs.Stat("."); err != nil {
		if fs.IsNotExist(err) {
			l.Debugln("creating versions dir", v.versionsFs)
			v.versionsFs.MkdirAll(".", 0755)
			v.versionsFs.Hide(".")
		} else {
			return err
		}
	}

	l.Debugln("archiving", filePath)

	file := filepath.Base(filePath)
	inFolderPath := filepath.Dir(filePath)
	if err != nil {
		return err
	}

	err = v.versionsFs.MkdirAll(inFolderPath, 0755)
	if err != nil && !fs.IsExist(err) {
		return err
	}

	ver := TagFilename(file, time.Now().Format(TimeFormat))
	dst := filepath.Join(inFolderPath, ver)
	l.Debugln("moving to", dst)

	/// TODO: Fix this when we have an alternative filesystem implementation
	if v.versionsFs.Type() != fs.FilesystemTypeBasic {
		panic("bug: staggered versioner used with unsupported filesystem")
	}

	err = os.Rename(filepath.Join(v.folderFs.URI(), filePath), filepath.Join(v.versionsFs.URI(), dst))
	if err != nil {
		return err
	}

	// Glob according to the new file~timestamp.ext pattern.
<<<<<<< HEAD
	pattern := filepath.Join(inFolderPath, taggedFilename(file, TimeGlob))
	versions, err := v.versionsFs.Glob(pattern)
=======
	pattern := filepath.Join(inFolderPath, TagFilename(file, TimeGlob))
	newVersions, err := v.versionsFs.Glob(pattern)
	if err != nil {
		l.Warnln("globbing:", err, "for", pattern)
		return nil
	}

	// Also according to the old file.ext~timestamp pattern.
	pattern = filepath.Join(inFolderPath, file+"~"+TimeGlob)
	oldVersions, err := v.versionsFs.Glob(pattern)
>>>>>>> b0e2050c
	if err != nil {
		l.Warnln("globbing:", err, "for", pattern)
		return nil
	}

	// Use all the found filenames.
	v.expire(util.UniqueStrings(versions))

	return nil
}<|MERGE_RESOLUTION|>--- conflicted
+++ resolved
@@ -274,26 +274,13 @@
 	}
 
 	// Glob according to the new file~timestamp.ext pattern.
-<<<<<<< HEAD
-	pattern := filepath.Join(inFolderPath, taggedFilename(file, TimeGlob))
+	pattern := filepath.Join(inFolderPath, TagFilename(file, TimeGlob))
 	versions, err := v.versionsFs.Glob(pattern)
-=======
-	pattern := filepath.Join(inFolderPath, TagFilename(file, TimeGlob))
-	newVersions, err := v.versionsFs.Glob(pattern)
 	if err != nil {
 		l.Warnln("globbing:", err, "for", pattern)
 		return nil
 	}
 
-	// Also according to the old file.ext~timestamp pattern.
-	pattern = filepath.Join(inFolderPath, file+"~"+TimeGlob)
-	oldVersions, err := v.versionsFs.Glob(pattern)
->>>>>>> b0e2050c
-	if err != nil {
-		l.Warnln("globbing:", err, "for", pattern)
-		return nil
-	}
-
 	// Use all the found filenames.
 	v.expire(util.UniqueStrings(versions))
 
