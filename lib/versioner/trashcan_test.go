// Copyright (C) 2015 The Syncthing Authors.
//
// This Source Code Form is subject to the terms of the Mozilla Public
// License, v. 2.0. If a copy of the MPL was not distributed with this file,
// You can obtain one at https://mozilla.org/MPL/2.0/.

package versioner

import (
<<<<<<< HEAD
	"context"
=======
	"github.com/syncthing/syncthing/lib/config"
>>>>>>> 91922b6d
	"io/ioutil"
	"os"
	"path/filepath"
	"testing"
	"time"

	"github.com/syncthing/syncthing/lib/fs"
)

func TestTrashcanCleanout(t *testing.T) {
	// Verify that files older than the cutoff are removed, that files newer
	// than the cutoff are *not* removed, and that empty directories are
	// removed (best effort).

	var testcases = []struct {
		file         string
		shouldRemove bool
	}{
		{"testdata/.stversions/file1", false},
		{"testdata/.stversions/file2", true},
		{"testdata/.stversions/keep1/file1", false},
		{"testdata/.stversions/keep1/file2", false},
		{"testdata/.stversions/keep2/file1", false},
		{"testdata/.stversions/keep2/file2", true},
		{"testdata/.stversions/keep3/keepsubdir/file1", false},
		{"testdata/.stversions/remove/file1", true},
		{"testdata/.stversions/remove/file2", true},
		{"testdata/.stversions/remove/removesubdir/file1", true},
	}

	os.RemoveAll("testdata")
	defer os.RemoveAll("testdata")

	oldTime := time.Now().Add(-8 * 24 * time.Hour)
	for _, tc := range testcases {
		os.MkdirAll(filepath.Dir(tc.file), 0777)
		if err := ioutil.WriteFile(tc.file, []byte("data"), 0644); err != nil {
			t.Fatal(err)
		}
		if tc.shouldRemove {
			if err := os.Chtimes(tc.file, oldTime, oldTime); err != nil {
				t.Fatal(err)
			}
		}
	}

<<<<<<< HEAD
	versioner := newTrashcan(fs.NewFilesystem(fs.FilesystemTypeBasic, "testdata"), map[string]string{"cleanoutDays": "7"}).(*trashcan)
	if err := versioner.Clean(context.Background()); err != nil {
=======
	cfg := config.FolderConfiguration{
		FilesystemType: fs.FilesystemTypeBasic,
		Path:           "testdata",
		Versioning: config.VersioningConfiguration{
			Params: map[string]string{
				"cleanoutDays": "7",
			},
		},
	}

	versioner := newTrashcan(cfg).(*trashcan)
	if err := versioner.cleanoutArchive(); err != nil {
>>>>>>> 91922b6d
		t.Fatal(err)
	}

	for _, tc := range testcases {
		_, err := os.Lstat(tc.file)
		if tc.shouldRemove && !os.IsNotExist(err) {
			t.Error(tc.file, "should have been removed")
		} else if !tc.shouldRemove && err != nil {
			t.Error(tc.file, "should not have been removed")
		}
	}

	if _, err := os.Lstat("testdata/.stversions/keep3"); os.IsNotExist(err) {
		t.Error("directory with non empty subdirs should not be removed")
	}

	if _, err := os.Lstat("testdata/.stversions/remove"); !os.IsNotExist(err) {
		t.Error("empty directory should have been removed")
	}
}

func TestTrashcanArchiveRestoreSwitcharoo(t *testing.T) {
	// This tests that trashcan versioner restoration correctly archives existing file, because trashcan versioner
	// files are untagged, archiving existing file to replace with a restored version technically should collide in
	// in names.
	tmpDir1, err := ioutil.TempDir("", "")
	if err != nil {
		t.Fatal(err)
	}

	tmpDir2, err := ioutil.TempDir("", "")
	if err != nil {
		t.Fatal(err)
	}

	cfg := config.FolderConfiguration{
		FilesystemType: fs.FilesystemTypeBasic,
		Path:           tmpDir1,
		Versioning: config.VersioningConfiguration{
			Params: map[string]string{
				"fsType": "basic",
				"fsPath": tmpDir2,
			},
		},
	}
	folderFs := cfg.Filesystem()

	versionsFs := fs.NewFilesystem(fs.FilesystemTypeBasic, tmpDir2)

	writeFile(t, folderFs, "file", "A")

	versioner := newTrashcan(cfg)

	if err := versioner.Archive("file"); err != nil {
		t.Fatal(err)
	}

	if _, err := folderFs.Stat("file"); !fs.IsNotExist(err) {
		t.Fatal(err)
	}

	// Check versions
	versions, err := versioner.GetVersions()
	if err != nil {
		t.Fatal(err)
	}

	fileVersions := versions["file"]
	if len(fileVersions) != 1 {
		t.Fatalf("unexpected number of versions: %d != 1", len(fileVersions))
	}

	fileVersion := fileVersions[0]

	if !fileVersion.ModTime.Equal(fileVersion.VersionTime) {
		t.Error("time mismatch")
	}

	if content := readFile(t, versionsFs, "file"); content != "A" {
		t.Errorf("expected A got %s", content)
	}

	writeFile(t, folderFs, "file", "B")

	versionInfo, err := versionsFs.Stat("file")
	if err != nil {
		t.Fatal(err)
	}

	if !versionInfo.ModTime().Truncate(time.Second).Equal(fileVersion.ModTime) {
		t.Error("time mismatch")
	}

	if err := versioner.Restore("file", fileVersion.VersionTime); err != nil {
		t.Fatal(err)
	}

	if content := readFile(t, folderFs, "file"); content != "A" {
		t.Errorf("expected A got %s", content)
	}

	if content := readFile(t, versionsFs, "file"); content != "B" {
		t.Errorf("expected B got %s", content)
	}
}

func readFile(t *testing.T, filesystem fs.Filesystem, name string) string {
	fd, err := filesystem.Open(name)
	if err != nil {
		t.Fatal(err)
	}
	defer fd.Close()
	buf, err := ioutil.ReadAll(fd)
	if err != nil {
		t.Fatal(err)
	}
	return string(buf)
}

func writeFile(t *testing.T, filesystem fs.Filesystem, name, content string) {
	fd, err := filesystem.OpenFile(name, fs.OptReadWrite|fs.OptCreate, 0777)
	if err != nil {
		t.Fatal(err)
	}
	defer fd.Close()
	if err := fd.Truncate(int64(len(content))); err != nil {
		t.Fatal(err)
	}

	if n, err := fd.Write([]byte(content)); err != nil || n != len(content) {
		t.Fatal(n, len(content), err)
	}
}<|MERGE_RESOLUTION|>--- conflicted
+++ resolved
@@ -7,17 +7,14 @@
 package versioner
 
 import (
-<<<<<<< HEAD
 	"context"
-=======
-	"github.com/syncthing/syncthing/lib/config"
->>>>>>> 91922b6d
 	"io/ioutil"
 	"os"
 	"path/filepath"
 	"testing"
 	"time"
 
+	"github.com/syncthing/syncthing/lib/config"
 	"github.com/syncthing/syncthing/lib/fs"
 )
 
@@ -58,10 +55,6 @@
 		}
 	}
 
-<<<<<<< HEAD
-	versioner := newTrashcan(fs.NewFilesystem(fs.FilesystemTypeBasic, "testdata"), map[string]string{"cleanoutDays": "7"}).(*trashcan)
-	if err := versioner.Clean(context.Background()); err != nil {
-=======
 	cfg := config.FolderConfiguration{
 		FilesystemType: fs.FilesystemTypeBasic,
 		Path:           "testdata",
@@ -73,8 +66,7 @@
 	}
 
 	versioner := newTrashcan(cfg).(*trashcan)
-	if err := versioner.cleanoutArchive(); err != nil {
->>>>>>> 91922b6d
+	if err := versioner.Clean(context.Background()); err != nil {
 		t.Fatal(err)
 	}
 
