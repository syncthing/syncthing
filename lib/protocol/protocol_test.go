--- conflicted
+++ resolved
@@ -125,46 +125,6 @@
 	}
 }
 
-<<<<<<< HEAD
-func TestClusterConfigFirst(t *testing.T) {
-	m := newTestModel()
-
-	c := NewConnection(c0ID, &testutils.BlockingRW{}, &testutils.NoopRW{}, m, "name", CompressAlways).(wireFormatConnection).Connection.(*rawConnection)
-	c.Start()
-
-	select {
-	case c.outbox <- asyncMessage{&Ping{}, nil}:
-		t.Fatal("able to send ping before cluster config")
-	case <-time.After(100 * time.Millisecond):
-		// Allow some time for c.writerLoop to setup after c.Start
-	}
-
-	c.ClusterConfig(ClusterConfig{})
-
-	done := make(chan struct{})
-	if ok := c.send(&Ping{}, done); !ok {
-		t.Fatal("send ping after cluster config returned false")
-	}
-	select {
-	case <-done:
-	case <-time.After(time.Second):
-		t.Fatal("timed out before ping was sent")
-	}
-
-	done = make(chan struct{})
-	go func() {
-		c.internalClose(errManual)
-		close(done)
-	}()
-
-	select {
-	case <-done:
-	case <-time.After(5 * time.Second):
-		t.Fatal("Close didn't return before timeout")
-	}
-
-	if err := m.closedError(); err != errManual {
-=======
 func TestCloseRace(t *testing.T) {
 	indexReceived := make(chan struct{})
 	unblockIndex := make(chan struct{})
@@ -208,7 +168,48 @@
 	close(unblockIndex)
 
 	if err := m0.closedError(); err != errManual {
->>>>>>> 48623076
+		t.Fatal("Connection should be closed")
+	}
+}
+
+func TestClusterConfigFirst(t *testing.T) {
+	m := newTestModel()
+
+	c := NewConnection(c0ID, &testutils.BlockingRW{}, &testutils.NoopRW{}, m, "name", CompressAlways).(wireFormatConnection).Connection.(*rawConnection)
+	c.Start()
+
+	select {
+	case c.outbox <- asyncMessage{&Ping{}, nil}:
+		t.Fatal("able to send ping before cluster config")
+	case <-time.After(100 * time.Millisecond):
+		// Allow some time for c.writerLoop to setup after c.Start
+	}
+
+	c.ClusterConfig(ClusterConfig{})
+
+	done := make(chan struct{})
+	if ok := c.send(&Ping{}, done); !ok {
+		t.Fatal("send ping after cluster config returned false")
+	}
+	select {
+	case <-done:
+	case <-time.After(time.Second):
+		t.Fatal("timed out before ping was sent")
+	}
+
+	done = make(chan struct{})
+	go func() {
+		c.internalClose(errManual)
+		close(done)
+	}()
+
+	select {
+	case <-done:
+	case <-time.After(5 * time.Second):
+		t.Fatal("Close didn't return before timeout")
+	}
+
+	if err := m.closedError(); err != errManual {
 		t.Fatal("Connection should be closed")
 	}
 }
