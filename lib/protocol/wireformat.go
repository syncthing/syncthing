--- conflicted
+++ resolved
@@ -13,14 +13,7 @@
 	Connection
 }
 
-<<<<<<< HEAD
 func (c wireFormatConnection) Index(ctx context.Context, idx *Index) error {
-	// XXX: this copying needs to happen because of optimisations in
-	// FileInfoBatch. We should invert that, make the FileInfoBatch simpler,
-	// and skip this copying.
-	filesCopy := make([]FileInfo, len(idx.Files))
-	copy(filesCopy, idx.Files)
-	idx.Files = filesCopy
 	for i := range idx.Files {
 		idx.Files[i].Name = norm.NFC.String(filepath.ToSlash(idx.Files[i].Name))
 	}
@@ -29,31 +22,11 @@
 }
 
 func (c wireFormatConnection) IndexUpdate(ctx context.Context, idxUp *IndexUpdate) error {
-	// XXX: same comment as above
-	filesCopy := make([]FileInfo, len(idxUp.Files))
-	copy(filesCopy, idxUp.Files)
-	idxUp.Files = filesCopy
 	for i := range idxUp.Files {
 		idxUp.Files[i].Name = norm.NFC.String(filepath.ToSlash(idxUp.Files[i].Name))
 	}
 
 	return c.Connection.IndexUpdate(ctx, idxUp)
-=======
-func (c wireFormatConnection) Index(ctx context.Context, folder string, fs []FileInfo) error {
-	for i := range fs {
-		fs[i].Name = norm.NFC.String(filepath.ToSlash(fs[i].Name))
-	}
-
-	return c.Connection.Index(ctx, folder, fs)
-}
-
-func (c wireFormatConnection) IndexUpdate(ctx context.Context, folder string, fs []FileInfo) error {
-	for i := range fs {
-		fs[i].Name = norm.NFC.String(filepath.ToSlash(fs[i].Name))
-	}
-
-	return c.Connection.IndexUpdate(ctx, folder, fs)
->>>>>>> 06914b87
 }
 
 func (c wireFormatConnection) Request(ctx context.Context, req *Request) ([]byte, error) {
