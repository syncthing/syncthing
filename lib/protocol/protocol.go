--- conflicted
+++ resolved
@@ -322,12 +322,8 @@
 		Folder:        folder,
 		Name:          name,
 		Offset:        offset,
-<<<<<<< HEAD
-		Size:          int32(size),
-		BlockNo:       int32(blockNo),
-=======
 		Size:          size,
->>>>>>> a20c6ca8
+		BlockNo:       blockNo,
 		Hash:          hash,
 		WeakHash:      weakHash,
 		FromTemporary: fromTemporary,
@@ -648,11 +644,7 @@
 }
 
 func (c *rawConnection) handleRequest(req Request) {
-<<<<<<< HEAD
-	res, err := c.receiver.Request(c.id, req.Folder, req.Name, req.BlockNo, req.Size, req.Offset, req.Hash, req.WeakHash, req.FromTemporary)
-=======
-	res, err := c.receiver.Request(c.id, req.Folder, req.Name, int32(req.Size), req.Offset, req.Hash, req.WeakHash, req.FromTemporary)
->>>>>>> a20c6ca8
+	res, err := c.receiver.Request(c.id, req.Folder, req.Name, int32(req.BlockNo), int32(req.Size), req.Offset, req.Hash, req.WeakHash, req.FromTemporary)
 	if err != nil {
 		c.send(context.Background(), &Response{
 			ID:   req.ID,
