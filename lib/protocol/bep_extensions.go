--- conflicted
+++ resolved
@@ -123,7 +123,6 @@
 	return f.Version.Compare(other.Version) == ConcurrentGreater
 }
 
-<<<<<<< HEAD
 func (f FileInfo) IsEmpty() bool {
 	return f.Version.Counters == nil
 }
@@ -193,8 +192,6 @@
 	return true
 }
 
-=======
->>>>>>> 7a92f6c6
 func (f *FileInfo) Invalidate(invalidatedBy ShortID) {
 	f.Invalid = true
 	f.ModifiedBy = invalidatedBy
