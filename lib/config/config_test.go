--- conflicted
+++ resolved
@@ -69,14 +69,11 @@
 		UnackedNotificationIDs:  []string{},
 		DefaultFolderPath:       "~",
 		SetLowPriority:          true,
-<<<<<<< HEAD
 		CRURL:                   "https://crash.syncthing.net/newcrash",
 		CREnabled:               true,
-=======
 		StunKeepaliveStartS:     180,
 		StunKeepaliveMinS:       20,
 		StunServers:             []string{"default"},
->>>>>>> 5ce5b2c9
 	}
 
 	cfg := New(device1)
@@ -220,18 +217,13 @@
 			"channelNotification",   // added in 17->18 migration
 			"fsWatcherNotification", // added in 27->28 migration
 		},
-<<<<<<< HEAD
-		DefaultFolderPath: "/media/syncthing",
-		SetLowPriority:    false,
-		CRURL:             "https://localhost/newcrash",
-		CREnabled:         false,
-=======
 		DefaultFolderPath:   "/media/syncthing",
 		SetLowPriority:      false,
+		CRURL:               "https://localhost/newcrash",
+		CREnabled:           false,
 		StunKeepaliveStartS: 9000,
 		StunKeepaliveMinS:   900,
 		StunServers:         []string{"foo"},
->>>>>>> 5ce5b2c9
 	}
 
 	os.Unsetenv("STNOUPGRADE")
