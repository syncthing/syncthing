--- conflicted
+++ resolved
@@ -201,14 +201,10 @@
 		AlwaysLocalNets:         []string{},
 		OverwriteRemoteDevNames: true,
 		TempIndexMinBlocks:      100,
-<<<<<<< HEAD
-		UnackedNotificationIDs:  []string{},
-		WeakHashSelectionMethod: WeakHashNever,
-=======
 		UnackedNotificationIDs: []string{
 			"channelNotification", // added in 17->18 migration
 		},
->>>>>>> 237893ea
+		WeakHashSelectionMethod: WeakHash,
 	}
 
 	os.Unsetenv("STNOUPGRADE")
