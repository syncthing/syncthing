// Copyright (C) 2014 The Syncthing Authors.
//
// This Source Code Form is subject to the terms of the Mozilla Public
// License, v. 2.0. If a copy of the MPL was not distributed with this file,
// You can obtain one at https://mozilla.org/MPL/2.0/.

package config

import (
	"net/url"
	"os"
<<<<<<< HEAD
	"runtime"
=======
	"regexp"
>>>>>>> 07a9fa2d
	"strconv"
	"strings"

	"golang.org/x/crypto/bcrypt"

	"github.com/syncthing/syncthing/lib/rand"
)

func (c GUIConfiguration) IsAuthEnabled() bool {
	// This function should match isAuthEnabled() in syncthingController.js
	return c.AuthMode == AuthModeLDAP || (len(c.User) > 0 && len(c.Password) > 0)
}

func (GUIConfiguration) IsOverridden() bool {
	return os.Getenv("STGUIADDRESS") != ""
}

func (c GUIConfiguration) Address() string {
	if override := os.Getenv("STGUIADDRESS"); override != "" {
		// This value may be of the form "scheme://address:port" or just
		// "address:port". We need to chop off the scheme. We try to parse it as
		// an URL if it contains a slash. If that fails, return it as is and let
		// some other error handling handle it.

		if strings.Contains(override, "/") {
			url, err := url.Parse(override)
			if err != nil {
				return override
			}
			if strings.HasPrefix(url.Scheme, "unix") {
				return url.Path
			}
			return url.Host
		}

		return override
	}

	return c.RawAddress
}

func (c GUIConfiguration) UnixSocketPermissions() os.FileMode {
	perm, err := strconv.ParseUint(c.RawUnixSocketPermissions, 8, 32)
	if err != nil {
		// ignore incorrectly formatted permissions
		return 0
	}
	return os.FileMode(perm) & os.ModePerm
}

func (c GUIConfiguration) Network() string {
	if override := os.Getenv("STGUIADDRESS"); override != "" {
		url, err := url.Parse(override)
		if err == nil && strings.HasPrefix(url.Scheme, "unix") {
			return "unix"
		}
		return "tcp"
	}
	if strings.HasPrefix(c.RawAddress, "/") {
		return "unix"
	}
	return "tcp"
}

func (c GUIConfiguration) UseTLS() bool {
	if override := os.Getenv("STGUIADDRESS"); override != "" {
		return strings.HasPrefix(override, "https:") || strings.HasPrefix(override, "unixs:")
	}
	return c.RawUseTLS
}

func (c GUIConfiguration) URL() string {
<<<<<<< HEAD
	if override := os.Getenv("STGUIADDRESS"); override != "" {
		return override;
	}

	if strings.HasPrefix(c.RawAddress, "/") {
		return "unix://" + c.RawAddress
=======
	if c.Network() == "unix" {
		if c.UseTLS() {
			return "unixs://" + c.Address()
		}
		return "unix://" + c.Address()
>>>>>>> 07a9fa2d
	}

	u := url.URL{
		Scheme: "http",
		Host:   c.Address(),
		Path:   "/",
	}

	if c.UseTLS() {
		u.Scheme = "https"
	}

	if strings.HasPrefix(u.Host, ":") {
		// Empty host, i.e. ":port", use IPv4 localhost
		u.Host = "127.0.0.1" + u.Host
	} else if strings.HasPrefix(u.Host, "0.0.0.0:") && runtime.GOOS != "ios" {
		// IPv4 all zeroes host, convert to IPv4 localhost
		// Unless we are on iOS, keep it open to allow testing on host Mac (FIXME)
		u.Host = "127.0.0.1" + u.Host[7:]
	} else if strings.HasPrefix(u.Host, "[::]:") {
		// IPv6 all zeroes host, convert to IPv6 localhost
		u.Host = "[::1]" + u.Host[4:]
	}

	return u.String()
}

// matches a bcrypt hash and not too much else
var bcryptExpr = regexp.MustCompile(`^\$2[aby]\$\d+\$.{50,}`)

// SetPassword takes a bcrypt hash or a plaintext password and stores it.
// Plaintext passwords are hashed. Returns an error if the password is not
// valid.
func (c *GUIConfiguration) SetPassword(password string) error {
	if bcryptExpr.MatchString(password) {
		// Already hashed
		c.Password = password
		return nil
	}
	hash, err := bcrypt.GenerateFromPassword([]byte(password), bcrypt.DefaultCost)
	if err != nil {
		return err
	}
	c.Password = string(hash)
	return nil
}

// CompareHashedPassword returns nil when the given plaintext password matches the stored hash.
func (c GUIConfiguration) CompareHashedPassword(password string) error {
	configPasswordBytes := []byte(c.Password)
	passwordBytes := []byte(password)
	return bcrypt.CompareHashAndPassword(configPasswordBytes, passwordBytes)
}

// IsValidAPIKey returns true when the given API key is valid, including both
// the value in config and any overrides
func (c GUIConfiguration) IsValidAPIKey(apiKey string) bool {
	switch apiKey {
	case "":
		return false

	case c.APIKey, os.Getenv("STGUIAPIKEY"):
		return true

	default:
		return false
	}
}

func (c *GUIConfiguration) prepare() {
	if c.APIKey == "" {
		c.APIKey = rand.String(32)
	}
}

func (c GUIConfiguration) Copy() GUIConfiguration {
	return c
}<|MERGE_RESOLUTION|>--- conflicted
+++ resolved
@@ -9,11 +9,8 @@
 import (
 	"net/url"
 	"os"
-<<<<<<< HEAD
+	"regexp"
 	"runtime"
-=======
-	"regexp"
->>>>>>> 07a9fa2d
 	"strconv"
 	"strings"
 
@@ -86,20 +83,15 @@
 }
 
 func (c GUIConfiguration) URL() string {
-<<<<<<< HEAD
 	if override := os.Getenv("STGUIADDRESS"); override != "" {
 		return override;
 	}
 
-	if strings.HasPrefix(c.RawAddress, "/") {
-		return "unix://" + c.RawAddress
-=======
 	if c.Network() == "unix" {
 		if c.UseTLS() {
 			return "unixs://" + c.Address()
 		}
 		return "unix://" + c.Address()
->>>>>>> 07a9fa2d
 	}
 
 	u := url.URL{
