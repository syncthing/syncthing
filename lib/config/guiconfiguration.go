// Copyright (C) 2014 The Syncthing Authors.
//
// This Source Code Form is subject to the terms of the Mozilla Public
// License, v. 2.0. If a copy of the MPL was not distributed with this file,
// You can obtain one at https://mozilla.org/MPL/2.0/.

package config

import (
	"encoding/hex"
	"net"
	"net/url"
	"os"
	"regexp"
	"strconv"
	"strings"
	"time"

	"golang.org/x/crypto/bcrypt"

	"github.com/syncthing/syncthing/lib/rand"
	"github.com/syncthing/syncthing/lib/sliceutil"
	"github.com/syncthing/syncthing/lib/structutil"
)

type GUIConfiguration struct {
<<<<<<< HEAD
	Enabled                   bool                 `json:"enabled" xml:"enabled,attr" default:"true"`
	RawAddress                string               `json:"address" xml:"address" default:"127.0.0.1:8384"`
	RawUnixSocketPermissions  string               `json:"unixSocketPermissions" xml:"unixSocketPermissions,omitempty"`
	User                      string               `json:"user" xml:"user,omitempty"`
	Password                  string               `json:"password" xml:"password,omitempty"`
	AuthMode                  AuthMode             `json:"authMode" xml:"authMode,omitempty"`
	RawUseTLS                 bool                 `json:"useTLS" xml:"tls,attr"`
	APIKey                    string               `json:"apiKey" xml:"apikey,omitempty"`
	InsecureAdminAccess       bool                 `json:"insecureAdminAccess" xml:"insecureAdminAccess,omitempty"`
	Theme                     string               `json:"theme" xml:"theme" default:"default"`
	Debugging                 bool                 `json:"debugging" xml:"debugging,attr"`
	InsecureSkipHostCheck     bool                 `json:"insecureSkipHostcheck" xml:"insecureSkipHostcheck,omitempty"`
	InsecureAllowFrameLoading bool                 `json:"insecureAllowFrameLoading" xml:"insecureAllowFrameLoading,omitempty"`
	SendBasicAuthPrompt       bool                 `json:"sendBasicAuthPrompt" xml:"sendBasicAuthPrompt,attr"`
	WebauthnUserId            []byte               `json:"webauthnUserId" xml:"webauthnUserId"`
	WebauthnRpId              string               `json:"webauthnRpId" xml:"webauthnRpId" default:"localhost"`
	WebauthnOrigins           []string             `json:"webauthnOrigins" xml:"webauthnOrigin"`
	WebauthnCredentials       []WebauthnCredential `json:"webauthnCredentials" xml:"webauthnCredential"`
}

type WebauthnCredential struct {
	ID            string    `json:"id" xml:"id"`
	RpId          string    `json:"rpId" xml:"rpId"`
	Nickname      string    `json:"nickname" xml:"nickname"`
	PublicKeyCose string    `json:"publicKeyCose" xml:"publicKeyCose"`
	Transports    []string  `json:"transports" xml:"transports"`
	RequireUv     bool      `json:"requireUv" xml:"requireUv"`
	CreateTime    time.Time `json:"createTime" xml:"createTime"`
}

func (c GUIConfiguration) IsPasswordAuthEnabled() bool {
=======
	Enabled                   bool     `json:"enabled" xml:"enabled,attr" default:"true"`
	RawAddress                string   `json:"address" xml:"address" default:"127.0.0.1:8384"`
	RawUnixSocketPermissions  string   `json:"unixSocketPermissions" xml:"unixSocketPermissions,omitempty"`
	User                      string   `json:"user" xml:"user,omitempty"`
	Password                  string   `json:"password" xml:"password,omitempty"`
	AuthMode                  AuthMode `json:"authMode" xml:"authMode,omitempty"`
	MetricsWithoutAuth        bool     `json:"metricsWithoutAuth" xml:"metricsWithoutAuth" default:"false"`
	RawUseTLS                 bool     `json:"useTLS" xml:"tls,attr"`
	APIKey                    string   `json:"apiKey" xml:"apikey,omitempty"`
	InsecureAdminAccess       bool     `json:"insecureAdminAccess" xml:"insecureAdminAccess,omitempty"`
	Theme                     string   `json:"theme" xml:"theme" default:"default"`
	Debugging                 bool     `json:"debugging" xml:"debugging,attr"`
	InsecureSkipHostCheck     bool     `json:"insecureSkipHostcheck" xml:"insecureSkipHostcheck,omitempty"`
	InsecureAllowFrameLoading bool     `json:"insecureAllowFrameLoading" xml:"insecureAllowFrameLoading,omitempty"`
	SendBasicAuthPrompt       bool     `json:"sendBasicAuthPrompt" xml:"sendBasicAuthPrompt,attr"`
}

func (c GUIConfiguration) IsAuthEnabled() bool {
	// This function should match isAuthEnabled() in syncthingController.js
>>>>>>> 0bf21d9d
	return c.AuthMode == AuthModeLDAP || (len(c.User) > 0 && len(c.Password) > 0)
}

func (c GUIConfiguration) IsWebauthnAuthEnabled() bool {
	return len(c.WebauthnCredentials) > 0
}

func (GUIConfiguration) IsOverridden() bool {
	return os.Getenv("STGUIADDRESS") != ""
}

func (c GUIConfiguration) Address() string {
	if override := os.Getenv("STGUIADDRESS"); override != "" {
		// This value may be of the form "scheme://address:port" or just
		// "address:port". We need to chop off the scheme. We try to parse it as
		// an URL if it contains a slash. If that fails, return it as is and let
		// some other error handling handle it.

		if strings.Contains(override, "/") {
			url, err := url.Parse(override)
			if err != nil {
				return override
			}
			if strings.HasPrefix(url.Scheme, "unix") {
				return url.Path
			}
			return url.Host
		}

		return override
	}

	return c.RawAddress
}

func (c GUIConfiguration) UnixSocketPermissions() os.FileMode {
	perm, err := strconv.ParseUint(c.RawUnixSocketPermissions, 8, 32)
	if err != nil {
		// ignore incorrectly formatted permissions
		return 0
	}
	return os.FileMode(perm) & os.ModePerm
}

func (c GUIConfiguration) Network() string {
	if override := os.Getenv("STGUIADDRESS"); override != "" {
		url, err := url.Parse(override)
		if err == nil && strings.HasPrefix(url.Scheme, "unix") {
			return "unix"
		}
		return "tcp"
	}
	if strings.HasPrefix(c.RawAddress, "/") {
		return "unix"
	}
	return "tcp"
}

func (c GUIConfiguration) UseTLS() bool {
	if override := os.Getenv("STGUIADDRESS"); override != "" {
		return strings.HasPrefix(override, "https:") || strings.HasPrefix(override, "unixs:")
	}
	return c.RawUseTLS
}

func (c GUIConfiguration) URL() string {
	if c.Network() == "unix" {
		if c.UseTLS() {
			return "unixs://" + c.Address()
		}
		return "unix://" + c.Address()
	}

	u := url.URL{
		Scheme: "http",
		Host:   c.Address(),
		Path:   "/",
	}

	if c.UseTLS() {
		u.Scheme = "https"
	}

	if strings.HasPrefix(u.Host, ":") {
		// Empty host, i.e. ":port", use IPv4 localhost
		u.Host = "127.0.0.1" + u.Host
	} else if strings.HasPrefix(u.Host, "0.0.0.0:") {
		// IPv4 all zeroes host, convert to IPv4 localhost
		u.Host = "127.0.0.1" + u.Host[7:]
	} else if strings.HasPrefix(u.Host, "[::]:") {
		// IPv6 all zeroes host, convert to IPv6 localhost
		u.Host = "[::1]" + u.Host[4:]
	}

	return u.String()
}

// matches a bcrypt hash and not too much else
var bcryptExpr = regexp.MustCompile(`^\$2[aby]\$\d+\$.{50,}`)

// SetPassword takes a bcrypt hash or a plaintext password and stores it.
// Plaintext passwords are hashed. Returns an error if the password is not
// valid.
// If the plaintext password is empty, the password is unset instead.
func (c *GUIConfiguration) SetPassword(password string) error {
	if password == "" {
		c.Password = ""
		return nil
	}

	if bcryptExpr.MatchString(password) {
		// Already hashed
		c.Password = password
		return nil
	}
	hash, err := bcrypt.GenerateFromPassword([]byte(password), bcrypt.DefaultCost)
	if err != nil {
		return err
	}
	c.Password = string(hash)
	return nil
}

// CompareHashedPassword returns nil when the given plaintext password matches the stored hash.
func (c GUIConfiguration) CompareHashedPassword(password string) error {
	configPasswordBytes := []byte(c.Password)
	passwordBytes := []byte(password)
	return bcrypt.CompareHashAndPassword(configPasswordBytes, passwordBytes)
}

// IsValidAPIKey returns true when the given API key is valid, including both
// the value in config and any overrides
func (c GUIConfiguration) IsValidAPIKey(apiKey string) bool {
	switch apiKey {
	case "":
		return false

	case c.APIKey, os.Getenv("STGUIAPIKEY"):
		return true

	default:
		return false
	}
}

func (c *GUIConfiguration) defaultWebauthnRpId() string {
	defaultGuiCfg := structutil.WithDefaults(GUIConfiguration{})
	host, _, err := net.SplitHostPort(c.Address())
	if err != nil {
		defaultHost, _, err := net.SplitHostPort(defaultGuiCfg.Address())
		if err != nil {
			return defaultGuiCfg.WebauthnRpId
		}
		host = defaultHost
	}
	if net.ParseIP(host) != nil {
		return defaultGuiCfg.WebauthnRpId
	}
	return host
}

func (c *GUIConfiguration) defaultWebauthnOrigins() ([]string, error) {
	_, port, err := net.SplitHostPort(c.Address())
	if err != nil {
		defaultGuiCfg := structutil.WithDefaults(GUIConfiguration{})
		_, defaultPort, err := net.SplitHostPort(defaultGuiCfg.Address())
		if err != nil {
			return nil, err
		}
		port = defaultPort
	}
	secure_origin := "https://" + c.WebauthnRpId
	if port != "443" {
		secure_origin += ":" + port
	}
	return []string{secure_origin}, nil
}

func (c *GUIConfiguration) prepare() error {
	if c.APIKey == "" {
		c.APIKey = rand.String(32)
	}

	if len(c.WebauthnUserId) == 0 {
		// Spec recommends 64 random bytes; 32 is enough and fits hex-encoded in the max of 64 bytes
		newUserId := make([]byte, 32)
		_, err := rand.Read(newUserId)
		if err != nil {
			return err
		}
		// Hex-encode the random bytes so that the ID is printable ASCII, for config.xml etc.
		c.WebauthnUserId = []byte(hex.EncodeToString(newUserId))
	}

	defaultGuiCfg := structutil.WithDefaults(GUIConfiguration{})
	if c.WebauthnRpId == "" {
		c.WebauthnRpId = defaultGuiCfg.WebauthnRpId
	}
	if len(c.WebauthnOrigins) == 0 {
		origins, err := c.defaultWebauthnOrigins()
		if err != nil {
			return err
		}
		c.WebauthnOrigins = origins
	}

	return nil
}

func (c GUIConfiguration) EligibleWebAuthnCredentials(guiCfg GUIConfiguration) []WebauthnCredential {
	return sliceutil.Filter(c.WebauthnCredentials, func(cred *WebauthnCredential) bool {
		return cred.RpId == guiCfg.WebauthnRpId
	})
}

func (orig *GUIConfiguration) Copy() GUIConfiguration {
	c := *orig
	c.WebauthnCredentials = make([]WebauthnCredential, len(orig.WebauthnCredentials))
	for i := range orig.WebauthnCredentials {
		c.WebauthnCredentials[i] = orig.WebauthnCredentials[i].Copy()
	}
	return c
}

func (orig *WebauthnCredential) Copy() WebauthnCredential {
	c := *orig
	if c.Transports != nil {
		c.Transports = make([]string, len(c.Transports))
		copy(c.Transports, orig.Transports)
	}
	return c
}

func (c *WebauthnCredential) NicknameOrID() string {
	if c.Nickname != "" {
		return c.Nickname
	}
	return c.ID
}

func SanitizeWebauthnStateChanges(from *GUIConfiguration, to *GUIConfiguration, pendingRegistrations []WebauthnCredential) {
	// Don't allow adding new WebAuthn credentials without passing a registration challenge,
	// and only allow updating the Nickname and RequireUv fields
	existingCredentials := make(map[string]WebauthnCredential)
	for _, cred := range from.WebauthnCredentials {
		existingCredentials[cred.ID] = cred
	}
	for _, cred := range pendingRegistrations {
		existingCredentials[cred.ID] = cred
	}

	var updatedCredentials []WebauthnCredential
	for _, newCred := range to.WebauthnCredentials {
		if exCred, ok := existingCredentials[newCred.ID]; ok {
			exCred.Nickname = newCred.Nickname
			exCred.RequireUv = newCred.RequireUv
			updatedCredentials = append(updatedCredentials, exCred)
		}
	}
	to.WebauthnCredentials = updatedCredentials
}<|MERGE_RESOLUTION|>--- conflicted
+++ resolved
@@ -24,13 +24,13 @@
 )
 
 type GUIConfiguration struct {
-<<<<<<< HEAD
 	Enabled                   bool                 `json:"enabled" xml:"enabled,attr" default:"true"`
 	RawAddress                string               `json:"address" xml:"address" default:"127.0.0.1:8384"`
 	RawUnixSocketPermissions  string               `json:"unixSocketPermissions" xml:"unixSocketPermissions,omitempty"`
 	User                      string               `json:"user" xml:"user,omitempty"`
 	Password                  string               `json:"password" xml:"password,omitempty"`
 	AuthMode                  AuthMode             `json:"authMode" xml:"authMode,omitempty"`
+	MetricsWithoutAuth        bool                 `json:"metricsWithoutAuth" xml:"metricsWithoutAuth" default:"false"`
 	RawUseTLS                 bool                 `json:"useTLS" xml:"tls,attr"`
 	APIKey                    string               `json:"apiKey" xml:"apikey,omitempty"`
 	InsecureAdminAccess       bool                 `json:"insecureAdminAccess" xml:"insecureAdminAccess,omitempty"`
@@ -56,27 +56,6 @@
 }
 
 func (c GUIConfiguration) IsPasswordAuthEnabled() bool {
-=======
-	Enabled                   bool     `json:"enabled" xml:"enabled,attr" default:"true"`
-	RawAddress                string   `json:"address" xml:"address" default:"127.0.0.1:8384"`
-	RawUnixSocketPermissions  string   `json:"unixSocketPermissions" xml:"unixSocketPermissions,omitempty"`
-	User                      string   `json:"user" xml:"user,omitempty"`
-	Password                  string   `json:"password" xml:"password,omitempty"`
-	AuthMode                  AuthMode `json:"authMode" xml:"authMode,omitempty"`
-	MetricsWithoutAuth        bool     `json:"metricsWithoutAuth" xml:"metricsWithoutAuth" default:"false"`
-	RawUseTLS                 bool     `json:"useTLS" xml:"tls,attr"`
-	APIKey                    string   `json:"apiKey" xml:"apikey,omitempty"`
-	InsecureAdminAccess       bool     `json:"insecureAdminAccess" xml:"insecureAdminAccess,omitempty"`
-	Theme                     string   `json:"theme" xml:"theme" default:"default"`
-	Debugging                 bool     `json:"debugging" xml:"debugging,attr"`
-	InsecureSkipHostCheck     bool     `json:"insecureSkipHostcheck" xml:"insecureSkipHostcheck,omitempty"`
-	InsecureAllowFrameLoading bool     `json:"insecureAllowFrameLoading" xml:"insecureAllowFrameLoading,omitempty"`
-	SendBasicAuthPrompt       bool     `json:"sendBasicAuthPrompt" xml:"sendBasicAuthPrompt,attr"`
-}
-
-func (c GUIConfiguration) IsAuthEnabled() bool {
-	// This function should match isAuthEnabled() in syncthingController.js
->>>>>>> 0bf21d9d
 	return c.AuthMode == AuthModeLDAP || (len(c.User) > 0 && len(c.Password) > 0)
 }
 
