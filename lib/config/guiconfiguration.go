--- conflicted
+++ resolved
@@ -12,12 +12,9 @@
 	"runtime"
 	"strconv"
 	"strings"
-<<<<<<< HEAD
-=======
 
 	"golang.org/x/crypto/bcrypt"
 
->>>>>>> b10d106a
 	"github.com/syncthing/syncthing/lib/rand"
 )
 
