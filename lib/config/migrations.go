--- conflicted
+++ resolved
@@ -101,8 +101,7 @@
 	cfg.Version = m.targetVersion
 }
 
-func migrateToConfigV51(cfg *Configuration) {
-<<<<<<< HEAD
+func migrateToConfigV52(cfg *Configuration) {
 	// Renamed notification ID
 	for i := range cfg.Options.UnackedNotificationIDs {
 		if cfg.Options.UnackedNotificationIDs[i] == "authenticationUserAndPassword" {
@@ -118,7 +117,11 @@
 		if origins, err := cfg.GUI.defaultWebauthnOrigins(); err == nil {
 			cfg.GUI.WebauthnOrigins = origins
 		}
-=======
+	}
+}
+
+
+func migrateToConfigV51(cfg *Configuration) {
 	oldDefault := 2
 	for i, fcfg := range cfg.Folders {
 		if fcfg.MaxConcurrentWrites == oldDefault {
@@ -127,7 +130,6 @@
 	}
 	if cfg.Defaults.Folder.MaxConcurrentWrites == oldDefault {
 		cfg.Defaults.Folder.MaxConcurrentWrites = maxConcurrentWritesDefault
->>>>>>> e8b25679
 	}
 }
 
