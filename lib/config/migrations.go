// Copyright (C) 2014 The Syncthing Authors.
//
// This Source Code Form is subject to the terms of the Mozilla Public
// License, v. 2.0. If a copy of the MPL was not distributed with this file,
// You can obtain one at https://mozilla.org/MPL/2.0/.

package config

import (
	"cmp"
	"net/url"
	"os"
	"path"
	"path/filepath"
	"slices"
	"strings"
	"sync"

	"github.com/syncthing/syncthing/lib/build"
	"github.com/syncthing/syncthing/lib/fs"
	"github.com/syncthing/syncthing/lib/netutil"
	"github.com/syncthing/syncthing/lib/upgrade"
)

// migrations is the set of config migration functions, with their target
// config version. The conversion function can be nil in which case we just
// update the config version. The order of migrations doesn't matter here,
// put the newest on top for readability.
var (
	migrations = migrationSet{
<<<<<<< HEAD
		{38, migrateToConfigV38},
=======
		{50, migrateToConfigV50},
>>>>>>> 79bac438
		{37, migrateToConfigV37},
		{36, migrateToConfigV36},
		{35, migrateToConfigV35},
		{34, migrateToConfigV34},
		{33, migrateToConfigV33},
		{32, migrateToConfigV32},
		{31, migrateToConfigV31},
		{30, migrateToConfigV30},
		{29, migrateToConfigV29},
		{28, migrateToConfigV28},
		{27, migrateToConfigV27},
		{26, nil}, // triggers database update
		{25, migrateToConfigV25},
		{24, migrateToConfigV24},
		{23, migrateToConfigV23},
		{22, migrateToConfigV22},
		{21, migrateToConfigV21},
		{20, migrateToConfigV20},
		{19, nil}, // Triggers a database tweak
		{18, migrateToConfigV18},
		{17, nil}, // Fsync = true removed
		{16, nil}, // Triggers a database tweak
		{15, migrateToConfigV15},
		{14, migrateToConfigV14},
		{13, migrateToConfigV13},
		{12, migrateToConfigV12},
		{11, migrateToConfigV11},
	}
	migrationsMut = sync.Mutex{}
)

type migrationSet []migration

// apply applies all the migrations in the set, as required by the current
// version and target version, in the correct order.
func (ms migrationSet) apply(cfg *Configuration) {
	// Make sure we apply the migrations in target version order regardless
	// of how it was defined.
	slices.SortFunc(ms, func(a, b migration) int {
		return cmp.Compare(a.targetVersion, b.targetVersion)
	})

	// Apply all migrations.
	for _, m := range ms {
		m.apply(cfg)
	}
}

// A migration is a target config version and a function to do the needful
// to reach that version. The function does not need to change the actual
// cfg.Version field.
type migration struct {
	targetVersion int
	convert       func(cfg *Configuration)
}

// apply applies the conversion function if the current version is below the
// target version and the function is not nil, and updates the current
// version.
func (m migration) apply(cfg *Configuration) {
	if cfg.Version >= m.targetVersion {
		return
	}
	if m.convert != nil {
		m.convert(cfg)
	}
	cfg.Version = m.targetVersion
}

<<<<<<< HEAD
func migrateToConfigV38(cfg *Configuration) {
	// Renamed notification ID
	for i := range cfg.Options.UnackedNotificationIDs {
		if cfg.Options.UnackedNotificationIDs[i] == "authenticationUserAndPassword" {
			cfg.Options.UnackedNotificationIDs[i] = "guiAuthentication"
		}
	}

	// New required settings
	if cfg.GUI.WebauthnRpId == "" {
		cfg.GUI.WebauthnRpId = cfg.GUI.defaultWebauthnRpId()
	}
	if len(cfg.GUI.WebauthnOrigins) == 0 {
		if origins, err := cfg.GUI.defaultWebauthnOrigins(); err == nil {
			cfg.GUI.WebauthnOrigins = origins
		}
	}
=======
func migrateToConfigV50(cfg *Configuration) {
	// v50 is Syncthing 2.0
>>>>>>> 79bac438
}

func migrateToConfigV37(cfg *Configuration) {
	// "scan ownership" changed name to "send ownership"
	for i := range cfg.Folders {
		cfg.Folders[i].SendOwnership = cfg.Folders[i].DeprecatedScanOwnership
		cfg.Folders[i].DeprecatedScanOwnership = false
	}
}

func migrateToConfigV36(cfg *Configuration) {
	for i := range cfg.Folders {
		delete(cfg.Folders[i].Versioning.Params, "cleanInterval")
	}
}

func migrateToConfigV35(cfg *Configuration) {
	for i, fcfg := range cfg.Folders {
		params := fcfg.Versioning.Params
		if params["fsType"] != "" {
			var fsType FilesystemType
			_ = fsType.UnmarshalText([]byte(params["fsType"]))
			cfg.Folders[i].Versioning.FSType = fsType
		}
		if params["versionsPath"] != "" && params["fsPath"] == "" {
			params["fsPath"] = params["versionsPath"]
		}
		cfg.Folders[i].Versioning.FSPath = params["fsPath"]
		delete(cfg.Folders[i].Versioning.Params, "fsType")
		delete(cfg.Folders[i].Versioning.Params, "fsPath")
		delete(cfg.Folders[i].Versioning.Params, "versionsPath")
	}
}

func migrateToConfigV34(cfg *Configuration) {
	cfg.Defaults.Folder.Path = cfg.Options.DeprecatedDefaultFolderPath
	cfg.Options.DeprecatedDefaultFolderPath = ""
}

func migrateToConfigV33(cfg *Configuration) {
	for i := range cfg.Devices {
		cfg.Devices[i].DeprecatedPendingFolders = nil
	}
	cfg.DeprecatedPendingDevices = nil
}

func migrateToConfigV32(cfg *Configuration) {
	for i := range cfg.Folders {
		cfg.Folders[i].JunctionsAsDirs = true
	}
}

func migrateToConfigV31(cfg *Configuration) {
	// Show a notification about setting User and Password
	cfg.Options.UnackedNotificationIDs = append(cfg.Options.UnackedNotificationIDs, "authenticationUserAndPassword")
}

func migrateToConfigV30(cfg *Configuration) {
	// The "max concurrent scans" option is now spelled "max folder concurrency"
	// to be more general.
	cfg.Options.RawMaxFolderConcurrency = cfg.Options.DeprecatedMaxConcurrentScans
	cfg.Options.DeprecatedMaxConcurrentScans = 0
}

func migrateToConfigV29(cfg *Configuration) {
	// The new crash reporting option should follow the state of global
	// discovery / usage reporting, and we should display an appropriate
	// notification.
	if cfg.Options.GlobalAnnEnabled || cfg.Options.URAccepted > 0 {
		cfg.Options.CREnabled = true
		cfg.Options.UnackedNotificationIDs = append(cfg.Options.UnackedNotificationIDs, "crAutoEnabled")
	} else {
		cfg.Options.CREnabled = false
		cfg.Options.UnackedNotificationIDs = append(cfg.Options.UnackedNotificationIDs, "crAutoDisabled")
	}
}

func migrateToConfigV28(cfg *Configuration) {
	// Show a notification about enabling filesystem watching
	cfg.Options.UnackedNotificationIDs = append(cfg.Options.UnackedNotificationIDs, "fsWatcherNotification")
}

func migrateToConfigV27(cfg *Configuration) {
	for i := range cfg.Folders {
		f := &cfg.Folders[i]
		if f.DeprecatedPullers != 0 {
			f.PullerMaxPendingKiB = 128 * f.DeprecatedPullers
			f.DeprecatedPullers = 0
		}
	}
}

func migrateToConfigV25(cfg *Configuration) {
	for i := range cfg.Folders {
		cfg.Folders[i].FSWatcherDelayS = 10
	}
}

func migrateToConfigV24(cfg *Configuration) {
	cfg.Options.URSeen = 2
}

func migrateToConfigV23(cfg *Configuration) {
	permBits := fs.FileMode(0o777)
	if build.IsWindows {
		// Windows has no umask so we must chose a safer set of bits to
		// begin with.
		permBits = 0o700
	}

	// Upgrade code remains hardcoded for .stfolder despite configurable
	// marker name in later versions.

	for i := range cfg.Folders {
		fs := cfg.Folders[i].Filesystem()
		// Invalid config posted, or tests.
		if fs == nil {
			continue
		}
		if stat, err := fs.Stat(DefaultMarkerName); err == nil && !stat.IsDir() {
			err = fs.Remove(DefaultMarkerName)
			if err == nil {
				err = fs.Mkdir(DefaultMarkerName, permBits)
				fs.Hide(DefaultMarkerName) // ignore error
			}
			if err != nil {
				l.Infoln("Failed to upgrade folder marker:", err)
			}
		}
	}
}

func migrateToConfigV22(cfg *Configuration) {
	for i := range cfg.Folders {
		cfg.Folders[i].FilesystemType = FilesystemTypeBasic
		// Migrate to templated external versioner commands
		if cfg.Folders[i].Versioning.Type == "external" {
			cfg.Folders[i].Versioning.Params["command"] += " %FOLDER_PATH% %FILE_PATH%"
		}
	}
}

func migrateToConfigV21(cfg *Configuration) {
	for _, folder := range cfg.Folders {
		if folder.FilesystemType != FilesystemTypeBasic {
			continue
		}
		switch folder.Versioning.Type {
		case "simple", "trashcan":
			// Clean out symlinks in the known place
			cleanSymlinks(folder.Filesystem(), ".stversions")
		case "staggered":
			versionDir := folder.Versioning.Params["versionsPath"]
			if versionDir == "" {
				// default place
				cleanSymlinks(folder.Filesystem(), ".stversions")
			} else if filepath.IsAbs(versionDir) {
				// absolute
				cleanSymlinks(fs.NewFilesystem(fs.FilesystemTypeBasic, versionDir), ".")
			} else {
				// relative to folder
				cleanSymlinks(folder.Filesystem(), versionDir)
			}
		}
	}
}

func migrateToConfigV20(cfg *Configuration) {
	cfg.Options.MinHomeDiskFree = Size{Value: cfg.Options.DeprecatedMinHomeDiskFreePct, Unit: "%"}
	cfg.Options.DeprecatedMinHomeDiskFreePct = 0

	for i := range cfg.Folders {
		cfg.Folders[i].MinDiskFree = Size{Value: cfg.Folders[i].DeprecatedMinDiskFreePct, Unit: "%"}
		cfg.Folders[i].DeprecatedMinDiskFreePct = 0
	}
}

func migrateToConfigV18(cfg *Configuration) {
	// Do channel selection for existing users. Those who have auto upgrades
	// and usage reporting on default to the candidate channel. Others get
	// stable.
	if cfg.Options.URAccepted > 0 && cfg.Options.AutoUpgradeEnabled() {
		cfg.Options.UpgradeToPreReleases = true
	}

	// Show a notification to explain what's going on, except if upgrades
	// are disabled by compilation or environment variable in which case
	// it's not relevant.
	if !upgrade.DisabledByCompilation && os.Getenv("STNOUPGRADE") == "" {
		cfg.Options.UnackedNotificationIDs = append(cfg.Options.UnackedNotificationIDs, "channelNotification")
	}
}

func migrateToConfigV15(cfg *Configuration) {
	// Undo v0.13.0 broken migration

	for i, addr := range cfg.Options.RawGlobalAnnServers {
		switch addr {
		case "default-v4v2/":
			cfg.Options.RawGlobalAnnServers[i] = "default-v4"
		case "default-v6v2/":
			cfg.Options.RawGlobalAnnServers[i] = "default-v6"
		}
	}
}

func migrateToConfigV14(cfg *Configuration) {
	// Not using the ignore cache is the new default. Disable it on existing
	// configurations.
	cfg.Options.CacheIgnoredFiles = false

	// Migrate UPnP -> NAT options
	cfg.Options.NATEnabled = cfg.Options.DeprecatedUPnPEnabled
	cfg.Options.DeprecatedUPnPEnabled = false
	cfg.Options.NATLeaseM = cfg.Options.DeprecatedUPnPLeaseM
	cfg.Options.DeprecatedUPnPLeaseM = 0
	cfg.Options.NATRenewalM = cfg.Options.DeprecatedUPnPRenewalM
	cfg.Options.DeprecatedUPnPRenewalM = 0
	cfg.Options.NATTimeoutS = cfg.Options.DeprecatedUPnPTimeoutS
	cfg.Options.DeprecatedUPnPTimeoutS = 0

	// Replace the default listen address "tcp://0.0.0.0:22000" with the
	// string "default", but only if we also have the default relay pool
	// among the relay servers as this is implied by the new "default"
	// entry.
	hasDefault := false
	for _, raddr := range cfg.Options.DeprecatedRelayServers {
		if raddr == "dynamic+https://relays.syncthing.net/endpoint" {
			for i, addr := range cfg.Options.RawListenAddresses {
				if addr == "tcp://0.0.0.0:22000" {
					cfg.Options.RawListenAddresses[i] = "default"
					hasDefault = true
					break
				}
			}
			break
		}
	}

	// Copy relay addresses into listen addresses.
	for _, addr := range cfg.Options.DeprecatedRelayServers {
		if hasDefault && addr == "dynamic+https://relays.syncthing.net/endpoint" {
			// Skip the default relay address if we already have the
			// "default" entry in the list.
			continue
		}
		if addr == "" {
			continue
		}
		cfg.Options.RawListenAddresses = append(cfg.Options.RawListenAddresses, addr)
	}

	cfg.Options.DeprecatedRelayServers = nil

	// For consistency
	slices.Sort(cfg.Options.RawListenAddresses)

	var newAddrs []string
	for _, addr := range cfg.Options.RawGlobalAnnServers {
		uri, err := url.Parse(addr)
		if err != nil {
			// That's odd. Skip the broken address.
			continue
		}
		if uri.Scheme == "https" {
			uri.Path = path.Join(uri.Path, "v2") + "/"
			addr = uri.String()
		}

		newAddrs = append(newAddrs, addr)
	}
	cfg.Options.RawGlobalAnnServers = newAddrs

	for i, fcfg := range cfg.Folders {
		if fcfg.DeprecatedReadOnly {
			cfg.Folders[i].Type = FolderTypeSendOnly
		} else {
			cfg.Folders[i].Type = FolderTypeSendReceive
		}
		cfg.Folders[i].DeprecatedReadOnly = false
	}
	// v0.13-beta already had config version 13 but did not get the new URL
	if cfg.Options.ReleasesURL == "https://api.github.com/repos/syncthing/syncthing/releases?per_page=30" {
		cfg.Options.ReleasesURL = "https://upgrades.syncthing.net/meta.json"
	}
}

func migrateToConfigV13(cfg *Configuration) {
	if cfg.Options.ReleasesURL == "https://api.github.com/repos/syncthing/syncthing/releases?per_page=30" {
		cfg.Options.ReleasesURL = "https://upgrades.syncthing.net/meta.json"
	}
}

func migrateToConfigV12(cfg *Configuration) {
	// Change listen address schema
	for i, addr := range cfg.Options.RawListenAddresses {
		if len(addr) > 0 && !strings.HasPrefix(addr, "tcp://") {
			cfg.Options.RawListenAddresses[i] = netutil.AddressURL("tcp", addr)
		}
	}

	for i, device := range cfg.Devices {
		for j, addr := range device.Addresses {
			if addr != "dynamic" && addr != "" {
				cfg.Devices[i].Addresses[j] = netutil.AddressURL("tcp", addr)
			}
		}
	}

	// Use new discovery server
	var newDiscoServers []string
	var useDefault bool
	for _, addr := range cfg.Options.RawGlobalAnnServers {
		if addr == "udp4://announce.syncthing.net:22026" {
			useDefault = true
		} else if addr == "udp6://announce-v6.syncthing.net:22026" {
			useDefault = true
		} else {
			newDiscoServers = append(newDiscoServers, addr)
		}
	}
	if useDefault {
		newDiscoServers = append(newDiscoServers, "default")
	}
	cfg.Options.RawGlobalAnnServers = newDiscoServers

	// Use new multicast group
	if cfg.Options.LocalAnnMCAddr == "[ff32::5222]:21026" {
		cfg.Options.LocalAnnMCAddr = "[ff12::8384]:21027"
	}

	// Use new local discovery port
	if cfg.Options.LocalAnnPort == 21025 {
		cfg.Options.LocalAnnPort = 21027
	}

	// Set MaxConflicts to unlimited
	for i := range cfg.Folders {
		cfg.Folders[i].MaxConflicts = -1
	}
}

func migrateToConfigV11(cfg *Configuration) {
	// Set minimum disk free of existing folders to 1%
	for i := range cfg.Folders {
		cfg.Folders[i].DeprecatedMinDiskFreePct = 1
	}
}<|MERGE_RESOLUTION|>--- conflicted
+++ resolved
@@ -28,11 +28,8 @@
 // put the newest on top for readability.
 var (
 	migrations = migrationSet{
-<<<<<<< HEAD
-		{38, migrateToConfigV38},
-=======
+		{51, migrateToConfigV51},
 		{50, migrateToConfigV50},
->>>>>>> 79bac438
 		{37, migrateToConfigV37},
 		{36, migrateToConfigV36},
 		{35, migrateToConfigV35},
@@ -102,8 +99,7 @@
 	cfg.Version = m.targetVersion
 }
 
-<<<<<<< HEAD
-func migrateToConfigV38(cfg *Configuration) {
+func migrateToConfigV51(cfg *Configuration) {
 	// Renamed notification ID
 	for i := range cfg.Options.UnackedNotificationIDs {
 		if cfg.Options.UnackedNotificationIDs[i] == "authenticationUserAndPassword" {
@@ -120,10 +116,10 @@
 			cfg.GUI.WebauthnOrigins = origins
 		}
 	}
-=======
+}
+
 func migrateToConfigV50(cfg *Configuration) {
 	// v50 is Syncthing 2.0
->>>>>>> 79bac438
 }
 
 func migrateToConfigV37(cfg *Configuration) {
