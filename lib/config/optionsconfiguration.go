// Copyright (C) 2014 The Syncthing Authors.
//
// This Source Code Form is subject to the terms of the Mozilla Public
// License, v. 2.0. If a copy of the MPL was not distributed with this file,
// You can obtain one at https://mozilla.org/MPL/2.0/.

package config

import (
	"fmt"
	"net"
	"runtime"
	"slices"
	"strings"

	"github.com/syncthing/syncthing/lib/protocol"
	"github.com/syncthing/syncthing/lib/rand"
	"github.com/syncthing/syncthing/lib/stringutil"
	"github.com/syncthing/syncthing/lib/structutil"
)

type OptionsConfiguration struct {
	RawListenAddresses          []string `json:"listenAddresses" xml:"listenAddress" default:"default"`
	RawGlobalAnnServers         []string `json:"globalAnnounceServers" xml:"globalAnnounceServer" default:"default"`
	GlobalAnnEnabled            bool     `json:"globalAnnounceEnabled" xml:"globalAnnounceEnabled" default:"true"`
	LocalAnnEnabled             bool     `json:"localAnnounceEnabled" xml:"localAnnounceEnabled" default:"true"`
	LocalAnnPort                int      `json:"localAnnouncePort" xml:"localAnnouncePort" default:"21027"`
	LocalAnnMCAddr              string   `json:"localAnnounceMCAddr" xml:"localAnnounceMCAddr" default:"[ff12::8384]:21027"`
	MaxSendKbps                 int      `json:"maxSendKbps" xml:"maxSendKbps"`
	MaxRecvKbps                 int      `json:"maxRecvKbps" xml:"maxRecvKbps"`
	ReconnectIntervalS          int      `json:"reconnectionIntervalS" xml:"reconnectionIntervalS" default:"60"`
	RelaysEnabled               bool     `json:"relaysEnabled" xml:"relaysEnabled" default:"true"`
	RelayReconnectIntervalM     int      `json:"relayReconnectIntervalM" xml:"relayReconnectIntervalM" default:"10"`
	StartBrowser                bool     `json:"startBrowser" xml:"startBrowser" default:"true"`
	NATEnabled                  bool     `json:"natEnabled" xml:"natEnabled" default:"true"`
	NATLeaseM                   int      `json:"natLeaseMinutes" xml:"natLeaseMinutes" default:"60"`
	NATRenewalM                 int      `json:"natRenewalMinutes" xml:"natRenewalMinutes" default:"30"`
	NATTimeoutS                 int      `json:"natTimeoutSeconds" xml:"natTimeoutSeconds" default:"10"`
	URAccepted                  int      `json:"urAccepted" xml:"urAccepted"`
	URSeen                      int      `json:"urSeen" xml:"urSeen"`
	URUniqueID                  string   `json:"urUniqueId" xml:"urUniqueID"`
	URURL                       string   `json:"urURL" xml:"urURL" default:"https://data.syncthing.net/newdata"`
	URPostInsecurely            bool     `json:"urPostInsecurely" xml:"urPostInsecurely" default:"false"`
	URInitialDelayS             int      `json:"urInitialDelayS" xml:"urInitialDelayS" default:"1800"`
	AutoUpgradeIntervalH        int      `json:"autoUpgradeIntervalH" xml:"autoUpgradeIntervalH" default:"12"`
	UpgradeToPreReleases        bool     `json:"upgradeToPreReleases" xml:"upgradeToPreReleases"`
	KeepTemporariesH            int      `json:"keepTemporariesH" xml:"keepTemporariesH" default:"24"`
	CacheIgnoredFiles           bool     `json:"cacheIgnoredFiles" xml:"cacheIgnoredFiles" default:"false"`
	ProgressUpdateIntervalS     int      `json:"progressUpdateIntervalS" xml:"progressUpdateIntervalS" default:"5"`
	LimitBandwidthInLan         bool     `json:"limitBandwidthInLan" xml:"limitBandwidthInLan" default:"false"`
	MinHomeDiskFree             Size     `json:"minHomeDiskFree" xml:"minHomeDiskFree" default:"1 %"`
	ReleasesURL                 string   `json:"releasesURL" xml:"releasesURL" default:"https://upgrades.syncthing.net/meta.json"`
	AlwaysLocalNets             []string `json:"alwaysLocalNets" xml:"alwaysLocalNet"`
	OverwriteRemoteDevNames     bool     `json:"overwriteRemoteDeviceNamesOnConnect" xml:"overwriteRemoteDeviceNamesOnConnect" default:"false"`
	TempIndexMinBlocks          int      `json:"tempIndexMinBlocks" xml:"tempIndexMinBlocks" default:"10"`
	UnackedNotificationIDs      []string `json:"unackedNotificationIDs" xml:"unackedNotificationID"`
	TrafficClass                int      `json:"trafficClass" xml:"trafficClass"`
	DeprecatedDefaultFolderPath string   `json:"-" xml:"defaultFolderPath,omitempty"` // Deprecated: Do not use.
	SetLowPriority              bool     `json:"setLowPriority" xml:"setLowPriority" default:"true"`
	RawMaxFolderConcurrency     int      `json:"maxFolderConcurrency" xml:"maxFolderConcurrency"`
	CRURL                       string   `json:"crURL" xml:"crashReportingURL" default:"https://crash.syncthing.net/newcrash"`
	CREnabled                   bool     `json:"crashReportingEnabled" xml:"crashReportingEnabled" default:"true"`
	StunKeepaliveStartS         int      `json:"stunKeepaliveStartS" xml:"stunKeepaliveStartS" default:"180"`
	StunKeepaliveMinS           int      `json:"stunKeepaliveMinS" xml:"stunKeepaliveMinS" default:"20"`
	RawStunServers              []string `json:"stunServers" xml:"stunServer" default:"default"`
	DatabaseTuning              Tuning   `json:"databaseTuning" xml:"databaseTuning" restart:"true"`
	RawMaxCIRequestKiB          int      `json:"maxConcurrentIncomingRequestKiB" xml:"maxConcurrentIncomingRequestKiB"`
	AnnounceLANAddresses        bool     `json:"announceLANAddresses" xml:"announceLANAddresses" default:"true"`
	SendFullIndexOnUpgrade      bool     `json:"sendFullIndexOnUpgrade" xml:"sendFullIndexOnUpgrade"`
	FeatureFlags                []string `json:"featureFlags" xml:"featureFlag"`
	AuditEnabled                bool     `json:"auditEnabled" xml:"auditEnabled" default:"false"`
	AuditFile                   string   `json:"auditFile" xml:"auditFile"`
	// The number of connections at which we stop trying to connect to more
	// devices, zero meaning no limit. Does not affect incoming connections.
	ConnectionLimitEnough int `json:"connectionLimitEnough" xml:"connectionLimitEnough"`
	// The maximum number of connections which we will allow in total, zero
	// meaning no limit. Affects incoming connections and prevents
	// attempting outgoing connections.
	ConnectionLimitMax                 int `json:"connectionLimitMax" xml:"connectionLimitMax"`
	ConnectionPriorityTCPLAN           int `json:"connectionPriorityTcpLan" xml:"connectionPriorityTcpLan" default:"10"`
	ConnectionPriorityQUICLAN          int `json:"connectionPriorityQuicLan" xml:"connectionPriorityQuicLan" default:"20"`
	ConnectionPriorityTCPWAN           int `json:"connectionPriorityTcpWan" xml:"connectionPriorityTcpWan" default:"30"`
	ConnectionPriorityQUICWAN          int `json:"connectionPriorityQuicWan" xml:"connectionPriorityQuicWan" default:"40"`
	ConnectionPriorityRelay            int `json:"connectionPriorityRelay" xml:"connectionPriorityRelay" default:"50"`
	ConnectionPriorityUpgradeThreshold int `json:"connectionPriorityUpgradeThreshold" xml:"connectionPriorityUpgradeThreshold" default:"0"`
	// Legacy deprecated
	DeprecatedUPnPEnabled        bool     `json:"-" xml:"upnpEnabled,omitempty"`        // Deprecated: Do not use.
	DeprecatedUPnPLeaseM         int      `json:"-" xml:"upnpLeaseMinutes,omitempty"`   // Deprecated: Do not use.
	DeprecatedUPnPRenewalM       int      `json:"-" xml:"upnpRenewalMinutes,omitempty"` // Deprecated: Do not use.
	DeprecatedUPnPTimeoutS       int      `json:"-" xml:"upnpTimeoutSeconds,omitempty"` // Deprecated: Do not use.
	DeprecatedRelayServers       []string `json:"-" xml:"relayServer,omitempty"`        // Deprecated: Do not use.
	DeprecatedMinHomeDiskFreePct float64  `json:"-" xml:"minHomeDiskFreePct,omitempty"` // Deprecated: Do not use.
	DeprecatedMaxConcurrentScans int      `json:"-" xml:"maxConcurrentScans,omitempty"` // Deprecated: Do not use.
}

func (opts OptionsConfiguration) Copy() OptionsConfiguration {
	optsCopy := opts
	optsCopy.RawListenAddresses = make([]string, len(opts.RawListenAddresses))
	copy(optsCopy.RawListenAddresses, opts.RawListenAddresses)
	optsCopy.RawGlobalAnnServers = make([]string, len(opts.RawGlobalAnnServers))
	copy(optsCopy.RawGlobalAnnServers, opts.RawGlobalAnnServers)
	optsCopy.AlwaysLocalNets = make([]string, len(opts.AlwaysLocalNets))
	copy(optsCopy.AlwaysLocalNets, opts.AlwaysLocalNets)
	optsCopy.UnackedNotificationIDs = make([]string, len(opts.UnackedNotificationIDs))
	copy(optsCopy.UnackedNotificationIDs, opts.UnackedNotificationIDs)
	return optsCopy
}

func (opts *OptionsConfiguration) prepare(guiPWIsSet bool) {
	structutil.FillNilSlices(opts)

	opts.RawListenAddresses = stringutil.UniqueTrimmedStrings(opts.RawListenAddresses)
	opts.RawGlobalAnnServers = stringutil.UniqueTrimmedStrings(opts.RawGlobalAnnServers)

	// Very short reconnection intervals are annoying
	if opts.ReconnectIntervalS < 5 {
		opts.ReconnectIntervalS = 5
	}

	if guiPWIsSet && len(opts.UnackedNotificationIDs) > 0 {
		for i, key := range opts.UnackedNotificationIDs {
			if key == "guiAuthentication" {
				opts.UnackedNotificationIDs = append(opts.UnackedNotificationIDs[:i], opts.UnackedNotificationIDs[i+1:]...)
				break
			}
		}
	}

	// Negative limits are meaningless, zero means unlimited.
	if opts.ConnectionLimitEnough < 0 {
		opts.ConnectionLimitEnough = 0
	}
	if opts.ConnectionLimitMax < 0 {
		opts.ConnectionLimitMax = 0
	}

	if opts.ConnectionPriorityQUICWAN <= opts.ConnectionPriorityQUICLAN {
		l.Warnln("Connection priority number for QUIC over WAN must be worse (higher) than QUIC over LAN. Correcting.")
		opts.ConnectionPriorityQUICWAN = opts.ConnectionPriorityQUICLAN + 1
	}
	if opts.ConnectionPriorityTCPWAN <= opts.ConnectionPriorityTCPLAN {
		l.Warnln("Connection priority number for TCP over WAN must be worse (higher) than TCP over LAN. Correcting.")
		opts.ConnectionPriorityTCPWAN = opts.ConnectionPriorityTCPLAN + 1
	}

	// If usage reporting is enabled we must have a unique ID.
	if opts.URAccepted > 0 && opts.URUniqueID == "" {
		opts.URUniqueID = rand.String(8)
	}
}

// RequiresRestartOnly returns a copy with only the attributes that require
// restart on change.
func (opts OptionsConfiguration) RequiresRestartOnly() OptionsConfiguration {
	optsCopy := opts
	blank := OptionsConfiguration{}
	copyMatchingTag(&blank, &optsCopy, "restart", func(v string) bool {
		if len(v) > 0 && v != "true" {
			panic(fmt.Sprintf(`unexpected tag value: %s. Expected untagged or "true"`, v))
		}
		return v != "true"
	})
	return optsCopy
}

func (opts OptionsConfiguration) IsStunDisabled() bool {
	return opts.StunKeepaliveMinS < 1 || opts.StunKeepaliveStartS < 1 || !opts.NATEnabled
}

func (opts OptionsConfiguration) ListenAddresses() []string {
	var addresses []string
	for _, addr := range opts.RawListenAddresses {
		switch addr {
		case "default":
			addresses = append(addresses, DefaultListenAddresses...)
		default:
			addresses = append(addresses, addr)
		}
	}
	return stringutil.UniqueTrimmedStrings(addresses)
}

func (opts OptionsConfiguration) StunServers() []string {
	var addresses []string
	for _, addr := range opts.RawStunServers {
		switch addr {
		case "default":
			_, records, err := net.LookupSRV("stun", "udp", "syncthing.net")
			if err != nil {
<<<<<<< HEAD
				l.Warnln("Unable to resolve primary STUN servers via DNS:", err)
=======
				l.Debugf("Unable to resolve primary STUN servers via DNS:", err)
>>>>>>> 0bf21d9d
			}

			for _, record := range records {
				priority := record.Priority
				target := strings.TrimSuffix(record.Target, ".")
				address := fmt.Sprintf("%s:%d", target, record.Port)
				l.Debugf("Resolved primary STUN server %s with priority %d", address, priority)
				addresses = append(addresses, address)
			}

			fallbackAddresses := slices.Clone(DefaultFallbackStunServers)
			rand.Shuffle(fallbackAddresses)
			addresses = append(addresses, fallbackAddresses...)
		default:
			addresses = append(addresses, addr)
		}
	}

	addresses = stringutil.UniqueTrimmedStrings(addresses)

	return addresses
}

func (opts OptionsConfiguration) GlobalDiscoveryServers() []string {
	var servers []string
	for _, srv := range opts.RawGlobalAnnServers {
		switch srv {
		case "default":
			servers = append(servers, DefaultDiscoveryServers...)
		case "default-v4":
			servers = append(servers, DefaultDiscoveryServersV4...)
		case "default-v6":
			servers = append(servers, DefaultDiscoveryServersV6...)
		default:
			servers = append(servers, srv)
		}
	}
	return stringutil.UniqueTrimmedStrings(servers)
}

func (opts OptionsConfiguration) MaxFolderConcurrency() int {
	// If a value is set, trust that.
	if opts.RawMaxFolderConcurrency > 0 {
		return opts.RawMaxFolderConcurrency
	}
	if opts.RawMaxFolderConcurrency < 0 {
		// -1 etc means unlimited, which in the implementation means zero
		return 0
	}
	// Otherwise default to the number of CPU cores in the system as a rough
	// approximation of system powerfullness.
	if n := runtime.GOMAXPROCS(-1); n > 0 {
		return n
	}
	// We should never get here to begin with, but since we're here let's
	// use some sort of reasonable compromise between the old "no limit" and
	// getting nothing done... (Median number of folders out there at time
	// of writing is two, 95-percentile at 12 folders.)
	return 4 // https://xkcd.com/221/
}

func (opts OptionsConfiguration) MaxConcurrentIncomingRequestKiB() int {
	// Negative is disabled, which in limiter land is spelled zero
	if opts.RawMaxCIRequestKiB < 0 {
		return 0
	}

	if opts.RawMaxCIRequestKiB == 0 {
		// The default is 256 MiB
		return 256 * 1024 // KiB
	}

	// We can't really do less than a couple of concurrent blocks or we'll
	// pretty much stall completely. Check that an explicit value is large
	// enough.
	const minAllowed = 2 * protocol.MaxBlockSize / 1024
	if opts.RawMaxCIRequestKiB < minAllowed {
		return minAllowed
	}

	// Roll with it.
	return opts.RawMaxCIRequestKiB
}

func (opts OptionsConfiguration) AutoUpgradeEnabled() bool {
	return opts.AutoUpgradeIntervalH > 0
}

func (opts OptionsConfiguration) FeatureFlag(name string) bool {
	return slices.Contains(opts.FeatureFlags, name)
}

// LowestConnectionLimit is the lower of ConnectionLimitEnough or
// ConnectionLimitMax, or whichever of them is actually set if only one of
// them is set. It's the point where we should stop dialing.
func (opts OptionsConfiguration) LowestConnectionLimit() int {
	limit := opts.ConnectionLimitEnough
	if limit == 0 || (opts.ConnectionLimitMax != 0 && opts.ConnectionLimitMax < limit) {
		// It doesn't really make sense to set Max lower than Enough but
		// someone might do it while experimenting and it's easy for us to
		// do the right thing.
		limit = opts.ConnectionLimitMax
	}
	return limit
}<|MERGE_RESOLUTION|>--- conflicted
+++ resolved
@@ -187,11 +187,7 @@
 		case "default":
 			_, records, err := net.LookupSRV("stun", "udp", "syncthing.net")
 			if err != nil {
-<<<<<<< HEAD
-				l.Warnln("Unable to resolve primary STUN servers via DNS:", err)
-=======
 				l.Debugf("Unable to resolve primary STUN servers via DNS:", err)
->>>>>>> 0bf21d9d
 			}
 
 			for _, record := range records {
