// Copyright (C) 2014 The Syncthing Authors.
//
// This Source Code Form is subject to the terms of the Mozilla Public
// License, v. 2.0. If a copy of the MPL was not distributed with this file,
// You can obtain one at http://mozilla.org/MPL/2.0/.

// Package config implements reading and writing of the syncthing configuration file.
package config

import (
	"encoding/json"
	"encoding/xml"
	"fmt"
	"io"
	"io/ioutil"
	"net/url"
	"os"
	"path"
	"sort"
	"strings"

	"github.com/syncthing/syncthing/lib/protocol"
	"github.com/syncthing/syncthing/lib/rand"
	"github.com/syncthing/syncthing/lib/upgrade"
	"github.com/syncthing/syncthing/lib/util"
)

const (
	OldestHandledVersion = 10
	CurrentVersion       = 18
	MaxRescanIntervalS   = 365 * 24 * 60 * 60
)

var (
	// DefaultListenAddresses should be substituted when the configuration
	// contains <listenAddress>default</listenAddress>. This is done by the
	// "consumer" of the configuration as we don't want these saved to the
	// config.
	DefaultListenAddresses = []string{
		"tcp://0.0.0.0:22000",
		"dynamic+https://relays.syncthing.net/endpoint",
	}
	// DefaultDiscoveryServersV4 should be substituted when the configuration
	// contains <globalAnnounceServer>default-v4</globalAnnounceServer>.
	DefaultDiscoveryServersV4 = []string{
		"https://discovery-v4-2.syncthing.net/v2/?id=DVU36WY-H3LVZHW-E6LLFRE-YAFN5EL-HILWRYP-OC2M47J-Z4PE62Y-ADIBDQC", // 45.55.230.38, USA
		"https://discovery-v4-3.syncthing.net/v2/?id=VK6HNJ3-VVMM66S-HRVWSCR-IXEHL2H-U4AQ4MW-UCPQBWX-J2L2UBK-NVZRDQZ", // 128.199.95.124, Singapore
		"https://discovery-v4-4.syncthing.net/v2/?id=LYXKCHX-VI3NYZR-ALCJBHF-WMZYSPK-QG6QJA3-MPFYMSO-U56GTUK-NA2MIAW", // 95.85.19.244, NL
	}
	// DefaultDiscoveryServersV6 should be substituted when the configuration
	// contains <globalAnnounceServer>default-v6</globalAnnounceServer>.
	DefaultDiscoveryServersV6 = []string{
		"https://discovery-v6-2.syncthing.net/v2/?id=DVU36WY-H3LVZHW-E6LLFRE-YAFN5EL-HILWRYP-OC2M47J-Z4PE62Y-ADIBDQC", // 2604:a880:800:10::182:a001, USA
		"https://discovery-v6-3.syncthing.net/v2/?id=VK6HNJ3-VVMM66S-HRVWSCR-IXEHL2H-U4AQ4MW-UCPQBWX-J2L2UBK-NVZRDQZ", // 2400:6180:0:d0::d9:d001, Singapore
		"https://discovery-v6-4.syncthing.net/v2/?id=LYXKCHX-VI3NYZR-ALCJBHF-WMZYSPK-QG6QJA3-MPFYMSO-U56GTUK-NA2MIAW", // 2a03:b0c0:0:1010::4ed:3001, NL
	}
	// DefaultDiscoveryServers should be substituted when the configuration
	// contains <globalAnnounceServer>default</globalAnnounceServer>.
	DefaultDiscoveryServers = append(DefaultDiscoveryServersV4, DefaultDiscoveryServersV6...)

	// DefaultTheme is the default and fallback theme for the web UI.
	DefaultTheme = "default"
)

func New(myID protocol.DeviceID) Configuration {
	var cfg Configuration
	cfg.Version = CurrentVersion
	cfg.OriginalVersion = CurrentVersion

	util.SetDefaults(&cfg)
	util.SetDefaults(&cfg.Options)
	util.SetDefaults(&cfg.GUI)

	// Can't happen.
	if err := cfg.prepare(myID); err != nil {
		panic("bug: error in preparing new folder: " + err.Error())
	}

	return cfg
}

func ReadXML(r io.Reader, myID protocol.DeviceID) (Configuration, error) {
	var cfg Configuration

	util.SetDefaults(&cfg)
	util.SetDefaults(&cfg.Options)
	util.SetDefaults(&cfg.GUI)

	if err := xml.NewDecoder(r).Decode(&cfg); err != nil {
		return Configuration{}, err
	}
	cfg.OriginalVersion = cfg.Version

	if err := cfg.prepare(myID); err != nil {
		return Configuration{}, err
	}
	return cfg, nil
}

func ReadJSON(r io.Reader, myID protocol.DeviceID) (Configuration, error) {
	var cfg Configuration

	util.SetDefaults(&cfg)
	util.SetDefaults(&cfg.Options)
	util.SetDefaults(&cfg.GUI)

	bs, err := ioutil.ReadAll(r)
	if err != nil {
		return Configuration{}, err
	}

	if err := json.Unmarshal(bs, &cfg); err != nil {
		return Configuration{}, err
	}
	cfg.OriginalVersion = cfg.Version

	if err := cfg.prepare(myID); err != nil {
		return Configuration{}, err
	}
	return cfg, nil
}

type Configuration struct {
	Version        int                   `xml:"version,attr" json:"version"`
	Folders        []FolderConfiguration `xml:"folder" json:"folders"`
	Devices        []DeviceConfiguration `xml:"device" json:"devices"`
	GUI            GUIConfiguration      `xml:"gui" json:"gui"`
	Options        OptionsConfiguration  `xml:"options" json:"options"`
	IgnoredDevices []protocol.DeviceID   `xml:"ignoredDevice" json:"ignoredDevices"`
	XMLName        xml.Name              `xml:"configuration" json:"-"`

	OriginalVersion int `xml:"-" json:"-"` // The version we read from disk, before any conversion
}

func (cfg Configuration) Copy() Configuration {
	newCfg := cfg

	// Deep copy FolderConfigurations
	newCfg.Folders = make([]FolderConfiguration, len(cfg.Folders))
	for i := range newCfg.Folders {
		newCfg.Folders[i] = cfg.Folders[i].Copy()
	}

	// Deep copy DeviceConfigurations
	newCfg.Devices = make([]DeviceConfiguration, len(cfg.Devices))
	for i := range newCfg.Devices {
		newCfg.Devices[i] = cfg.Devices[i].Copy()
	}

	newCfg.Options = cfg.Options.Copy()

	// DeviceIDs are values
	newCfg.IgnoredDevices = make([]protocol.DeviceID, len(cfg.IgnoredDevices))
	copy(newCfg.IgnoredDevices, cfg.IgnoredDevices)

	return newCfg
}

func (cfg *Configuration) WriteXML(w io.Writer) error {
	e := xml.NewEncoder(w)
	e.Indent("", "    ")
	err := e.Encode(cfg)
	if err != nil {
		return err
	}
	_, err = w.Write([]byte("\n"))
	return err
}

func (cfg *Configuration) prepare(myID protocol.DeviceID) error {
	var myName string

	// Ensure this device is present in the config
	for _, device := range cfg.Devices {
		if device.DeviceID == myID {
			goto found
		}
	}

	myName, _ = os.Hostname()
	cfg.Devices = append(cfg.Devices, DeviceConfiguration{
		DeviceID: myID,
		Name:     myName,
	})

found:

	if err := cfg.clean(); err != nil {
		return err
	}

	// Ensure that we are part of the devices
	for i := range cfg.Folders {
		cfg.Folders[i].Devices = ensureDevicePresent(cfg.Folders[i].Devices, myID)
	}

	return nil
}

func (cfg *Configuration) clean() error {
	util.FillNilSlices(&cfg.Options)

	// Initialize any empty slices
	if cfg.Folders == nil {
		cfg.Folders = []FolderConfiguration{}
	}
	if cfg.IgnoredDevices == nil {
		cfg.IgnoredDevices = []protocol.DeviceID{}
	}
	if cfg.Options.AlwaysLocalNets == nil {
		cfg.Options.AlwaysLocalNets = []string{}
	}
	if cfg.Options.UnackedNotificationIDs == nil {
		cfg.Options.UnackedNotificationIDs = []string{}
	}

	// Prepare folders and check for duplicates. Duplicates are bad and
	// dangerous, can't currently be resolved in the GUI, and shouldn't
	// happen when configured by the GUI. We return with an error in that
	// situation.
	seenFolders := make(map[string]struct{})
	for i := range cfg.Folders {
		folder := &cfg.Folders[i]
		folder.prepare()

		if _, ok := seenFolders[folder.ID]; ok {
			return fmt.Errorf("duplicate folder ID %q in configuration", folder.ID)
		}
		seenFolders[folder.ID] = struct{}{}
	}

	cfg.Options.ListenAddresses = util.UniqueStrings(cfg.Options.ListenAddresses)
	cfg.Options.GlobalAnnServers = util.UniqueStrings(cfg.Options.GlobalAnnServers)

	if cfg.Version > 0 && cfg.Version < OldestHandledVersion {
		l.Warnf("Configuration version %d is deprecated. Attempting best effort conversion, but please verify manually.", cfg.Version)
	}

	// Upgrade configuration versions as appropriate
	if cfg.Version <= 10 {
		convertV10V11(cfg)
	}
	if cfg.Version == 11 {
		convertV11V12(cfg)
	}
	if cfg.Version == 12 {
		convertV12V13(cfg)
	}
	if cfg.Version == 13 {
		convertV13V14(cfg)
	}
	if cfg.Version == 14 {
		convertV14V15(cfg)
	}
	if cfg.Version == 15 {
		convertV15V16(cfg)
	}
	if cfg.Version == 16 {
		convertV16V17(cfg)
	}
	if cfg.Version == 17 {
		convertV17V18(cfg)
	}

	// Build a list of available devices
	existingDevices := make(map[protocol.DeviceID]bool)
	for _, device := range cfg.Devices {
		existingDevices[device.DeviceID] = true
	}

	// Ensure that the device list is free from duplicates
	cfg.Devices = ensureNoDuplicateDevices(cfg.Devices)

	sort.Sort(DeviceConfigurationList(cfg.Devices))
	// Ensure that any loose devices are not present in the wrong places
	// Ensure that there are no duplicate devices
	// Ensure that the versioning configuration parameter map is not nil
	for i := range cfg.Folders {
		cfg.Folders[i].Devices = ensureExistingDevices(cfg.Folders[i].Devices, existingDevices)
		cfg.Folders[i].Devices = ensureNoDuplicateFolderDevices(cfg.Folders[i].Devices)
		if cfg.Folders[i].Versioning.Params == nil {
			cfg.Folders[i].Versioning.Params = map[string]string{}
		}
		sort.Sort(FolderDeviceConfigurationList(cfg.Folders[i].Devices))
	}

	// An empty address list is equivalent to a single "dynamic" entry
	for i := range cfg.Devices {
		n := &cfg.Devices[i]
		if len(n.Addresses) == 0 || len(n.Addresses) == 1 && n.Addresses[0] == "" {
			n.Addresses = []string{"dynamic"}
		}
	}

	// Very short reconnection intervals are annoying
	if cfg.Options.ReconnectIntervalS < 5 {
		cfg.Options.ReconnectIntervalS = 5
	}

	if cfg.GUI.APIKey == "" {
		cfg.GUI.APIKey = rand.String(32)
	}

	// The list of ignored devices should not contain any devices that have
	// been manually added to the config.
	newIgnoredDevices := []protocol.DeviceID{}
	for _, dev := range cfg.IgnoredDevices {
		if !existingDevices[dev] {
			newIgnoredDevices = append(newIgnoredDevices, dev)
		}
	}
	cfg.IgnoredDevices = newIgnoredDevices

	return nil
}

<<<<<<< HEAD
func convertV16V17(cfg *Configuration) {
	for i := range cfg.Folders {
		cfg.Folders[i].Fsync = true
	}

	cfg.Version = 17
}

func convertV15V16(cfg *Configuration) {
	// Triggers a database tweak
	cfg.Version = 16
=======
func convertV17V18(cfg *Configuration) {
	// Do channel selection for existing users. Those who have auto upgrades
	// and usage reporting on default to the candidate channel. Others get
	// stable.
	if cfg.Options.URAccepted > 0 && cfg.Options.AutoUpgradeIntervalH > 0 {
		cfg.Options.UpgradeToPreReleases = true
	}

	// Show a notification to explain what's going on, except if upgrades
	// are disabled by compilation or environment variable in which case
	// it's not relevant.
	if !upgrade.DisabledByCompilation && os.Getenv("STNOUPGRADE") == "" {
		cfg.Options.UnackedNotificationIDs = append(cfg.Options.UnackedNotificationIDs, "channelNotification")
	}

	cfg.Version = 18
>>>>>>> 237893ea
}

func convertV14V15(cfg *Configuration) {
	// Undo v0.13.0 broken migration

	for i, addr := range cfg.Options.GlobalAnnServers {
		switch addr {
		case "default-v4v2/":
			cfg.Options.GlobalAnnServers[i] = "default-v4"
		case "default-v6v2/":
			cfg.Options.GlobalAnnServers[i] = "default-v6"
		}
	}

	cfg.Version = 15
}

func convertV13V14(cfg *Configuration) {
	// Not using the ignore cache is the new default. Disable it on existing
	// configurations.
	cfg.Options.CacheIgnoredFiles = false

	// Migrate UPnP -> NAT options
	cfg.Options.NATEnabled = cfg.Options.DeprecatedUPnPEnabled
	cfg.Options.DeprecatedUPnPEnabled = false
	cfg.Options.NATLeaseM = cfg.Options.DeprecatedUPnPLeaseM
	cfg.Options.DeprecatedUPnPLeaseM = 0
	cfg.Options.NATRenewalM = cfg.Options.DeprecatedUPnPRenewalM
	cfg.Options.DeprecatedUPnPRenewalM = 0
	cfg.Options.NATTimeoutS = cfg.Options.DeprecatedUPnPTimeoutS
	cfg.Options.DeprecatedUPnPTimeoutS = 0

	// Replace the default listen address "tcp://0.0.0.0:22000" with the
	// string "default", but only if we also have the default relay pool
	// among the relay servers as this is implied by the new "default"
	// entry.
	hasDefault := false
	for _, raddr := range cfg.Options.DeprecatedRelayServers {
		if raddr == "dynamic+https://relays.syncthing.net/endpoint" {
			for i, addr := range cfg.Options.ListenAddresses {
				if addr == "tcp://0.0.0.0:22000" {
					cfg.Options.ListenAddresses[i] = "default"
					hasDefault = true
					break
				}
			}
			break
		}
	}

	// Copy relay addresses into listen addresses.
	for _, addr := range cfg.Options.DeprecatedRelayServers {
		if hasDefault && addr == "dynamic+https://relays.syncthing.net/endpoint" {
			// Skip the default relay address if we already have the
			// "default" entry in the list.
			continue
		}
		if addr == "" {
			continue
		}
		cfg.Options.ListenAddresses = append(cfg.Options.ListenAddresses, addr)
	}

	cfg.Options.DeprecatedRelayServers = nil

	// For consistency
	sort.Strings(cfg.Options.ListenAddresses)

	var newAddrs []string
	for _, addr := range cfg.Options.GlobalAnnServers {
		uri, err := url.Parse(addr)
		if err != nil {
			// That's odd. Skip the broken address.
			continue
		}
		if uri.Scheme == "https" {
			uri.Path = path.Join(uri.Path, "v2") + "/"
			addr = uri.String()
		}

		newAddrs = append(newAddrs, addr)
	}
	cfg.Options.GlobalAnnServers = newAddrs

	for i, fcfg := range cfg.Folders {
		if fcfg.DeprecatedReadOnly {
			cfg.Folders[i].Type = FolderTypeSendOnly
		} else {
			cfg.Folders[i].Type = FolderTypeSendReceive
		}
		cfg.Folders[i].DeprecatedReadOnly = false
	}
	// v0.13-beta already had config version 13 but did not get the new URL
	if cfg.Options.ReleasesURL == "https://api.github.com/repos/syncthing/syncthing/releases?per_page=30" {
		cfg.Options.ReleasesURL = "https://upgrades.syncthing.net/meta.json"
	}

	cfg.Version = 14
}

func convertV12V13(cfg *Configuration) {
	if cfg.Options.ReleasesURL == "https://api.github.com/repos/syncthing/syncthing/releases?per_page=30" {
		cfg.Options.ReleasesURL = "https://upgrades.syncthing.net/meta.json"
	}

	cfg.Version = 13
}

func convertV11V12(cfg *Configuration) {
	// Change listen address schema
	for i, addr := range cfg.Options.ListenAddresses {
		if len(addr) > 0 && !strings.HasPrefix(addr, "tcp://") {
			cfg.Options.ListenAddresses[i] = util.Address("tcp", addr)
		}
	}

	for i, device := range cfg.Devices {
		for j, addr := range device.Addresses {
			if addr != "dynamic" && addr != "" {
				cfg.Devices[i].Addresses[j] = util.Address("tcp", addr)
			}
		}
	}

	// Use new discovery server
	var newDiscoServers []string
	var useDefault bool
	for _, addr := range cfg.Options.GlobalAnnServers {
		if addr == "udp4://announce.syncthing.net:22026" {
			useDefault = true
		} else if addr == "udp6://announce-v6.syncthing.net:22026" {
			useDefault = true
		} else {
			newDiscoServers = append(newDiscoServers, addr)
		}
	}
	if useDefault {
		newDiscoServers = append(newDiscoServers, "default")
	}
	cfg.Options.GlobalAnnServers = newDiscoServers

	// Use new multicast group
	if cfg.Options.LocalAnnMCAddr == "[ff32::5222]:21026" {
		cfg.Options.LocalAnnMCAddr = "[ff12::8384]:21027"
	}

	// Use new local discovery port
	if cfg.Options.LocalAnnPort == 21025 {
		cfg.Options.LocalAnnPort = 21027
	}

	// Set MaxConflicts to unlimited
	for i := range cfg.Folders {
		cfg.Folders[i].MaxConflicts = -1
	}

	cfg.Version = 12
}

func convertV10V11(cfg *Configuration) {
	// Set minimum disk free of existing folders to 1%
	for i := range cfg.Folders {
		cfg.Folders[i].MinDiskFreePct = 1
	}
	cfg.Version = 11
}

func ensureDevicePresent(devices []FolderDeviceConfiguration, myID protocol.DeviceID) []FolderDeviceConfiguration {
	for _, device := range devices {
		if device.DeviceID.Equals(myID) {
			return devices
		}
	}

	devices = append(devices, FolderDeviceConfiguration{
		DeviceID: myID,
	})

	return devices
}

func ensureExistingDevices(devices []FolderDeviceConfiguration, existingDevices map[protocol.DeviceID]bool) []FolderDeviceConfiguration {
	count := len(devices)
	i := 0
loop:
	for i < count {
		if _, ok := existingDevices[devices[i].DeviceID]; !ok {
			devices[i] = devices[count-1]
			count--
			continue loop
		}
		i++
	}
	return devices[0:count]
}

func ensureNoDuplicateFolderDevices(devices []FolderDeviceConfiguration) []FolderDeviceConfiguration {
	count := len(devices)
	i := 0
	seenDevices := make(map[protocol.DeviceID]bool)
loop:
	for i < count {
		id := devices[i].DeviceID
		if _, ok := seenDevices[id]; ok {
			devices[i] = devices[count-1]
			count--
			continue loop
		}
		seenDevices[id] = true
		i++
	}
	return devices[0:count]
}

func ensureNoDuplicateDevices(devices []DeviceConfiguration) []DeviceConfiguration {
	count := len(devices)
	i := 0
	seenDevices := make(map[protocol.DeviceID]bool)
loop:
	for i < count {
		id := devices[i].DeviceID
		if _, ok := seenDevices[id]; ok {
			devices[i] = devices[count-1]
			count--
			continue loop
		}
		seenDevices[id] = true
		i++
	}
	return devices[0:count]
}<|MERGE_RESOLUTION|>--- conflicted
+++ resolved
@@ -314,19 +314,6 @@
 	return nil
 }
 
-<<<<<<< HEAD
-func convertV16V17(cfg *Configuration) {
-	for i := range cfg.Folders {
-		cfg.Folders[i].Fsync = true
-	}
-
-	cfg.Version = 17
-}
-
-func convertV15V16(cfg *Configuration) {
-	// Triggers a database tweak
-	cfg.Version = 16
-=======
 func convertV17V18(cfg *Configuration) {
 	// Do channel selection for existing users. Those who have auto upgrades
 	// and usage reporting on default to the candidate channel. Others get
@@ -343,7 +330,19 @@
 	}
 
 	cfg.Version = 18
->>>>>>> 237893ea
+}
+
+func convertV16V17(cfg *Configuration) {
+	for i := range cfg.Folders {
+		cfg.Folders[i].Fsync = true
+	}
+
+	cfg.Version = 17
+}
+
+func convertV15V16(cfg *Configuration) {
+	// Triggers a database tweak
+	cfg.Version = 16
 }
 
 func convertV14V15(cfg *Configuration) {
