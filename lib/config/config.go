// Copyright (C) 2014 The Syncthing Authors.
//
// This Source Code Form is subject to the terms of the Mozilla Public
// License, v. 2.0. If a copy of the MPL was not distributed with this file,
// You can obtain one at https://mozilla.org/MPL/2.0/.

// Package config implements reading and writing of the syncthing configuration file.
package config

import (
	"encoding/json"
	"encoding/xml"
	"fmt"
	"io"
	"io/ioutil"
	"net"
	"net/url"
	"os"
	"runtime"
	"sort"
	"strconv"
	"strings"

	"github.com/pkg/errors"

	"github.com/syncthing/syncthing/lib/fs"
	"github.com/syncthing/syncthing/lib/protocol"
	"github.com/syncthing/syncthing/lib/rand"
	"github.com/syncthing/syncthing/lib/util"
)

const (
	OldestHandledVersion = 10
	CurrentVersion       = 32
	MaxRescanIntervalS   = 365 * 24 * 60 * 60
)

var (
	// DefaultTCPPort defines default TCP port used if the URI does not specify one, for example tcp://0.0.0.0
	DefaultTCPPort = 22000
	// DefaultQUICPort defines default QUIC port used if the URI does not specify one, for example quic://0.0.0.0
	DefaultQUICPort = 22000
	// DefaultListenAddresses should be substituted when the configuration
	// contains <listenAddress>default</listenAddress>. This is done by the
	// "consumer" of the configuration as we don't want these saved to the
	// config.
	DefaultListenAddresses = []string{
		util.Address("tcp", net.JoinHostPort("0.0.0.0", strconv.Itoa(DefaultTCPPort))),
		"dynamic+https://relays.syncthing.net/endpoint",
		util.Address("quic", net.JoinHostPort("0.0.0.0", strconv.Itoa(DefaultQUICPort))),
	}
	DefaultGUIPort = 8384
	// DefaultDiscoveryServersV4 should be substituted when the configuration
	// contains <globalAnnounceServer>default-v4</globalAnnounceServer>.
	DefaultDiscoveryServersV4 = []string{
		"https://discovery.syncthing.net/v2/?noannounce&id=LYXKCHX-VI3NYZR-ALCJBHF-WMZYSPK-QG6QJA3-MPFYMSO-U56GTUK-NA2MIAW",
		"https://discovery-v4.syncthing.net/v2/?nolookup&id=LYXKCHX-VI3NYZR-ALCJBHF-WMZYSPK-QG6QJA3-MPFYMSO-U56GTUK-NA2MIAW",
	}
	// DefaultDiscoveryServersV6 should be substituted when the configuration
	// contains <globalAnnounceServer>default-v6</globalAnnounceServer>.
	DefaultDiscoveryServersV6 = []string{
		"https://discovery.syncthing.net/v2/?noannounce&id=LYXKCHX-VI3NYZR-ALCJBHF-WMZYSPK-QG6QJA3-MPFYMSO-U56GTUK-NA2MIAW",
		"https://discovery-v6.syncthing.net/v2/?nolookup&id=LYXKCHX-VI3NYZR-ALCJBHF-WMZYSPK-QG6QJA3-MPFYMSO-U56GTUK-NA2MIAW",
	}
	// DefaultDiscoveryServers should be substituted when the configuration
	// contains <globalAnnounceServer>default</globalAnnounceServer>.
	DefaultDiscoveryServers = append(DefaultDiscoveryServersV4, DefaultDiscoveryServersV6...)
	// DefaultTheme is the default and fallback theme for the web UI.
	DefaultTheme = "default"
	// Default stun servers should be substituted when the configuration
	// contains <stunServer>default</stunServer>.

	// DefaultPrimaryStunServers are servers provided by us (to avoid causing the public servers burden)
	DefaultPrimaryStunServers = []string{
		"stun.syncthing.net:3478",
	}
	DefaultSecondaryStunServers = []string{
		"stun.callwithus.com:3478",
		"stun.counterpath.com:3478",
		"stun.counterpath.net:3478",
		"stun.ekiga.net:3478",
		"stun.ideasip.com:3478",
		"stun.internetcalls.com:3478",
		"stun.schlund.de:3478",
		"stun.sipgate.net:10000",
		"stun.sipgate.net:3478",
		"stun.voip.aebc.com:3478",
		"stun.voiparound.com:3478",
		"stun.voipbuster.com:3478",
		"stun.voipstunt.com:3478",
		"stun.xten.com:3478",
	}
)

var (
	errFolderIDEmpty     = errors.New("folder has empty ID")
	errFolderIDDuplicate = errors.New("folder has duplicate ID")
	errFolderPathEmpty   = errors.New("folder has empty path")
)

func New(myID protocol.DeviceID) Configuration {
	var cfg Configuration
	cfg.Version = CurrentVersion

	cfg.Options.UnackedNotificationIDs = []string{"authenticationUserAndPassword"}

	util.SetDefaults(&cfg)
	util.SetDefaults(&cfg.Options)
	util.SetDefaults(&cfg.GUI)

	// Can't happen.
	if err := cfg.prepare(myID); err != nil {
		l.Warnln("bug: error in preparing new folder:", err)
		panic("error in preparing new folder")
	}

	return cfg
}

func NewWithFreePorts(myID protocol.DeviceID) (Configuration, error) {
	cfg := New(myID)

	port, err := getFreePort("127.0.0.1", DefaultGUIPort)
	if err != nil {
		return Configuration{}, errors.Wrap(err, "get free port (GUI)")
	}
	cfg.GUI.RawAddress = fmt.Sprintf("127.0.0.1:%d", port)

	port, err = getFreePort("0.0.0.0", DefaultTCPPort)
	if err != nil {
		return Configuration{}, errors.Wrap(err, "get free port (BEP)")
	}
	if port == DefaultTCPPort {
		cfg.Options.RawListenAddresses = []string{"default"}
	} else {
		cfg.Options.RawListenAddresses = []string{
			util.Address("tcp", net.JoinHostPort("0.0.0.0", strconv.Itoa(port))),
			"dynamic+https://relays.syncthing.net/endpoint",
			util.Address("quic", net.JoinHostPort("0.0.0.0", strconv.Itoa(port))),
		}
	}

	return cfg, nil
}

type xmlConfiguration struct {
	Configuration
	XMLName xml.Name `xml:"configuration"`
}

func ReadXML(r io.Reader, myID protocol.DeviceID) (Configuration, int, error) {
	var cfg xmlConfiguration

	util.SetDefaults(&cfg)
	util.SetDefaults(&cfg.Options)
	util.SetDefaults(&cfg.GUI)

	if err := xml.NewDecoder(r).Decode(&cfg); err != nil {
		return Configuration{}, 0, err
	}

	originalVersion := cfg.Version

	if err := cfg.prepare(myID); err != nil {
		return Configuration{}, originalVersion, err
	}
	return cfg.Configuration, originalVersion, nil
}

func ReadJSON(r io.Reader, myID protocol.DeviceID) (Configuration, error) {
	var cfg Configuration

	util.SetDefaults(&cfg)
	util.SetDefaults(&cfg.Options)
	util.SetDefaults(&cfg.GUI)

	bs, err := ioutil.ReadAll(r)
	if err != nil {
		return Configuration{}, err
	}

	if err := json.Unmarshal(bs, &cfg); err != nil {
		return Configuration{}, err
	}

	if err := cfg.prepare(myID); err != nil {
		return Configuration{}, err
	}
	return cfg, nil
}

<<<<<<< HEAD
type Configuration struct {
	Version        int                   `xml:"version,attr" json:"version"`
	Folders        []FolderConfiguration `xml:"folder" json:"folders"`
	Devices        []DeviceConfiguration `xml:"device" json:"devices"`
	GUI            GUIConfiguration      `xml:"gui" json:"gui"`
	LDAP           LDAPConfiguration     `xml:"ldap" json:"ldap"`
	Options        OptionsConfiguration  `xml:"options" json:"options"`
	IgnoredDevices []ObservedDevice      `xml:"remoteIgnoredDevice" json:"remoteIgnoredDevices"`
	XMLName        xml.Name              `xml:"configuration" json:"-"`

	MyID            protocol.DeviceID `xml:"-" json:"-"` // Provided by the instantiator.
	OriginalVersion int               `xml:"-" json:"-"` // The version we read from disk, before any conversion

	DeprecatedPendingDevices []ObservedDevice `xml:"pendingDevice,omitempty" json:"-"`
}

=======
>>>>>>> 67761d87
func (cfg Configuration) Copy() Configuration {
	newCfg := cfg

	// Deep copy FolderConfigurations
	newCfg.Folders = make([]FolderConfiguration, len(cfg.Folders))
	for i := range newCfg.Folders {
		newCfg.Folders[i] = cfg.Folders[i].Copy()
	}

	// Deep copy DeviceConfigurations
	newCfg.Devices = make([]DeviceConfiguration, len(cfg.Devices))
	for i := range newCfg.Devices {
		newCfg.Devices[i] = cfg.Devices[i].Copy()
	}

	newCfg.Options = cfg.Options.Copy()
	newCfg.GUI = cfg.GUI.Copy()

	// DeviceIDs are values
	newCfg.IgnoredDevices = make([]ObservedDevice, len(cfg.IgnoredDevices))
	copy(newCfg.IgnoredDevices, cfg.IgnoredDevices)

	return newCfg
}

func (cfg *Configuration) WriteXML(w io.Writer) error {
	e := xml.NewEncoder(w)
	e.Indent("", "    ")
	xmlCfg := xmlConfiguration{Configuration: *cfg}
	err := e.Encode(xmlCfg)
	if err != nil {
		return err
	}
	_, err = w.Write([]byte("\n"))
	return err
}

func (cfg *Configuration) prepare(myID protocol.DeviceID) error {
	var myName string

	// Ensure this device is present in the config
	for _, device := range cfg.Devices {
		if device.DeviceID == myID {
			goto found
		}
	}

	myName, _ = os.Hostname()
	cfg.Devices = append(cfg.Devices, DeviceConfiguration{
		DeviceID: myID,
		Name:     myName,
	})

found:

	if err := cfg.clean(); err != nil {
		return err
	}

	// Ensure that we are part of the devices
	for i := range cfg.Folders {
		cfg.Folders[i].Devices = ensureDevicePresent(cfg.Folders[i].Devices, myID)
	}

	return nil
}

func (cfg *Configuration) clean() error {
	util.FillNilSlices(&cfg.Options)

	// Ensure that the device list is
	// - free from duplicates
	// - no devices with empty ID
	// - sorted by ID
	// Happen before preparting folders as that needs a correct device list.
	cfg.Devices = ensureNoDuplicateOrEmptyIDDevices(cfg.Devices)
	sort.Slice(cfg.Devices, func(a, b int) bool {
		return cfg.Devices[a].DeviceID.Compare(cfg.Devices[b].DeviceID) == -1
	})

	// Prepare folders and check for duplicates. Duplicates are bad and
	// dangerous, can't currently be resolved in the GUI, and shouldn't
	// happen when configured by the GUI. We return with an error in that
	// situation.
	existingFolders := make(map[string]*FolderConfiguration)
	for i := range cfg.Folders {
		folder := &cfg.Folders[i]
		folder.prepare()

		if folder.ID == "" {
			return errFolderIDEmpty
		}

		if folder.Path == "" {
			return fmt.Errorf("folder %q: %w", folder.ID, errFolderPathEmpty)
		}

		if _, ok := existingFolders[folder.ID]; ok {
			return fmt.Errorf("folder %q: %w", folder.ID, errFolderIDDuplicate)
		}

		existingFolders[folder.ID] = folder
	}

	cfg.Options.RawListenAddresses = util.UniqueTrimmedStrings(cfg.Options.RawListenAddresses)
	cfg.Options.RawGlobalAnnServers = util.UniqueTrimmedStrings(cfg.Options.RawGlobalAnnServers)

	if cfg.Version > 0 && cfg.Version < OldestHandledVersion {
		l.Warnf("Configuration version %d is deprecated. Attempting best effort conversion, but please verify manually.", cfg.Version)
	}

	// Upgrade configuration versions as appropriate
	migrations.apply(cfg)

	// Build a list of available devices
	existingDevices := make(map[protocol.DeviceID]bool)
	for _, device := range cfg.Devices {
		existingDevices[device.DeviceID] = true
	}

	// Ensure that the folder list is sorted by ID
	sort.Slice(cfg.Folders, func(a, b int) bool {
		return cfg.Folders[a].ID < cfg.Folders[b].ID
	})

	// Ensure that in all folder configs
	// - any loose devices are not present in the wrong places
	// - there are no duplicate devices
	// - the versioning configuration parameter map is not nil
	sharedFolders := make(map[protocol.DeviceID][]string, len(cfg.Devices))
	for i := range cfg.Folders {
		cfg.Folders[i].Devices = ensureExistingDevices(cfg.Folders[i].Devices, existingDevices)
		cfg.Folders[i].Devices = ensureNoDuplicateFolderDevices(cfg.Folders[i].Devices)
		if cfg.Folders[i].Versioning.Params == nil {
			cfg.Folders[i].Versioning.Params = map[string]string{}
		}
		sort.Slice(cfg.Folders[i].Devices, func(a, b int) bool {
			return cfg.Folders[i].Devices[a].DeviceID.Compare(cfg.Folders[i].Devices[b].DeviceID) == -1
		})
		for _, dev := range cfg.Folders[i].Devices {
			sharedFolders[dev.DeviceID] = append(sharedFolders[dev.DeviceID], cfg.Folders[i].ID)
		}
	}

	for i := range cfg.Devices {
		cfg.Devices[i].prepare(sharedFolders[cfg.Devices[i].DeviceID])
	}

	// Very short reconnection intervals are annoying
	if cfg.Options.ReconnectIntervalS < 5 {
		cfg.Options.ReconnectIntervalS = 5
	}

	if cfg.GUI.APIKey == "" {
		cfg.GUI.APIKey = rand.String(32)
	}

	// The list of ignored devices should not contain any devices that have
	// been manually added to the config.
	var newIgnoredDevices []ObservedDevice
	ignoredDevices := make(map[protocol.DeviceID]bool)
	for _, dev := range cfg.IgnoredDevices {
		if !existingDevices[dev.ID] {
			ignoredDevices[dev.ID] = true
			newIgnoredDevices = append(newIgnoredDevices, dev)
		}
	}
	cfg.IgnoredDevices = newIgnoredDevices

	// Deprecated protocols are removed from the list of listeners and
	// device addresses. So far just kcp*.
	for _, prefix := range []string{"kcp"} {
		cfg.Options.RawListenAddresses = filterURLSchemePrefix(cfg.Options.RawListenAddresses, prefix)
		for i := range cfg.Devices {
			dev := &cfg.Devices[i]
			dev.Addresses = filterURLSchemePrefix(dev.Addresses, prefix)
		}
	}

	// Initialize any empty slices
	if cfg.Folders == nil {
		cfg.Folders = []FolderConfiguration{}
	}
	if cfg.IgnoredDevices == nil {
		cfg.IgnoredDevices = []ObservedDevice{}
	}
	if cfg.Options.AlwaysLocalNets == nil {
		cfg.Options.AlwaysLocalNets = []string{}
	}
	if cfg.Options.UnackedNotificationIDs == nil {
		cfg.Options.UnackedNotificationIDs = []string{}
	} else if cfg.GUI.User != "" && cfg.GUI.Password != "" {
		for i, key := range cfg.Options.UnackedNotificationIDs {
			if key == "authenticationUserAndPassword" {
				cfg.Options.UnackedNotificationIDs = append(cfg.Options.UnackedNotificationIDs[:i], cfg.Options.UnackedNotificationIDs[i+1:]...)
				break
			}
		}
	}

	return nil
}

// DeviceMap returns a map of device ID to device configuration for the given configuration.
func (cfg *Configuration) DeviceMap() map[protocol.DeviceID]DeviceConfiguration {
	m := make(map[protocol.DeviceID]DeviceConfiguration, len(cfg.Devices))
	for _, dev := range cfg.Devices {
		m[dev.DeviceID] = dev
	}
	return m
}

func ensureDevicePresent(devices []FolderDeviceConfiguration, myID protocol.DeviceID) []FolderDeviceConfiguration {
	for _, device := range devices {
		if device.DeviceID.Equals(myID) {
			return devices
		}
	}

	devices = append(devices, FolderDeviceConfiguration{
		DeviceID: myID,
	})

	return devices
}

func ensureExistingDevices(devices []FolderDeviceConfiguration, existingDevices map[protocol.DeviceID]bool) []FolderDeviceConfiguration {
	count := len(devices)
	i := 0
loop:
	for i < count {
		if _, ok := existingDevices[devices[i].DeviceID]; !ok {
			devices[i] = devices[count-1]
			count--
			continue loop
		}
		i++
	}
	return devices[0:count]
}

func ensureNoDuplicateFolderDevices(devices []FolderDeviceConfiguration) []FolderDeviceConfiguration {
	count := len(devices)
	i := 0
	seenDevices := make(map[protocol.DeviceID]bool)
loop:
	for i < count {
		id := devices[i].DeviceID
		if _, ok := seenDevices[id]; ok {
			devices[i] = devices[count-1]
			count--
			continue loop
		}
		seenDevices[id] = true
		i++
	}
	return devices[0:count]
}

func ensureNoDuplicateOrEmptyIDDevices(devices []DeviceConfiguration) []DeviceConfiguration {
	count := len(devices)
	i := 0
	seenDevices := make(map[protocol.DeviceID]bool)
loop:
	for i < count {
		id := devices[i].DeviceID
		if _, ok := seenDevices[id]; ok || id == protocol.EmptyDeviceID {
			devices[i] = devices[count-1]
			count--
			continue loop
		}
		seenDevices[id] = true
		i++
	}
	return devices[0:count]
}

func cleanSymlinks(filesystem fs.Filesystem, dir string) {
	if runtime.GOOS == "windows" {
		// We don't do symlinks on Windows. Additionally, there may
		// be things that look like symlinks that are not, which we
		// should leave alone. Deduplicated files, for example.
		return
	}
	filesystem.Walk(dir, func(path string, info fs.FileInfo, err error) error {
		if err != nil {
			return err
		}
		if info.IsSymlink() {
			l.Infoln("Removing incorrectly versioned symlink", path)
			filesystem.Remove(path)
			return fs.SkipDir
		}
		return nil
	})
}

// filterURLSchemePrefix returns the list of addresses after removing all
// entries whose URL scheme matches the given prefix.
func filterURLSchemePrefix(addrs []string, prefix string) []string {
	for i := 0; i < len(addrs); i++ {
		uri, err := url.Parse(addrs[i])
		if err != nil {
			continue
		}
		if strings.HasPrefix(uri.Scheme, prefix) {
			// Remove this entry
			copy(addrs[i:], addrs[i+1:])
			addrs = addrs[:len(addrs)-1]
			i--
		}
	}
	return addrs
}

// tried in succession and the first to succeed is returned. If none succeed,
// a random high port is returned.
func getFreePort(host string, ports ...int) (int, error) {
	for _, port := range ports {
		c, err := net.Listen("tcp", fmt.Sprintf("%s:%d", host, port))
		if err == nil {
			c.Close()
			return port, nil
		}
	}

	c, err := net.Listen("tcp", host+":0")
	if err != nil {
		return 0, err
	}
	addr := c.Addr().(*net.TCPAddr)
	c.Close()
	return addr.Port, nil
}<|MERGE_RESOLUTION|>--- conflicted
+++ resolved
@@ -189,25 +189,6 @@
 	return cfg, nil
 }
 
-<<<<<<< HEAD
-type Configuration struct {
-	Version        int                   `xml:"version,attr" json:"version"`
-	Folders        []FolderConfiguration `xml:"folder" json:"folders"`
-	Devices        []DeviceConfiguration `xml:"device" json:"devices"`
-	GUI            GUIConfiguration      `xml:"gui" json:"gui"`
-	LDAP           LDAPConfiguration     `xml:"ldap" json:"ldap"`
-	Options        OptionsConfiguration  `xml:"options" json:"options"`
-	IgnoredDevices []ObservedDevice      `xml:"remoteIgnoredDevice" json:"remoteIgnoredDevices"`
-	XMLName        xml.Name              `xml:"configuration" json:"-"`
-
-	MyID            protocol.DeviceID `xml:"-" json:"-"` // Provided by the instantiator.
-	OriginalVersion int               `xml:"-" json:"-"` // The version we read from disk, before any conversion
-
-	DeprecatedPendingDevices []ObservedDevice `xml:"pendingDevice,omitempty" json:"-"`
-}
-
-=======
->>>>>>> 67761d87
 func (cfg Configuration) Copy() Configuration {
 	newCfg := cfg
 
