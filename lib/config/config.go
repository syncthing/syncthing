// Copyright (C) 2014 The Syncthing Authors.
//
// This Source Code Form is subject to the terms of the Mozilla Public
// License, v. 2.0. If a copy of the MPL was not distributed with this file,
// You can obtain one at https://mozilla.org/MPL/2.0/.

// Package config implements reading and writing of the syncthing configuration file.
package config

import (
	"encoding/json"
	"encoding/xml"
	"errors"
	"fmt"
	"io"
	"net"
	"net/url"
	"os"
	"reflect"
	"slices"
	"strconv"
	"strings"

	"github.com/syncthing/syncthing/lib/build"
	"github.com/syncthing/syncthing/lib/fs"
	"github.com/syncthing/syncthing/lib/netutil"
	"github.com/syncthing/syncthing/lib/protocol"
	"github.com/syncthing/syncthing/lib/sliceutil"
	"github.com/syncthing/syncthing/lib/structutil"
)

const (
	OldestHandledVersion = 10
<<<<<<< HEAD
	CurrentVersion       = 38
=======
	CurrentVersion       = 50
>>>>>>> 79bac438
	MaxRescanIntervalS   = 365 * 24 * 60 * 60
)

var (
	// DefaultTCPPort defines default TCP port used if the URI does not specify one, for example tcp://0.0.0.0
	DefaultTCPPort = 22000
	// DefaultQUICPort defines default QUIC port used if the URI does not specify one, for example quic://0.0.0.0
	DefaultQUICPort = 22000
	// DefaultListenAddresses should be substituted when the configuration
	// contains <listenAddress>default</listenAddress>. This is done by the
	// "consumer" of the configuration as we don't want these saved to the
	// config.
	DefaultListenAddresses = []string{
		netutil.AddressURL("tcp", net.JoinHostPort("0.0.0.0", strconv.Itoa(DefaultTCPPort))),
		"dynamic+https://relays.syncthing.net/endpoint",
		netutil.AddressURL("quic", net.JoinHostPort("0.0.0.0", strconv.Itoa(DefaultQUICPort))),
	}
	// DefaultDiscoveryServersV4 should be substituted when the configuration
	// contains <globalAnnounceServer>default-v4</globalAnnounceServer>.
	DefaultDiscoveryServersV4 = []string{
		"https://discovery-lookup.syncthing.net/v2/?noannounce",
		"https://discovery-announce-v4.syncthing.net/v2/?nolookup",
	}
	// DefaultDiscoveryServersV6 should be substituted when the configuration
	// contains <globalAnnounceServer>default-v6</globalAnnounceServer>.
	DefaultDiscoveryServersV6 = []string{
		"https://discovery-lookup.syncthing.net/v2/?noannounce",
		"https://discovery-announce-v6.syncthing.net/v2/?nolookup",
	}
	// DefaultDiscoveryServers should be substituted when the configuration
	// contains <globalAnnounceServer>default</globalAnnounceServer>.
	DefaultDiscoveryServers = append(DefaultDiscoveryServersV4, DefaultDiscoveryServersV6...)
	// DefaultTheme is the default and fallback theme for the web UI.
	DefaultTheme = "default"
	// Default stun servers should be substituted when the configuration
	// contains <stunServer>default</stunServer>.
	// The primary stun servers are provided by us and are resolved via an SRV record
	// The fallback stun servers are used if the primary ones can't be resolved or are down.
	DefaultFallbackStunServers = []string{
		"stun.counterpath.com:3478",
		"stun.counterpath.net:3478",
		"stun.ekiga.net:3478",
		"stun.hitv.com:3478",
		"stun.internetcalls.com:3478",
		"stun.miwifi.com:3478",
		"stun.schlund.de:3478",
		"stun.sipgate.net:3478",
		"stun.voip.aebc.com:3478",
		"stun.voipbuster.com:3478",
		"stun.voipstunt.com:3478",
		"stun.xten.com:3478",
	}
)

var (
	errFolderIDEmpty     = errors.New("folder has empty ID")
	errFolderIDDuplicate = errors.New("folder has duplicate ID")
	errFolderPathEmpty   = errors.New("folder has empty path")
)

type Configuration struct {
	Version                  int                   `json:"version" xml:"version,attr"`
	Folders                  []FolderConfiguration `json:"folders" xml:"folder"`
	Devices                  []DeviceConfiguration `json:"devices" xml:"device"`
	GUI                      GUIConfiguration      `json:"gui" xml:"gui"`
	LDAP                     LDAPConfiguration     `json:"ldap" xml:"ldap"`
	Options                  OptionsConfiguration  `json:"options" xml:"options"`
	IgnoredDevices           []ObservedDevice      `json:"remoteIgnoredDevices" xml:"remoteIgnoredDevice"`
	DeprecatedPendingDevices []ObservedDevice      `json:"-" xml:"pendingDevice,omitempty"` // Deprecated: Do not use.
	Defaults                 Defaults              `json:"defaults" xml:"defaults"`
}

type Defaults struct {
	Folder  FolderConfiguration `json:"folder" xml:"folder"`
	Device  DeviceConfiguration `json:"device" xml:"device"`
	Ignores Ignores             `json:"ignores" xml:"ignores"`
}

type Ignores struct {
	Lines []string `json:"lines" xml:"line"`
}

func New(myID protocol.DeviceID) Configuration {
	var cfg Configuration
	cfg.Version = CurrentVersion

	cfg.Options.UnackedNotificationIDs = []string{"guiAuthentication"}

	structutil.SetDefaults(&cfg)

	// Can't happen.
	if err := cfg.prepare(myID); err != nil {
		l.Warnln("bug: error in preparing new folder:", err)
		panic("error in preparing new folder")
	}

	return cfg
}

func (cfg *Configuration) ProbeFreePorts() error {
	if cfg.GUI.Network() == "tcp" {
		guiHost, guiPort, err := net.SplitHostPort(cfg.GUI.Address())
		if err != nil {
			return fmt.Errorf("get default port (GUI): %w", err)
		}
		port, err := strconv.Atoi(guiPort)
		if err != nil {
			return fmt.Errorf("convert default port (GUI): %w", err)
		}
		port, err = getFreePort(guiHost, port)
		if err != nil {
			return fmt.Errorf("get free port (GUI): %w", err)
		}
		cfg.GUI.RawAddress = net.JoinHostPort(guiHost, strconv.Itoa(port))
	}

	port, err := getFreePort("0.0.0.0", DefaultTCPPort)
	if err != nil {
		return fmt.Errorf("get free port (BEP): %w", err)
	}
	if port == DefaultTCPPort {
		cfg.Options.RawListenAddresses = []string{"default"}
	} else {
		cfg.Options.RawListenAddresses = []string{
			netutil.AddressURL("tcp", net.JoinHostPort("0.0.0.0", strconv.Itoa(port))),
			"dynamic+https://relays.syncthing.net/endpoint",
			netutil.AddressURL("quic", net.JoinHostPort("0.0.0.0", strconv.Itoa(port))),
		}
	}

	return nil
}

type xmlConfiguration struct {
	Configuration
	XMLName xml.Name `xml:"configuration"`
}

func ReadXML(r io.Reader, myID protocol.DeviceID) (Configuration, int, error) {
	var cfg xmlConfiguration

	structutil.SetDefaults(&cfg)

	if err := xml.NewDecoder(r).Decode(&cfg); err != nil {
		return Configuration{}, 0, err
	}

	originalVersion := cfg.Version

	if err := cfg.prepare(myID); err != nil {
		return Configuration{}, originalVersion, err
	}
	return cfg.Configuration, originalVersion, nil
}

func ReadJSON(r io.Reader, myID protocol.DeviceID) (Configuration, error) {
	bs, err := io.ReadAll(r)
	if err != nil {
		return Configuration{}, err
	}

	var cfg Configuration

	structutil.SetDefaults(&cfg)

	if err := json.Unmarshal(bs, &cfg); err != nil {
		return Configuration{}, err
	}

	// Unmarshal list of devices and folders separately to set defaults
	var rawFoldersDevices struct {
		Folders []json.RawMessage
		Devices []json.RawMessage
	}
	if err := json.Unmarshal(bs, &rawFoldersDevices); err != nil {
		return Configuration{}, err
	}

	cfg.Folders = make([]FolderConfiguration, len(rawFoldersDevices.Folders))
	for i, bs := range rawFoldersDevices.Folders {
		cfg.Folders[i] = cfg.Defaults.Folder.Copy()
		if err := json.Unmarshal(bs, &cfg.Folders[i]); err != nil {
			return Configuration{}, err
		}
	}

	cfg.Devices = make([]DeviceConfiguration, len(rawFoldersDevices.Devices))
	for i, bs := range rawFoldersDevices.Devices {
		cfg.Devices[i] = cfg.Defaults.Device.Copy()
		if err := json.Unmarshal(bs, &cfg.Devices[i]); err != nil {
			return Configuration{}, err
		}
	}

	if err := cfg.prepare(myID); err != nil {
		return Configuration{}, err
	}
	return cfg, nil
}

func (cfg Configuration) Copy() Configuration {
	newCfg := cfg

	// Deep copy Defaults
	newCfg.Defaults.Folder = cfg.Defaults.Folder.Copy()
	newCfg.Defaults.Device = cfg.Defaults.Device.Copy()

	// Deep copy FolderConfigurations
	newCfg.Folders = make([]FolderConfiguration, len(cfg.Folders))
	for i := range newCfg.Folders {
		newCfg.Folders[i] = cfg.Folders[i].Copy()
	}

	// Deep copy DeviceConfigurations
	newCfg.Devices = make([]DeviceConfiguration, len(cfg.Devices))
	for i := range newCfg.Devices {
		newCfg.Devices[i] = cfg.Devices[i].Copy()
	}

	newCfg.Options = cfg.Options.Copy()
	newCfg.GUI = cfg.GUI.Copy()

	// DeviceIDs are values
	newCfg.IgnoredDevices = make([]ObservedDevice, len(cfg.IgnoredDevices))
	copy(newCfg.IgnoredDevices, cfg.IgnoredDevices)

	return newCfg
}

func (cfg *Configuration) WriteXML(w io.Writer) error {
	e := xml.NewEncoder(w)
	e.Indent("", "    ")
	xmlCfg := xmlConfiguration{Configuration: *cfg}
	err := e.Encode(xmlCfg)
	if err != nil {
		return err
	}
	_, err = w.Write([]byte("\n"))
	return err
}

func (cfg *Configuration) prepare(myID protocol.DeviceID) error {
	cfg.ensureMyDevice(myID)

	existingDevices, err := cfg.prepareFoldersAndDevices(myID)
	if err != nil {
		return err
	}

	err = cfg.GUI.prepare()
	if err != nil {
		return err
	}

	guiPWIsSet := cfg.GUI.User != "" && cfg.GUI.Password != ""
	cfg.Options.prepare(guiPWIsSet)

	cfg.prepareIgnoredDevices(existingDevices)

	cfg.Defaults.prepare(myID, existingDevices)

	cfg.removeDeprecatedProtocols()

	structutil.FillNilExceptDeprecated(cfg)

	// TestIssue1750 relies on migrations happening after preparing options.
	cfg.applyMigrations()

	return nil
}

func (cfg *Configuration) ensureMyDevice(myID protocol.DeviceID) {
	if myID == protocol.EmptyDeviceID {
		return
	}
	for _, device := range cfg.Devices {
		if device.DeviceID == myID {
			return
		}
	}

	myName, _ := os.Hostname()
	cfg.Devices = append(cfg.Devices, DeviceConfiguration{
		DeviceID: myID,
		Name:     myName,
	})
}

func (cfg *Configuration) prepareFoldersAndDevices(myID protocol.DeviceID) (map[protocol.DeviceID]*DeviceConfiguration, error) {
	existingDevices := cfg.prepareDeviceList()

	sharedFolders, err := cfg.prepareFolders(myID, existingDevices)
	if err != nil {
		return nil, err
	}

	cfg.prepareDevices(sharedFolders)

	return existingDevices, nil
}

func (cfg *Configuration) prepareDeviceList() map[protocol.DeviceID]*DeviceConfiguration {
	// Ensure that the device list is
	// - free from duplicates
	// - no devices with empty ID
	// - sorted by ID
	// Happen before preparting folders as that needs a correct device list.
	cfg.Devices = ensureNoDuplicateOrEmptyIDDevices(cfg.Devices)
	slices.SortFunc(cfg.Devices, func(a, b DeviceConfiguration) int {
		return a.DeviceID.Compare(b.DeviceID)
	})

	// Build a list of available devices
	existingDevices := make(map[protocol.DeviceID]*DeviceConfiguration, len(cfg.Devices))
	for i, device := range cfg.Devices {
		existingDevices[device.DeviceID] = &cfg.Devices[i]
	}
	return existingDevices
}

func (cfg *Configuration) prepareFolders(myID protocol.DeviceID, existingDevices map[protocol.DeviceID]*DeviceConfiguration) (map[protocol.DeviceID][]string, error) {
	// Prepare folders and check for duplicates. Duplicates are bad and
	// dangerous, can't currently be resolved in the GUI, and shouldn't
	// happen when configured by the GUI. We return with an error in that
	// situation.
	sharedFolders := make(map[protocol.DeviceID][]string, len(cfg.Devices))
	existingFolders := make(map[string]*FolderConfiguration, len(cfg.Folders))
	for i := range cfg.Folders {
		folder := &cfg.Folders[i]

		if folder.ID == "" {
			return nil, errFolderIDEmpty
		}

		if folder.Path == "" {
			return nil, fmt.Errorf("folder %q: %w", folder.ID, errFolderPathEmpty)
		}

		if _, ok := existingFolders[folder.ID]; ok {
			return nil, fmt.Errorf("folder %q: %w", folder.ID, errFolderIDDuplicate)
		}

		folder.prepare(myID, existingDevices)

		existingFolders[folder.ID] = folder

		for _, dev := range folder.Devices {
			sharedFolders[dev.DeviceID] = append(sharedFolders[dev.DeviceID], folder.ID)
		}
	}
	// Ensure that the folder list is sorted by ID
	slices.SortFunc(cfg.Folders, func(a, b FolderConfiguration) int {
		return strings.Compare(a.ID, b.ID)
	})
	return sharedFolders, nil
}

func (cfg *Configuration) prepareDevices(sharedFolders map[protocol.DeviceID][]string) {
	for i := range cfg.Devices {
		cfg.Devices[i].prepare(sharedFolders[cfg.Devices[i].DeviceID])
	}
}

func (cfg *Configuration) prepareIgnoredDevices(existingDevices map[protocol.DeviceID]*DeviceConfiguration) map[protocol.DeviceID]bool {
	// The list of ignored devices should not contain any devices that have
	// been manually added to the config.
	newIgnoredDevices := cfg.IgnoredDevices[:0]
	ignoredDevices := make(map[protocol.DeviceID]bool, len(cfg.IgnoredDevices))
	for _, dev := range cfg.IgnoredDevices {
		if _, ok := existingDevices[dev.ID]; !ok {
			ignoredDevices[dev.ID] = true
			newIgnoredDevices = append(newIgnoredDevices, dev)
		}
	}
	cfg.IgnoredDevices = newIgnoredDevices
	return ignoredDevices
}

func (cfg *Configuration) removeDeprecatedProtocols() {
	// Deprecated protocols are removed from the list of listeners and
	// device addresses. So far just kcp*.
	for _, prefix := range []string{"kcp"} {
		cfg.Options.RawListenAddresses = filterURLSchemePrefix(cfg.Options.RawListenAddresses, prefix)
		for i := range cfg.Devices {
			dev := &cfg.Devices[i]
			dev.Addresses = filterURLSchemePrefix(dev.Addresses, prefix)
		}
	}
}

func (cfg *Configuration) applyMigrations() {
	if cfg.Version > 0 && cfg.Version < OldestHandledVersion {
		l.Warnf("Configuration version %d is deprecated. Attempting best effort conversion, but please verify manually.", cfg.Version)
	}

	// Upgrade configuration versions as appropriate
	migrationsMut.Lock()
	migrations.apply(cfg)
	migrationsMut.Unlock()
}

func (cfg *Configuration) Device(id protocol.DeviceID) (DeviceConfiguration, int, bool) {
	for i, device := range cfg.Devices {
		if device.DeviceID == id {
			return device, i, true
		}
	}
	return DeviceConfiguration{}, 0, false
}

// DeviceMap returns a map of device ID to device configuration for the given configuration.
func (cfg *Configuration) DeviceMap() map[protocol.DeviceID]DeviceConfiguration {
	m := make(map[protocol.DeviceID]DeviceConfiguration, len(cfg.Devices))
	for _, dev := range cfg.Devices {
		m[dev.DeviceID] = dev
	}
	return m
}

func (cfg *Configuration) SetDevice(device DeviceConfiguration) {
	cfg.SetDevices([]DeviceConfiguration{device})
}

func (cfg *Configuration) SetDevices(devices []DeviceConfiguration) {
	inds := make(map[protocol.DeviceID]int, len(cfg.Devices))
	for i, device := range cfg.Devices {
		inds[device.DeviceID] = i
	}
	filtered := devices[:0]
	for _, device := range devices {
		if i, ok := inds[device.DeviceID]; ok {
			cfg.Devices[i] = device
		} else {
			filtered = append(filtered, device)
		}
	}
	cfg.Devices = append(cfg.Devices, filtered...)
}

func (cfg *Configuration) Folder(id string) (FolderConfiguration, int, bool) {
	for i, folder := range cfg.Folders {
		if folder.ID == id {
			return folder, i, true
		}
	}
	return FolderConfiguration{}, 0, false
}

// FolderMap returns a map of folder ID to folder configuration for the given configuration.
func (cfg *Configuration) FolderMap() map[string]FolderConfiguration {
	m := make(map[string]FolderConfiguration, len(cfg.Folders))
	for _, folder := range cfg.Folders {
		m[folder.ID] = folder
	}
	return m
}

// FolderPasswords returns the folder passwords set for this device, for
// folders that have an encryption password set.
func (cfg Configuration) FolderPasswords(device protocol.DeviceID) map[string]string {
	res := make(map[string]string, len(cfg.Folders))
	for _, folder := range cfg.Folders {
		if dev, ok := folder.Device(device); ok && dev.EncryptionPassword != "" {
			res[folder.ID] = dev.EncryptionPassword
		}
	}
	return res
}

func (cfg *Configuration) SetFolder(folder FolderConfiguration) {
	cfg.SetFolders([]FolderConfiguration{folder})
}

func (cfg *Configuration) SetFolders(folders []FolderConfiguration) {
	inds := make(map[string]int, len(cfg.Folders))
	for i, folder := range cfg.Folders {
		inds[folder.ID] = i
	}
	filtered := folders[:0]
	for _, folder := range folders {
		if i, ok := inds[folder.ID]; ok {
			cfg.Folders[i] = folder
		} else {
			filtered = append(filtered, folder)
		}
	}
	cfg.Folders = append(cfg.Folders, filtered...)
}

func ensureDevicePresent(devices []FolderDeviceConfiguration, myID protocol.DeviceID) []FolderDeviceConfiguration {
	if myID == protocol.EmptyDeviceID {
		return devices
	}
	for _, device := range devices {
		if device.DeviceID.Equals(myID) {
			return devices
		}
	}

	devices = append(devices, FolderDeviceConfiguration{
		DeviceID: myID,
	})

	return devices
}

func ensureExistingDevices(devices []FolderDeviceConfiguration, existingDevices map[protocol.DeviceID]*DeviceConfiguration) []FolderDeviceConfiguration {
	count := len(devices)
	i := 0
loop:
	for i < count {
		if _, ok := existingDevices[devices[i].DeviceID]; !ok {
			devices[i] = devices[count-1]
			count--
			continue loop
		}
		i++
	}
	return devices[0:count]
}

func ensureNoDuplicateFolderDevices(devices []FolderDeviceConfiguration) []FolderDeviceConfiguration {
	count := len(devices)
	i := 0
	seenDevices := make(map[protocol.DeviceID]bool)
loop:
	for i < count {
		id := devices[i].DeviceID
		if _, ok := seenDevices[id]; ok {
			devices[i] = devices[count-1]
			count--
			continue loop
		}
		seenDevices[id] = true
		i++
	}
	return devices[0:count]
}

func ensureNoDuplicateOrEmptyIDDevices(devices []DeviceConfiguration) []DeviceConfiguration {
	count := len(devices)
	i := 0
	seenDevices := make(map[protocol.DeviceID]bool)
loop:
	for i < count {
		id := devices[i].DeviceID
		if _, ok := seenDevices[id]; ok || id == protocol.EmptyDeviceID {
			devices[i] = devices[count-1]
			count--
			continue loop
		}
		seenDevices[id] = true
		i++
	}
	return devices[0:count]
}

func ensureNoUntrustedTrustingSharing(f *FolderConfiguration, devices []FolderDeviceConfiguration, existingDevices map[protocol.DeviceID]*DeviceConfiguration) []FolderDeviceConfiguration {
	for i := 0; i < len(devices); i++ {
		dev := devices[i]
		if dev.EncryptionPassword != "" || f.Type == FolderTypeReceiveEncrypted {
			// There's a password set or the folder is received encrypted, no check required
			continue
		}
		if devCfg := existingDevices[dev.DeviceID]; devCfg.Untrusted {
			l.Warnf("Folder %s (%s) is shared in trusted mode with untrusted device %s (%s); unsharing.", f.ID, f.Label, dev.DeviceID.Short(), devCfg.Name)
			devices = sliceutil.RemoveAndZero(devices, i)
			i--
		}
	}
	return devices
}

func cleanSymlinks(filesystem fs.Filesystem, dir string) {
	if build.IsWindows {
		// We don't do symlinks on Windows. Additionally, there may
		// be things that look like symlinks that are not, which we
		// should leave alone. Deduplicated files, for example.
		return
	}
	filesystem.Walk(dir, func(path string, info fs.FileInfo, err error) error {
		if err != nil {
			return err
		}
		if info.IsSymlink() {
			l.Infoln("Removing incorrectly versioned symlink", path)
			filesystem.Remove(path)
			return fs.SkipDir
		}
		return nil
	})
}

// filterURLSchemePrefix returns the list of addresses after removing all
// entries whose URL scheme matches the given prefix.
func filterURLSchemePrefix(addrs []string, prefix string) []string {
	for i := 0; i < len(addrs); i++ {
		uri, err := url.Parse(addrs[i])
		if err != nil {
			continue
		}
		if strings.HasPrefix(uri.Scheme, prefix) {
			addrs = sliceutil.RemoveAndZero(addrs, i)
			i--
		}
	}
	return addrs
}

// tried in succession and the first to succeed is returned. If none succeed,
// a random high port is returned.
func getFreePort(host string, ports ...int) (int, error) {
	for _, port := range ports {
		c, err := net.Listen("tcp", net.JoinHostPort(host, strconv.Itoa(port)))
		if err == nil {
			c.Close()
			return port, nil
		}
	}

	c, err := net.Listen("tcp", host+":0")
	if err != nil {
		return 0, err
	}
	addr := c.Addr().(*net.TCPAddr)
	c.Close()
	return addr.Port, nil
}

func (defaults *Defaults) prepare(myID protocol.DeviceID, existingDevices map[protocol.DeviceID]*DeviceConfiguration) {
	ensureZeroForNodefault(&FolderConfiguration{}, &defaults.Folder)
	ensureZeroForNodefault(&DeviceConfiguration{}, &defaults.Device)
	defaults.Folder.prepare(myID, existingDevices)
	defaults.Device.prepare(nil)
}

func ensureZeroForNodefault(empty interface{}, target interface{}) {
	copyMatchingTag(empty, target, "nodefault", func(v string) bool {
		if len(v) > 0 && v != "true" {
			panic(fmt.Sprintf(`unexpected tag value: %s. expected untagged or "true"`, v))
		}
		return len(v) > 0
	})
}

// copyMatchingTag copies fields tagged tag:"value" from "from" struct onto "to" struct.
func copyMatchingTag(from interface{}, to interface{}, tag string, shouldCopy func(value string) bool) {
	fromStruct := reflect.ValueOf(from).Elem()
	fromType := fromStruct.Type()

	toStruct := reflect.ValueOf(to).Elem()
	toType := toStruct.Type()

	if fromType != toType {
		panic(fmt.Sprintf("non equal types: %s != %s", fromType, toType))
	}

	for i := 0; i < toStruct.NumField(); i++ {
		fromField := fromStruct.Field(i)
		toField := toStruct.Field(i)

		if !toField.CanSet() {
			// Unexported fields
			continue
		}

		structTag := toType.Field(i).Tag

		v := structTag.Get(tag)
		if shouldCopy(v) {
			toField.Set(fromField)
		}
	}
}

func (i Ignores) Copy() Ignores {
	out := Ignores{Lines: make([]string, len(i.Lines))}
	copy(out.Lines, i.Lines)
	return out
}<|MERGE_RESOLUTION|>--- conflicted
+++ resolved
@@ -31,11 +31,7 @@
 
 const (
 	OldestHandledVersion = 10
-<<<<<<< HEAD
-	CurrentVersion       = 38
-=======
-	CurrentVersion       = 50
->>>>>>> 79bac438
+	CurrentVersion       = 51
 	MaxRescanIntervalS   = 365 * 24 * 60 * 60
 )
 
