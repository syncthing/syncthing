// Copyright (C) 2014 The Syncthing Authors.
//
// This Source Code Form is subject to the terms of the Mozilla Public
// License, v. 2.0. If a copy of the MPL was not distributed with this file,
// You can obtain one at https://mozilla.org/MPL/2.0/.

package config

import (
	"sort"

	"github.com/syncthing/syncthing/lib/protocol"
	"github.com/syncthing/syncthing/lib/util"
)

<<<<<<< HEAD
type DeviceConfiguration struct {
	DeviceID                 protocol.DeviceID    `xml:"id,attr" json:"deviceID"`
	Name                     string               `xml:"name,attr,omitempty" json:"name"`
	Addresses                []string             `xml:"address,omitempty" json:"addresses" default:"dynamic"`
	Compression              protocol.Compression `xml:"compression,attr" json:"compression"`
	CertName                 string               `xml:"certName,attr,omitempty" json:"certName"`
	Introducer               bool                 `xml:"introducer,attr" json:"introducer"`
	SkipIntroductionRemovals bool                 `xml:"skipIntroductionRemovals,attr" json:"skipIntroductionRemovals"`
	IntroducedBy             protocol.DeviceID    `xml:"introducedBy,attr" json:"introducedBy"`
	Paused                   bool                 `xml:"paused" json:"paused"`
	AllowedNetworks          []string             `xml:"allowedNetwork,omitempty" json:"allowedNetworks"`
	AutoAcceptFolders        bool                 `xml:"autoAcceptFolders" json:"autoAcceptFolders"`
	MaxSendKbps              int                  `xml:"maxSendKbps" json:"maxSendKbps"`
	MaxRecvKbps              int                  `xml:"maxRecvKbps" json:"maxRecvKbps"`
	IgnoredFolders           []ObservedFolder     `xml:"ignoredFolder" json:"ignoredFolders"`
	MaxRequestKiB            int                  `xml:"maxRequestKiB" json:"maxRequestKiB"`

	DeprecatedPendingFolders []ObservedFolder `xml:"pendingFolder,omitempty" json:"-"`
}

=======
>>>>>>> 67761d87
func NewDeviceConfiguration(id protocol.DeviceID, name string) DeviceConfiguration {
	d := DeviceConfiguration{
		DeviceID: id,
		Name:     name,
	}

	util.SetDefaults(&d)

	d.prepare(nil)
	return d
}

func (cfg DeviceConfiguration) Copy() DeviceConfiguration {
	c := cfg
	c.Addresses = make([]string, len(cfg.Addresses))
	copy(c.Addresses, cfg.Addresses)
	c.AllowedNetworks = make([]string, len(cfg.AllowedNetworks))
	copy(c.AllowedNetworks, cfg.AllowedNetworks)
	c.IgnoredFolders = make([]ObservedFolder, len(cfg.IgnoredFolders))
	copy(c.IgnoredFolders, cfg.IgnoredFolders)
	return c
}

func (cfg *DeviceConfiguration) prepare(sharedFolders []string) {
	if len(cfg.Addresses) == 0 || len(cfg.Addresses) == 1 && cfg.Addresses[0] == "" {
		cfg.Addresses = []string{"dynamic"}
	}
	if len(cfg.AllowedNetworks) == 0 {
		cfg.AllowedNetworks = []string{}
	}

	ignoredFolders := deduplicateObservedFoldersToMap(cfg.IgnoredFolders)

	for _, sharedFolder := range sharedFolders {
		delete(ignoredFolders, sharedFolder)
	}

	cfg.IgnoredFolders = sortedObservedFolderSlice(ignoredFolders)
}

func (cfg *DeviceConfiguration) IgnoredFolder(folder string) bool {
	for _, ignoredFolder := range cfg.IgnoredFolders {
		if ignoredFolder.ID == folder {
			return true
		}
	}
	return false
}

func sortedObservedFolderSlice(input map[string]ObservedFolder) []ObservedFolder {
	output := make([]ObservedFolder, 0, len(input))
	for _, folder := range input {
		output = append(output, folder)
	}
	sort.Slice(output, func(i, j int) bool {
		return output[i].Time.Before(output[j].Time)
	})
	return output
}

func deduplicateObservedFoldersToMap(input []ObservedFolder) map[string]ObservedFolder {
	output := make(map[string]ObservedFolder, len(input))
	for _, folder := range input {
		if existing, ok := output[folder.ID]; !ok || existing.Time.Before(folder.Time) {
			output[folder.ID] = folder
		}
	}

	return output
}<|MERGE_RESOLUTION|>--- conflicted
+++ resolved
@@ -13,29 +13,6 @@
 	"github.com/syncthing/syncthing/lib/util"
 )
 
-<<<<<<< HEAD
-type DeviceConfiguration struct {
-	DeviceID                 protocol.DeviceID    `xml:"id,attr" json:"deviceID"`
-	Name                     string               `xml:"name,attr,omitempty" json:"name"`
-	Addresses                []string             `xml:"address,omitempty" json:"addresses" default:"dynamic"`
-	Compression              protocol.Compression `xml:"compression,attr" json:"compression"`
-	CertName                 string               `xml:"certName,attr,omitempty" json:"certName"`
-	Introducer               bool                 `xml:"introducer,attr" json:"introducer"`
-	SkipIntroductionRemovals bool                 `xml:"skipIntroductionRemovals,attr" json:"skipIntroductionRemovals"`
-	IntroducedBy             protocol.DeviceID    `xml:"introducedBy,attr" json:"introducedBy"`
-	Paused                   bool                 `xml:"paused" json:"paused"`
-	AllowedNetworks          []string             `xml:"allowedNetwork,omitempty" json:"allowedNetworks"`
-	AutoAcceptFolders        bool                 `xml:"autoAcceptFolders" json:"autoAcceptFolders"`
-	MaxSendKbps              int                  `xml:"maxSendKbps" json:"maxSendKbps"`
-	MaxRecvKbps              int                  `xml:"maxRecvKbps" json:"maxRecvKbps"`
-	IgnoredFolders           []ObservedFolder     `xml:"ignoredFolder" json:"ignoredFolders"`
-	MaxRequestKiB            int                  `xml:"maxRequestKiB" json:"maxRequestKiB"`
-
-	DeprecatedPendingFolders []ObservedFolder `xml:"pendingFolder,omitempty" json:"-"`
-}
-
-=======
->>>>>>> 67761d87
 func NewDeviceConfiguration(id protocol.DeviceID, name string) DeviceConfiguration {
 	d := DeviceConfiguration{
 		DeviceID: id,
