--- conflicted
+++ resolved
@@ -47,49 +47,6 @@
 }
 
 type FolderConfiguration struct {
-<<<<<<< HEAD
-	ID                                string                      `json:"id" xml:"id,attr" nodefault:"true"`
-	Label                             string                      `json:"label" xml:"label,attr" restart:"false"`
-	FilesystemType                    FilesystemType              `json:"filesystemType" xml:"filesystemType" default:"basic"`
-	Path                              string                      `json:"path" xml:"path,attr"`
-	Type                              FolderType                  `json:"type" xml:"type,attr"`
-	Devices                           []FolderDeviceConfiguration `json:"devices" xml:"device"`
-	RescanIntervalS                   int                         `json:"rescanIntervalS" xml:"rescanIntervalS,attr" default:"3600"`
-	FSWatcherEnabled                  bool                        `json:"fsWatcherEnabled" xml:"fsWatcherEnabled,attr" default:"true"`
-	FSWatcherDelayS                   float64                     `json:"fsWatcherDelayS" xml:"fsWatcherDelayS,attr" default:"10"`
-	FSWatcherTimeoutS                 float64                     `json:"fsWatcherTimeoutS" xml:"fsWatcherTimeoutS,attr"`
-	IgnorePerms                       bool                        `json:"ignorePerms" xml:"ignorePerms,attr"`
-	AutoNormalize                     bool                        `json:"autoNormalize" xml:"autoNormalize,attr" default:"true"`
-	MinDiskFree                       Size                        `json:"minDiskFree" xml:"minDiskFree" default:"1 %"`
-	Versioning                        VersioningConfiguration     `json:"versioning" xml:"versioning"`
-	Copiers                           int                         `json:"copiers" xml:"copiers"`
-	PullerMaxPendingKiB               int                         `json:"pullerMaxPendingKiB" xml:"pullerMaxPendingKiB"`
-	Hashers                           int                         `json:"hashers" xml:"hashers"`
-	Order                             PullOrder                   `json:"order" xml:"order"`
-	IgnoreDelete                      bool                        `json:"ignoreDelete" xml:"ignoreDelete"`
-	ScanProgressIntervalS             int                         `json:"scanProgressIntervalS" xml:"scanProgressIntervalS"`
-	ScanProgressEnableIfFilesLessThan int                         `json:"scanProgressEnableIfFilesLessThan" xml:"scanProgressEnableIfFilesLessThan"`
-	PullerPauseS                      int                         `json:"pullerPauseS" xml:"pullerPauseS"`
-	MaxConflicts                      int                         `json:"maxConflicts" xml:"maxConflicts" default:"10"`
-	DisableSparseFiles                bool                        `json:"disableSparseFiles" xml:"disableSparseFiles"`
-	DisableTempIndexes                bool                        `json:"disableTempIndexes" xml:"disableTempIndexes"`
-	Paused                            bool                        `json:"paused" xml:"paused"`
-	WeakHashThresholdPct              int                         `json:"weakHashThresholdPct" xml:"weakHashThresholdPct"`
-	MarkerName                        string                      `json:"markerName" xml:"markerName"`
-	CopyOwnershipFromParent           bool                        `json:"copyOwnershipFromParent" xml:"copyOwnershipFromParent"`
-	RawModTimeWindowS                 int                         `json:"modTimeWindowS" xml:"modTimeWindowS"`
-	MaxConcurrentWrites               int                         `json:"maxConcurrentWrites" xml:"maxConcurrentWrites" default:"2"`
-	DisableFsync                      bool                        `json:"disableFsync" xml:"disableFsync"`
-	BlockPullOrder                    BlockPullOrder              `json:"blockPullOrder" xml:"blockPullOrder"`
-	CopyRangeMethod                   CopyRangeMethod             `json:"copyRangeMethod" xml:"copyRangeMethod" default:"standard"`
-	CaseSensitiveFS                   bool                        `json:"caseSensitiveFS" xml:"caseSensitiveFS"`
-	JunctionsAsDirs                   bool                        `json:"junctionsAsDirs" xml:"junctionsAsDirs"`
-	SyncOwnership                     bool                        `json:"syncOwnership" xml:"syncOwnership"`
-	SendOwnership                     bool                        `json:"sendOwnership" xml:"sendOwnership"`
-	SyncXattrs                        bool                        `json:"syncXattrs" xml:"syncXattrs"`
-	SendXattrs                        bool                        `json:"sendXattrs" xml:"sendXattrs"`
-	XattrFilter                       XattrFilter                 `json:"xattrFilter" xml:"xattrFilter"`
-=======
 	ID                      string                      `json:"id" xml:"id,attr" nodefault:"true"`
 	Label                   string                      `json:"label" xml:"label,attr" restart:"false"`
 	FilesystemType          FilesystemType              `json:"filesystemType" xml:"filesystemType" default:"basic"`
@@ -110,6 +67,7 @@
 	Order                   PullOrder                   `json:"order" xml:"order"`
 	IgnoreDelete            bool                        `json:"ignoreDelete" xml:"ignoreDelete"`
 	ScanProgressIntervalS   int                         `json:"scanProgressIntervalS" xml:"scanProgressIntervalS"`
+  ScanProgressEnableIfFilesLessThan int               `json:"scanProgressEnableIfFilesLessThan" xml:"scanProgressEnableIfFilesLessThan"`
 	PullerPauseS            int                         `json:"pullerPauseS" xml:"pullerPauseS"`
 	PullerDelayS            float64                     `json:"pullerDelayS" xml:"pullerDelayS" default:"1"`
 	MaxConflicts            int                         `json:"maxConflicts" xml:"maxConflicts" default:"10"`
@@ -129,7 +87,6 @@
 	SyncXattrs              bool                        `json:"syncXattrs" xml:"syncXattrs"`
 	SendXattrs              bool                        `json:"sendXattrs" xml:"sendXattrs"`
 	XattrFilter             XattrFilter                 `json:"xattrFilter" xml:"xattrFilter"`
->>>>>>> 532e30eb
 	// Legacy deprecated
 	DeprecatedReadOnly       bool    `json:"-" xml:"ro,attr,omitempty"`        // Deprecated: Do not use.
 	DeprecatedMinDiskFreePct float64 `json:"-" xml:"minDiskFreePct,omitempty"` // Deprecated: Do not use.
