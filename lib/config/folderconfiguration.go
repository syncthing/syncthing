--- conflicted
+++ resolved
@@ -28,57 +28,6 @@
 
 const DefaultMarkerName = ".stfolder"
 
-<<<<<<< HEAD
-=======
-type FolderConfiguration struct {
-	ID                      string                      `xml:"id,attr" json:"id"`
-	Label                   string                      `xml:"label,attr" json:"label" restart:"false"`
-	FilesystemType          fs.FilesystemType           `xml:"filesystemType" json:"filesystemType"`
-	Path                    string                      `xml:"path,attr" json:"path"`
-	Type                    FolderType                  `xml:"type,attr" json:"type"`
-	Devices                 []FolderDeviceConfiguration `xml:"device" json:"devices"`
-	RescanIntervalS         int                         `xml:"rescanIntervalS,attr" json:"rescanIntervalS" default:"3600"`
-	FSWatcherEnabled        bool                        `xml:"fsWatcherEnabled,attr" json:"fsWatcherEnabled" default:"true"`
-	FSWatcherDelayS         int                         `xml:"fsWatcherDelayS,attr" json:"fsWatcherDelayS" default:"10"`
-	IgnorePerms             bool                        `xml:"ignorePerms,attr" json:"ignorePerms"`
-	AutoNormalize           bool                        `xml:"autoNormalize,attr" json:"autoNormalize" default:"true"`
-	MinDiskFree             Size                        `xml:"minDiskFree" json:"minDiskFree" default:"1%"`
-	Versioning              VersioningConfiguration     `xml:"versioning" json:"versioning"`
-	Copiers                 int                         `xml:"copiers" json:"copiers"` // This defines how many files are handled concurrently.
-	PullerMaxPendingKiB     int                         `xml:"pullerMaxPendingKiB" json:"pullerMaxPendingKiB"`
-	Hashers                 int                         `xml:"hashers" json:"hashers"` // Less than one sets the value to the number of cores. These are CPU bound due to hashing.
-	Order                   PullOrder                   `xml:"order" json:"order"`
-	IgnoreDelete            bool                        `xml:"ignoreDelete" json:"ignoreDelete"`
-	ScanProgressIntervalS   int                         `xml:"scanProgressIntervalS" json:"scanProgressIntervalS"` // Set to a negative value to disable. Value of 0 will get replaced with value of 2 (default value)
-	PullerPauseS            int                         `xml:"pullerPauseS" json:"pullerPauseS"`
-	MaxConflicts            int                         `xml:"maxConflicts" json:"maxConflicts" default:"-1"`
-	DisableSparseFiles      bool                        `xml:"disableSparseFiles" json:"disableSparseFiles"`
-	DisableTempIndexes      bool                        `xml:"disableTempIndexes" json:"disableTempIndexes"`
-	Paused                  bool                        `xml:"paused" json:"paused"`
-	WeakHashThresholdPct    int                         `xml:"weakHashThresholdPct" json:"weakHashThresholdPct"` // Use weak hash if more than X percent of the file has changed. Set to -1 to always use weak hash.
-	MarkerName              string                      `xml:"markerName" json:"markerName"`
-	CopyOwnershipFromParent bool                        `xml:"copyOwnershipFromParent" json:"copyOwnershipFromParent"`
-	RawModTimeWindowS       int                         `xml:"modTimeWindowS" json:"modTimeWindowS"`
-	MaxConcurrentWrites     int                         `xml:"maxConcurrentWrites" json:"maxConcurrentWrites" default:"2"`
-	DisableFsync            bool                        `xml:"disableFsync" json:"disableFsync"`
-	BlockPullOrder          BlockPullOrder              `xml:"blockPullOrder" json:"blockPullOrder"`
-	CopyRangeMethod         fs.CopyRangeMethod          `xml:"copyRangeMethod" json:"copyRangeMethod" default:"standard"`
-	CaseSensitiveFS         bool                        `xml:"caseSensitiveFS" json:"caseSensitiveFS"`
-	JunctionsAsDirs         bool                        `xml:"junctionsAsDirs" json:"junctionsAsDirs"`
-
-	cachedModTimeWindow time.Duration
-
-	DeprecatedReadOnly       bool    `xml:"ro,attr,omitempty" json:"-"`
-	DeprecatedMinDiskFreePct float64 `xml:"minDiskFreePct,omitempty" json:"-"`
-	DeprecatedPullers        int     `xml:"pullers,omitempty" json:"-"`
-}
-
-type FolderDeviceConfiguration struct {
-	DeviceID     protocol.DeviceID `xml:"id,attr" json:"deviceID"`
-	IntroducedBy protocol.DeviceID `xml:"introducedBy,attr" json:"introducedBy"`
-}
-
->>>>>>> cc1f6e4d
 func NewFolderConfiguration(myID protocol.DeviceID, id, label string, fsType fs.FilesystemType, path string) FolderConfiguration {
 	f := FolderConfiguration{
 		ID:             id,
