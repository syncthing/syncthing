--- conflicted
+++ resolved
@@ -268,24 +268,6 @@
 	return false
 }
 
-<<<<<<< HEAD
-func (f *FolderConfiguration) CheckFreeSpace() error {
-	return checkFreeSpace(f.MinDiskFree, f.Filesystem())
-=======
-type FolderDeviceConfigurationList []FolderDeviceConfiguration
-
-func (l FolderDeviceConfigurationList) Less(a, b int) bool {
-	return l[a].DeviceID.Compare(l[b].DeviceID) == -1
-}
-
-func (l FolderDeviceConfigurationList) Swap(a, b int) {
-	l[a], l[b] = l[b], l[a]
-}
-
-func (l FolderDeviceConfigurationList) Len() int {
-	return len(l)
-}
-
 func (f *FolderConfiguration) CheckAvailableSpace(req int64) error {
 	fs := f.Filesystem()
 	usage, err := fs.Usage(".")
@@ -299,19 +281,4 @@
 		}
 	}
 	return fmt.Errorf("insufficient space in %v %v", fs.Type(), fs.URI())
-}
-
-type FolderConfigurationList []FolderConfiguration
-
-func (l FolderConfigurationList) Len() int {
-	return len(l)
-}
-
-func (l FolderConfigurationList) Less(a, b int) bool {
-	return l[a].ID < l[b].ID
-}
-
-func (l FolderConfigurationList) Swap(a, b int) {
-	l[a], l[b] = l[b], l[a]
->>>>>>> 03c05373
 }