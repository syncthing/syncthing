--- conflicted
+++ resolved
@@ -338,14 +338,6 @@
 	return w.replaceLocked(newCfg)
 }
 
-<<<<<<< HEAD
-// FolderPasswords returns the folder passwords set for this device, for
-// folders that have an encryption password set.
-func (w *wrapper) FolderPasswords(device protocol.DeviceID) map[string]string {
-	w.mut.Lock()
-	defer w.mut.Unlock()
-	return w.cfg.FolderPasswords(device)
-=======
 // RemoveFolder removes the folder from the configuration
 func (w *wrapper) RemoveFolder(id string) (Waiter, error) {
 	w.mut.Lock()
@@ -360,7 +352,14 @@
 	}
 
 	return noopWaiter{}, nil
->>>>>>> a20d85d4
+}
+
+// FolderPasswords returns the folder passwords set for this device, for
+// folders that have an encryption password set.
+func (w *wrapper) FolderPasswords(device protocol.DeviceID) map[string]string {
+	w.mut.Lock()
+	defer w.mut.Unlock()
+	return w.cfg.FolderPasswords(device)
 }
 
 // Options returns the current options configuration object.
