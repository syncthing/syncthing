--- conflicted
+++ resolved
@@ -323,13 +323,8 @@
 	w.mut.Lock()
 	defer w.mut.Unlock()
 	newCfg := w.cfg.Copy()
-<<<<<<< HEAD
 	newCfg.RawGUIs = guis
-	return w.replaceLocked(newCfg)
-=======
-	newCfg.GUI = gui
 	return w.replaceLocked(newCfg, nil)
->>>>>>> dfad6a2a
 }
 
 // IgnoredDevice returns whether or not connection attempts from the given
