// Copyright (C) 2014 The Syncthing Authors.
//
// This Source Code Form is subject to the terms of the Mozilla Public
// License, v. 2.0. If a copy of the MPL was not distributed with this file,
// You can obtain one at https://mozilla.org/MPL/2.0/.

package config

import (
	"os"
	"sync/atomic"

	"github.com/syncthing/syncthing/lib/events"
	"github.com/syncthing/syncthing/lib/osutil"
	"github.com/syncthing/syncthing/lib/protocol"
	"github.com/syncthing/syncthing/lib/sync"
)

// The Committer interface is implemented by objects that need to know about
// or have a say in configuration changes.
//
// When the configuration is about to be changed, VerifyConfiguration() is
// called for each subscribing object, with the old and new configuration. A
// nil error is returned if the new configuration is acceptable (i.e. does not
// contain any errors that would prevent it from being a valid config).
// Otherwise an error describing the problem is returned.
//
// If any subscriber returns an error from VerifyConfiguration(), the
// configuration change is not committed and an error is returned to whoever
// tried to commit the broken config.
//
// If all verification calls returns nil, CommitConfiguration() is called for
// each subscribing object. The callee returns true if the new configuration
// has been successfully applied, otherwise false. Any Commit() call returning
// false will result in a "restart needed" response to the API/user. Note that
// the new configuration will still have been applied by those who were
// capable of doing so.
type Committer interface {
	VerifyConfiguration(from, to Configuration) error
	CommitConfiguration(from, to Configuration) (handled bool)
	String() string
}

// Waiter allows to wait for the given config operation to complete.
type Waiter interface {
	Wait()
}

type noopWaiter struct{}

func (noopWaiter) Wait() {}

// A Wrapper around a Configuration that manages loads, saves and published
// notifications of changes to registered Handlers
type Wrapper interface {
	ConfigPath() string

	RawCopy() Configuration
	Replace(cfg Configuration) (Waiter, error)
	RequiresRestart() bool
	Save() error

	GUI() GUIConfiguration
	SetGUI(gui GUIConfiguration) (Waiter, error)
	LDAP() LDAPConfiguration

	Options() OptionsConfiguration
	SetOptions(opts OptionsConfiguration) (Waiter, error)

	Folder(id string) (FolderConfiguration, bool)
	Folders() map[string]FolderConfiguration
	FolderList() []FolderConfiguration
	SetFolder(fld FolderConfiguration) (Waiter, error)
	SetFolders(folders []FolderConfiguration) (Waiter, error)

	Device(id protocol.DeviceID) (DeviceConfiguration, bool)
	Devices() map[protocol.DeviceID]DeviceConfiguration
	RemoveDevice(id protocol.DeviceID) (Waiter, error)
	SetDevice(DeviceConfiguration) (Waiter, error)
	SetDevices([]DeviceConfiguration) (Waiter, error)

	IgnoredDevices() []ObservedDevice
	IgnoredDevice(id protocol.DeviceID) bool
	IgnoredFolder(device protocol.DeviceID, folder string) bool

	Subscribe(c Committer)
	Unsubscribe(c Committer)
}

type wrapper struct {
	cfg      Configuration
	path     string
	evLogger events.Logger

	waiter Waiter // Latest ongoing config change
	subs   []Committer
	mut    sync.Mutex

	requiresRestart uint32 // an atomic bool
}

// Wrap wraps an existing Configuration structure and ties it to a file on
// disk.
func Wrap(path string, cfg Configuration, evLogger events.Logger) Wrapper {
	w := &wrapper{
		cfg:      cfg,
		path:     path,
		evLogger: evLogger,
		waiter:   noopWaiter{}, // Noop until first config change
		mut:      sync.NewMutex(),
	}
	return w
}

// Load loads an existing file on disk and returns a new configuration
// wrapper.
func Load(path string, myID protocol.DeviceID, evLogger events.Logger) (Wrapper, int, error) {
	fd, err := os.Open(path)
	if err != nil {
		return nil, 0, err
	}
	defer fd.Close()

	cfg, originalVersion, err := ReadXML(fd, myID)
	if err != nil {
		return nil, 0, err
	}

	return Wrap(path, cfg, evLogger), originalVersion, nil
}

func (w *wrapper) ConfigPath() string {
	return w.path
}

// Subscribe registers the given handler to be called on any future
// configuration changes.
func (w *wrapper) Subscribe(c Committer) {
	w.mut.Lock()
	w.subs = append(w.subs, c)
	w.mut.Unlock()
}

// Unsubscribe de-registers the given handler from any future calls to
// configuration changes and only returns after a potential ongoing config
// change is done.
func (w *wrapper) Unsubscribe(c Committer) {
	w.mut.Lock()
	for i := range w.subs {
		if w.subs[i] == c {
			copy(w.subs[i:], w.subs[i+1:])
			w.subs[len(w.subs)-1] = nil
			w.subs = w.subs[:len(w.subs)-1]
			break
		}
	}
	waiter := w.waiter
	w.mut.Unlock()
	// Waiting mustn't be done under lock, as the goroutines in notifyListener
	// may dead-lock when trying to access lock on config read operations.
	waiter.Wait()
}

// RawCopy returns a copy of the currently wrapped Configuration object.
func (w *wrapper) RawCopy() Configuration {
	w.mut.Lock()
	defer w.mut.Unlock()
	return w.cfg.Copy()
}

// Replace swaps the current configuration object for the given one.
func (w *wrapper) Replace(cfg Configuration) (Waiter, error) {
	w.mut.Lock()
	defer w.mut.Unlock()
	return w.replaceLocked(cfg.Copy())
}

func (w *wrapper) replaceLocked(to Configuration) (Waiter, error) {
	from := w.cfg

	if err := to.clean(); err != nil {
		return noopWaiter{}, err
	}

	for _, sub := range w.subs {
		l.Debugln(sub, "verifying configuration")
		if err := sub.VerifyConfiguration(from.Copy(), to.Copy()); err != nil {
			l.Debugln(sub, "rejected config:", err)
			return noopWaiter{}, err
		}
	}

	w.cfg = to

	w.waiter = w.notifyListeners(from.Copy(), to.Copy())

	return w.waiter, nil
}

func (w *wrapper) notifyListeners(from, to Configuration) Waiter {
	wg := sync.NewWaitGroup()
	wg.Add(len(w.subs))
	for _, sub := range w.subs {
		go func(commiter Committer) {
			w.notifyListener(commiter, from, to)
			wg.Done()
		}(sub)
	}
	return wg
}

func (w *wrapper) notifyListener(sub Committer, from, to Configuration) {
	l.Debugln(sub, "committing configuration")
	if !sub.CommitConfiguration(from, to) {
		l.Debugln(sub, "requires restart")
		w.setRequiresRestart()
	}
}

// Devices returns a map of devices.
func (w *wrapper) Devices() map[protocol.DeviceID]DeviceConfiguration {
	w.mut.Lock()
	defer w.mut.Unlock()
	deviceMap := make(map[protocol.DeviceID]DeviceConfiguration, len(w.cfg.Devices))
	for _, dev := range w.cfg.Devices {
		deviceMap[dev.DeviceID] = dev.Copy()
	}
	return deviceMap
}

// SetDevices adds new devices to the configuration, or overwrites existing
// devices with the same ID.
func (w *wrapper) SetDevices(devs []DeviceConfiguration) (Waiter, error) {
	w.mut.Lock()
	defer w.mut.Unlock()

	newCfg := w.cfg.Copy()
	var replaced bool
	for oldIndex := range devs {
		replaced = false
		for newIndex := range newCfg.Devices {
			if newCfg.Devices[newIndex].DeviceID == devs[oldIndex].DeviceID {
				newCfg.Devices[newIndex] = devs[oldIndex].Copy()
				replaced = true
				break
			}
		}
		if !replaced {
			newCfg.Devices = append(newCfg.Devices, devs[oldIndex].Copy())
		}
	}

	return w.replaceLocked(newCfg)
}

// SetDevice adds a new device to the configuration, or overwrites an existing
// device with the same ID.
func (w *wrapper) SetDevice(dev DeviceConfiguration) (Waiter, error) {
	return w.SetDevices([]DeviceConfiguration{dev})
}

// RemoveDevice removes the device from the configuration
func (w *wrapper) RemoveDevice(id protocol.DeviceID) (Waiter, error) {
	w.mut.Lock()
	defer w.mut.Unlock()

	newCfg := w.cfg.Copy()
	for i := range newCfg.Devices {
		if newCfg.Devices[i].DeviceID == id {
			newCfg.Devices = append(newCfg.Devices[:i], newCfg.Devices[i+1:]...)
			return w.replaceLocked(newCfg)
		}
	}

	return noopWaiter{}, nil
}

// Folders returns a map of folders. Folder structures should not be changed,
// other than for the purpose of updating via SetFolder().
func (w *wrapper) Folders() map[string]FolderConfiguration {
	w.mut.Lock()
	defer w.mut.Unlock()
	folderMap := make(map[string]FolderConfiguration, len(w.cfg.Folders))
	for _, fld := range w.cfg.Folders {
		folderMap[fld.ID] = fld.Copy()
	}
	return folderMap
}

// FolderList returns a slice of folders.
func (w *wrapper) FolderList() []FolderConfiguration {
	w.mut.Lock()
	defer w.mut.Unlock()
	return w.cfg.Copy().Folders
}

// SetFolder adds a new folder to the configuration, or overwrites an existing
// folder with the same ID.
func (w *wrapper) SetFolder(fld FolderConfiguration) (Waiter, error) {
	return w.SetFolders([]FolderConfiguration{fld})
}

// SetFolders adds new folders to the configuration, or overwrites existing
// folders with the same ID.
func (w *wrapper) SetFolders(folders []FolderConfiguration) (Waiter, error) {
	w.mut.Lock()
	defer w.mut.Unlock()

	newCfg := w.cfg.Copy()

	inds := make(map[string]int, len(w.cfg.Folders))
	for i, folder := range newCfg.Folders {
		inds[folder.ID] = i
	}
	filtered := folders[:0]
	for _, folder := range folders {
		if i, ok := inds[folder.ID]; ok {
			newCfg.Folders[i] = folder
		} else {
			filtered = append(filtered, folder)
		}
	}
	newCfg.Folders = append(newCfg.Folders, filtered...)

	return w.replaceLocked(newCfg)
}

// Options returns the current options configuration object.
func (w *wrapper) Options() OptionsConfiguration {
	w.mut.Lock()
	defer w.mut.Unlock()
	return w.cfg.Options.Copy()
}

// SetOptions replaces the current options configuration object.
func (w *wrapper) SetOptions(opts OptionsConfiguration) (Waiter, error) {
	w.mut.Lock()
	defer w.mut.Unlock()
	newCfg := w.cfg.Copy()
	newCfg.Options = opts.Copy()
	return w.replaceLocked(newCfg)
}

func (w *wrapper) LDAP() LDAPConfiguration {
	w.mut.Lock()
	defer w.mut.Unlock()
	return w.cfg.LDAP.Copy()
}

// GUI returns the current GUI configuration object.
func (w *wrapper) GUI() GUIConfiguration {
	w.mut.Lock()
	defer w.mut.Unlock()
	return w.cfg.GUI.Copy()
}

// SetGUI replaces the current GUI configuration object.
func (w *wrapper) SetGUI(gui GUIConfiguration) (Waiter, error) {
	w.mut.Lock()
	defer w.mut.Unlock()
	newCfg := w.cfg.Copy()
	newCfg.GUI = gui.Copy()
	return w.replaceLocked(newCfg)
}

// IgnoredDevice returns whether or not connection attempts from the given
// device should be silently ignored.
func (w *wrapper) IgnoredDevice(id protocol.DeviceID) bool {
	w.mut.Lock()
	defer w.mut.Unlock()
	for _, device := range w.cfg.IgnoredDevices {
		if device.ID == id {
			return true
		}
	}
	return false
}

// IgnoredDevices returns a slice of ignored devices.
func (w *wrapper) IgnoredDevices() []ObservedDevice {
	w.mut.Lock()
	defer w.mut.Unlock()
	res := make([]ObservedDevice, len(w.cfg.IgnoredDevices))
	copy(res, w.cfg.IgnoredDevices)
	return res
}

// IgnoredFolder returns whether or not share attempts for the given
// folder should be silently ignored.
func (w *wrapper) IgnoredFolder(device protocol.DeviceID, folder string) bool {
	dev, ok := w.Device(device)
	if !ok {
		return false
	}
	return dev.IgnoredFolder(folder)
}

// Device returns the configuration for the given device and an "ok" bool.
func (w *wrapper) Device(id protocol.DeviceID) (DeviceConfiguration, bool) {
	w.mut.Lock()
	defer w.mut.Unlock()
	for _, device := range w.cfg.Devices {
		if device.DeviceID == id {
			return device.Copy(), true
		}
	}
	return DeviceConfiguration{}, false
}

// Folder returns the configuration for the given folder and an "ok" bool.
func (w *wrapper) Folder(id string) (FolderConfiguration, bool) {
	w.mut.Lock()
	defer w.mut.Unlock()
	for _, folder := range w.cfg.Folders {
		if folder.ID == id {
			return folder.Copy(), true
		}
	}
	return FolderConfiguration{}, false
}

// Save writes the configuration to disk, and generates a ConfigSaved event.
func (w *wrapper) Save() error {
	w.mut.Lock()
	defer w.mut.Unlock()

	fd, err := osutil.CreateAtomic(w.path)
	if err != nil {
		l.Debugln("CreateAtomic:", err)
		return err
	}

	if err := w.cfg.WriteXML(fd); err != nil {
		l.Debugln("WriteXML:", err)
		fd.Close()
		return err
	}

	if err := fd.Close(); err != nil {
		l.Debugln("Close:", err)
		return err
	}

	w.evLogger.Log(events.ConfigSaved, w.cfg)
	return nil
}

func (w *wrapper) RequiresRestart() bool {
	return atomic.LoadUint32(&w.requiresRestart) != 0
}

func (w *wrapper) setRequiresRestart() {
	atomic.StoreUint32(&w.requiresRestart, 1)
}

<<<<<<< HEAD
func (w *wrapper) MyName() string {
	w.mut.Lock()
	myID := w.cfg.MyID
	w.mut.Unlock()
	cfg, _ := w.Device(myID)
	return cfg.Name
=======
func (w *wrapper) AddOrUpdatePendingDevice(device protocol.DeviceID, name, address string) {
	w.mut.Lock()
	defer w.mut.Unlock()

	for i := range w.cfg.PendingDevices {
		if w.cfg.PendingDevices[i].ID == device {
			w.cfg.PendingDevices[i].Time = time.Now().Round(time.Second)
			w.cfg.PendingDevices[i].Name = name
			w.cfg.PendingDevices[i].Address = address
			return
		}
	}

	w.cfg.PendingDevices = append(w.cfg.PendingDevices, ObservedDevice{
		Time:    time.Now().Round(time.Second),
		ID:      device,
		Name:    name,
		Address: address,
	})
}

func (w *wrapper) AddOrUpdatePendingFolder(id, label string, device protocol.DeviceID) {
	w.mut.Lock()
	defer w.mut.Unlock()

	for i := range w.cfg.Devices {
		if w.cfg.Devices[i].DeviceID == device {
			for j := range w.cfg.Devices[i].PendingFolders {
				if w.cfg.Devices[i].PendingFolders[j].ID == id {
					w.cfg.Devices[i].PendingFolders[j].Label = label
					w.cfg.Devices[i].PendingFolders[j].Time = time.Now().Round(time.Second)
					return
				}
			}
			w.cfg.Devices[i].PendingFolders = append(w.cfg.Devices[i].PendingFolders, ObservedFolder{
				Time:  time.Now().Round(time.Second),
				ID:    id,
				Label: label,
			})
			return
		}
	}

	panic("bug: adding pending folder for non-existing device")
>>>>>>> 67761d87
}<|MERGE_RESOLUTION|>--- conflicted
+++ resolved
@@ -451,59 +451,4 @@
 
 func (w *wrapper) setRequiresRestart() {
 	atomic.StoreUint32(&w.requiresRestart, 1)
-}
-
-<<<<<<< HEAD
-func (w *wrapper) MyName() string {
-	w.mut.Lock()
-	myID := w.cfg.MyID
-	w.mut.Unlock()
-	cfg, _ := w.Device(myID)
-	return cfg.Name
-=======
-func (w *wrapper) AddOrUpdatePendingDevice(device protocol.DeviceID, name, address string) {
-	w.mut.Lock()
-	defer w.mut.Unlock()
-
-	for i := range w.cfg.PendingDevices {
-		if w.cfg.PendingDevices[i].ID == device {
-			w.cfg.PendingDevices[i].Time = time.Now().Round(time.Second)
-			w.cfg.PendingDevices[i].Name = name
-			w.cfg.PendingDevices[i].Address = address
-			return
-		}
-	}
-
-	w.cfg.PendingDevices = append(w.cfg.PendingDevices, ObservedDevice{
-		Time:    time.Now().Round(time.Second),
-		ID:      device,
-		Name:    name,
-		Address: address,
-	})
-}
-
-func (w *wrapper) AddOrUpdatePendingFolder(id, label string, device protocol.DeviceID) {
-	w.mut.Lock()
-	defer w.mut.Unlock()
-
-	for i := range w.cfg.Devices {
-		if w.cfg.Devices[i].DeviceID == device {
-			for j := range w.cfg.Devices[i].PendingFolders {
-				if w.cfg.Devices[i].PendingFolders[j].ID == id {
-					w.cfg.Devices[i].PendingFolders[j].Label = label
-					w.cfg.Devices[i].PendingFolders[j].Time = time.Now().Round(time.Second)
-					return
-				}
-			}
-			w.cfg.Devices[i].PendingFolders = append(w.cfg.Devices[i].PendingFolders, ObservedFolder{
-				Time:  time.Now().Round(time.Second),
-				ID:    id,
-				Label: label,
-			})
-			return
-		}
-	}
-
-	panic("bug: adding pending folder for non-existing device")
->>>>>>> 67761d87
 }