--- conflicted
+++ resolved
@@ -7,13 +7,9 @@
 package api
 
 import (
-<<<<<<< HEAD
-	"slices"
-=======
 	"net/http"
 	"slices"
 	"strings"
->>>>>>> b2b9428b
 	"time"
 
 	"github.com/syncthing/syncthing/lib/config"
