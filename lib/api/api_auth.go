--- conflicted
+++ resolved
@@ -91,7 +91,6 @@
 	http.Error(w, "Forbidden", http.StatusForbidden)
 }
 
-<<<<<<< HEAD
 func internalServerError(w http.ResponseWriter) {
 	http.Error(w, "Internal server error", http.StatusInternalServerError)
 }
@@ -100,10 +99,7 @@
 	http.Error(w, "Bad request", http.StatusBadRequest)
 }
 
-func isNoAuthPath(path string) bool {
-=======
 func isNoAuthPath(path string, metricsWithoutAuth bool) bool {
->>>>>>> 0bf21d9d
 	// Local variable instead of module var to prevent accidental mutation
 	noAuthPaths := []string{
 		"/",
