// Copyright (C) 2023 The Syncthing Authors.
//
// This Source Code Form is subject to the terms of the Mozilla Public
// License, v. 2.0. If a copy of the MPL was not distributed with this file,
// You can obtain one at https://mozilla.org/MPL/2.0/.

package api

import (
	"bytes"
	"encoding/base64"
	"fmt"
	"net/http"
	"slices"
	"sync"
	"time"

	"google.golang.org/protobuf/proto"
	"google.golang.org/protobuf/types/known/timestamppb"

	webauthnProtocol "github.com/go-webauthn/webauthn/protocol"
	webauthnLib "github.com/go-webauthn/webauthn/webauthn"
	"github.com/google/uuid"
	"github.com/syncthing/syncthing/internal/gen/apiproto"
	"github.com/syncthing/syncthing/lib/config"
	"github.com/syncthing/syncthing/lib/db"
	"github.com/syncthing/syncthing/lib/events"
)

const ceremonyTimeout time.Duration = 10 * time.Minute

func newWebauthnEngine(guiCfg config.GUIConfiguration, deviceName string) (*webauthnLib.WebAuthn, error) {
	displayName := "Syncthing"
	if deviceName != "" {
		displayName = "Syncthing @ " + deviceName
	}

	timeoutConfig := webauthnLib.TimeoutConfig{
		// go-webauthn can enforce timeouts, but we also add our own enforcement
		// layer on top to clean up stale state and to make it testable
		Enforce: true,
		// These properties also set the timeout option sent to the browser in the front-end
		Timeout:    ceremonyTimeout,
		TimeoutUVD: ceremonyTimeout,
	}
	return webauthnLib.New(&webauthnLib.Config{
		RPDisplayName: displayName,
		RPID:          guiCfg.WebauthnRpId,
		RPOrigins:     guiCfg.WebauthnOrigins,
		Timeouts: webauthnLib.TimeoutsConfig{
			Login:        timeoutConfig,
			Registration: timeoutConfig,
		},
	})
}

type timedSessionData struct {
	startTime   time.Time
	sessionData webauthnLib.SessionData
}

func (s *webauthnService) startTimedSessionData(sessionData *webauthnLib.SessionData) timedSessionData {
	return timedSessionData{
		startTime:   s.timeNow().UTC(),
		sessionData: *sessionData,
	}
}

func (s *webauthnService) expired(t *timedSessionData) bool {
	return s.timeNow().After(t.startTime.Add(ceremonyTimeout))
}

type webauthnService struct {
	miscDB                         *db.NamespacedKV
	miscDBKey                      string
	engine                         *webauthnLib.WebAuthn
	evLogger                       events.Logger
	userHandle                     []byte
	registrationStates             map[string]timedSessionData
	authenticationStates           map[string]timedSessionData
	credentialsPendingRegistration []config.WebauthnCredential
	deviceName                     string
	timeNow                        func() time.Time // can be overridden for testing
	volStateMut                    sync.RWMutex
}

func newWebauthnService(guiCfg config.GUIConfiguration, deviceName string, evLogger events.Logger, miscDB *db.NamespacedKV, miscDBKey string) (webauthnService, error) {
	engine, err := newWebauthnEngine(guiCfg, deviceName)
	if err != nil {
		return webauthnService{}, err
	}

	return webauthnService{
		miscDB:               miscDB,
		miscDBKey:            miscDBKey,
		engine:               engine,
		evLogger:             evLogger,
		userHandle:           guiCfg.WebauthnUserId,
		deviceName:           deviceName,
		registrationStates:   make(map[string]timedSessionData, 1),
		authenticationStates: make(map[string]timedSessionData, 1),
		timeNow:              time.Now,
	}, nil
}

func (s *webauthnService) user(guiCfg config.GUIConfiguration) webauthnLibUser {
	return webauthnLibUser{
		service: s,
		guiCfg:  guiCfg,
	}
}

type webauthnLibUser struct {
	service *webauthnService
	guiCfg  config.GUIConfiguration
}

func (u webauthnLibUser) WebAuthnID() []byte {
	return u.service.userHandle
}
func (u webauthnLibUser) WebAuthnName() string {
	if u.guiCfg.User != "" {
		return u.guiCfg.User
	}
	if u.service.deviceName != "" {
		return "Syncthing @ " + u.service.deviceName
	}
	return "Syncthing"
}
func (u webauthnLibUser) WebAuthnDisplayName() string {
	return u.WebAuthnName()
}
func (webauthnLibUser) WebAuthnIcon() string {
	return ""
}
func (u webauthnLibUser) WebAuthnCredentials() []webauthnLib.Credential {
	var result []webauthnLib.Credential
	eligibleCredentials := u.guiCfg.EligibleWebAuthnCredentials(u.guiCfg)
	webauthnVolState := u.service.loadVolatileState()

	for _, cred := range eligibleCredentials {
		id, err := base64.RawURLEncoding.DecodeString(cred.ID)
		if err != nil {
			l.Warnf("Failed to base64url-decode ID of WebAuthn credential %q (%s): %v", cred.Nickname, cred.ID, err)
			continue
		}

		pubkey, err := base64.RawURLEncoding.DecodeString(cred.PublicKeyCose)
		if err != nil {
			l.Warnf("Failed to base64url-decode public key of WebAuthn credential %q (%s): %v", cred.Nickname, cred.ID, err)
			continue
		}

		transports := make([]webauthnProtocol.AuthenticatorTransport, len(cred.Transports))
		for i, t := range cred.Transports {
			transports[i] = webauthnProtocol.AuthenticatorTransport(t)
		}

		credentialVolState, ok := webauthnVolState.Credentials[cred.ID]
		if !ok || credentialVolState == nil {
			credentialVolState = &apiproto.WebauthnCredentialVolatileState{}
		}

		result = append(result, webauthnLib.Credential{
			ID:        id,
			PublicKey: pubkey,
			Authenticator: webauthnLib.Authenticator{
				SignCount: credentialVolState.SignCount,
			},
			Transport: transports,
		})
	}
	return result
}

func (s *webauthnService) startWebauthnRegistration(guiCfg config.GUIConfiguration) http.HandlerFunc {
	return func(w http.ResponseWriter, _ *http.Request) {
		options, sessionData, err := s.engine.BeginRegistration(s.user(guiCfg))
		if err != nil {
			l.Warnf("Failed to initiate WebAuthn registration: %v", err)
			internalServerError(w)
			return
		}

		requestID := uuid.New().String()
		s.registrationStates[requestID] = s.startTimedSessionData(sessionData)
		sendJSON(w, map[string]any{"requestId": requestID, "options": *options})
	}
}

func (s *webauthnService) finishWebauthnRegistration(guiCfg config.GUIConfiguration) http.HandlerFunc {
	return func(w http.ResponseWriter, r *http.Request) {
		defer s.deleteOldStates()
		requestID := r.URL.Query().Get("requestId")
		var credResp webauthnProtocol.CredentialCreationResponse
		if err := unmarshalTo(r.Body, &credResp); err != nil {
			l.Infof("Failed to parse WebAuthn response: %v", err)
			http.Error(w, "Failed to parse WebAuthn response.", http.StatusBadRequest)
			return
		}

		state, ok := s.registrationStates[requestID]
		if !ok {
			l.Debugf("Unknown request ID: %s", requestID)
			badRequest(w)
			return
		}
		delete(s.registrationStates, requestID) // Allow only one attempt per challenge

		if s.expired(&state) {
			l.Debugf("WebAuthn registration timed out: %v", state)
			http.Error(w, "Request Timeout", http.StatusRequestTimeout)
			return
		}

		parsedResponse, err := credResp.Parse()
		if err != nil {
			l.Infof("Failed to parse WebAuthn registration response: %v", err)
			badRequest(w)
			return
		}

		credential, err := s.engine.CreateCredential(s.user(guiCfg), state.sessionData, parsedResponse)
		if err != nil {
			l.Infof("Failed to register WebAuthn credential: %v", err)
			http.Error(w, err.Error(), http.StatusBadRequest)
			return
		}

		for _, existingCred := range slices.Concat(guiCfg.WebauthnCredentials, s.credentialsPendingRegistration) {
			existId, err := base64.RawURLEncoding.DecodeString(existingCred.ID)
			if err == nil && bytes.Equal(credential.ID, existId) {
				l.Infof("Cannot register WebAuthn credential with duplicate credential ID: %s", existingCred.ID)
				http.Error(w, fmt.Sprintf("Cannot register WebAuthn credential with duplicate credential ID: %s", existingCred.ID), http.StatusBadRequest)
				return
			}
		}

		transports := make([]string, len(credential.Transport))
		for i, t := range credential.Transport {
			transports[i] = string(t)
		}

		now := s.timeNow().Truncate(time.Second).UTC()
		configCred := config.WebauthnCredential{
			ID:            base64.RawURLEncoding.EncodeToString(credential.ID),
			RpId:          s.engine.Config.RPID,
			PublicKeyCose: base64.RawURLEncoding.EncodeToString(credential.PublicKey),
			Transports:    transports,
			CreateTime:    now,
		}
		s.credentialsPendingRegistration = append(s.credentialsPendingRegistration, configCred)
		s.updateCredentialVolatileState(configCred.ID, credential)

		sendJSON(w, configCred)
	}
}

func (s *webauthnService) startWebauthnAuthentication(guiCfg config.GUIConfiguration) http.HandlerFunc {
	return func(w http.ResponseWriter, _ *http.Request) {
		allRequireUv := true
		someRequiresUv := false
		for _, cred := range guiCfg.WebauthnCredentials {
			if cred.RequireUv {
				someRequiresUv = true
			} else {
				allRequireUv = false
			}
		}
		uv := webauthnProtocol.VerificationDiscouraged
		if allRequireUv {
			uv = webauthnProtocol.VerificationRequired
		} else if someRequiresUv {
			uv = webauthnProtocol.VerificationPreferred
		}

		options, sessionData, err := s.engine.BeginLogin(s.user(guiCfg), webauthnLib.WithUserVerification(uv))
		if err != nil {
			badRequest, ok := err.(*webauthnProtocol.Error)
			if ok && badRequest.Type == "invalid_request" && badRequest.Details == "Found no credentials for user" {
				sendJSON(w, make(map[string]string))
			} else {
				l.Warnf("Failed to initialize WebAuthn login: %v", err)
			}
			return
		}

		requestID := uuid.New().String()
		s.authenticationStates[requestID] = s.startTimedSessionData(sessionData)
		sendJSON(w, map[string]any{"requestId": requestID, "options": *options})
	}
}

func (s *webauthnService) finishWebauthnAuthentication(tokenCookieManager *tokenCookieManager, guiCfg config.GUIConfiguration) http.HandlerFunc {
	return func(w http.ResponseWriter, r *http.Request) {
		defer s.deleteOldStates()
		requestID := r.URL.Query().Get("requestId")
		stayLoggedIn := r.URL.Query().Get("stayLoggedIn") == "true"

		var credResp webauthnProtocol.CredentialAssertionResponse
		if err := unmarshalTo(r.Body, &credResp); err != nil {
			l.Infof("Failed to parse WebAuthn response: %v", err)
			http.Error(w, "Failed to parse WebAuthn response.", http.StatusBadRequest)
			return
		}

		state, ok := s.authenticationStates[requestID]
		if !ok {
			l.Debugf("Unknown request ID: %s", requestID)
			badRequest(w)
			return
		}
		delete(s.authenticationStates, requestID) // Allow only one attempt per challenge

		if s.expired(&state) {
			l.Debugf("WebAuthn authentication timed out: %v", state)
			http.Error(w, "Request Timeout", http.StatusRequestTimeout)
			return
		}

		parsedResponse, err := credResp.Parse()
		if err != nil {
			l.Infof("Failed to parse WebAuthn authentication response: %v", err)
			badRequest(w)
			return
		}

		authenticatedCredId := parsedResponse.ID
		for _, cred := range guiCfg.WebauthnCredentials {
			if cred.ID == authenticatedCredId {
				if cred.RequireUv {
					// engine.ValidateLogin requires UV only if sessionData.UserVerification is set to "required",
					// and startWebauthnAuthentication sets it to "required" only if ALL credentials require UV.
					// Check which credential was used and set sessionData.UserVerification to "required" if this credential requires UV.
					state.sessionData.UserVerification = webauthnProtocol.VerificationRequired
				}
				break
			}
		}

		updatedCred, err := s.engine.ValidateLogin(s.user(guiCfg), state.sessionData, parsedResponse)
		if err != nil {
			l.Infof("WebAuthn authentication failed: %v", err)

			if state.sessionData.UserVerification == webauthnProtocol.VerificationRequired && !parsedResponse.Response.AuthenticatorData.Flags.UserVerified() {
				antiBruteForceSleep()
				http.Error(w, "Conflict", http.StatusConflict)
				return
			}

			forbidden(w)
			return
		}

<<<<<<< HEAD
		s.updateCredentialVolatileState(authenticatedCredId, updatedCred)
		tokenCookieManager.createSession(guiCfg.User, req.StayLoggedIn, w, r)
=======
		var signCountBefore uint32 = 0

		volState := s.loadVolatileState()
		dynCredState, ok := volState.Credentials[authenticatedCredId]
		if !ok {
			dynCredState = WebauthnCredentialVolatileState{}
		}
		signCountBefore = dynCredState.SignCount
		dynCredState.SignCount = updatedCred.Authenticator.SignCount
		dynCredState.LastUseTime = s.timeNow().Truncate(time.Second).UTC()
		volState.Credentials[authenticatedCredId] = dynCredState
		err = s.storeVolatileState(volState)
		if err != nil {
			l.Warnf("Failed to update authenticated WebAuthn credential: %v", err)
		}

		if updatedCred.Authenticator.CloneWarning && signCountBefore != 0 {
			l.Warnf("Invalid WebAuthn signature count for credential %q: expected > %d, was: %d. The credential may have been cloned.", authenticatedCredId, signCountBefore, parsedResponse.Response.AuthenticatorData.Counter)
		}

		tokenCookieManager.createSession(guiCfg.User, stayLoggedIn, w, r)
>>>>>>> dc821cee
		w.WriteHeader(http.StatusNoContent)
	}
}

func (s *webauthnService) deleteOldStates() {
	for requestId, state := range s.registrationStates {
		if s.expired(&state) {
			l.Debugf("WebAuthn registration expired: %v", state)
			delete(s.registrationStates, requestId)
		}
	}
	for requestId, state := range s.authenticationStates {
		if s.expired(&state) {
			l.Debugf("WebAuthn authentication expired: %v", state)
			delete(s.authenticationStates, requestId)
		}
	}
}

func newVolState() *apiproto.WebauthnVolatileState {
	s := apiproto.WebauthnVolatileState{}
	if s.Credentials == nil {
		s.Credentials = make(map[string]*apiproto.WebauthnCredentialVolatileState, 1)
	}
	return &s
}

// Load volatile WebAuthn state with a read lock during loading.
func (s *webauthnService) loadVolatileState() *apiproto.WebauthnVolatileState {
	s.volStateMut.RLock()
	defer s.volStateMut.RUnlock()
	return s.loadVolatileStateRLocked()
}

// Load volatile WebAuthn state without acquiring a read lock.
func (s *webauthnService) loadVolatileStateRLocked() *apiproto.WebauthnVolatileState {
	stateBytes, ok, err := s.miscDB.Bytes(s.miscDBKey)
	if err != nil {
		l.Warnf("Failed to load WebAuthn dynamic state: %v", err)
		return newVolState()
	}
	if !ok {
		return newVolState()
	}

	state := newVolState()
	err = proto.Unmarshal(stateBytes, state)
	if err != nil {
		l.Warnf("Failed to unmarshal WebAuthn dynamic state: %v", err)
		return newVolState()
	}
	if state.Credentials == nil {
		state.Credentials = newVolState().Credentials
	}
	return state
}

func (s *webauthnService) updateVolatileState(update func(state *apiproto.WebauthnVolatileState)) error {
	s.volStateMut.Lock()
	defer s.volStateMut.Unlock()

	state := s.loadVolatileStateRLocked()
	update(state)
	stateBytes, err := proto.Marshal(state)
	if err != nil {
		return err
	}

	return s.miscDB.PutBytes(s.miscDBKey, stateBytes)
}

func (s *webauthnService) updateCredentialVolatileState(credId string, updatedCred *webauthnLib.Credential) {
	var signCountBefore uint32
	err := s.updateVolatileState(func(volState *apiproto.WebauthnVolatileState) {
		dynCredState, ok := volState.Credentials[credId]
		if !ok {
			dynCredState = &apiproto.WebauthnCredentialVolatileState{}
		}
		signCountBefore = dynCredState.SignCount
		dynCredState.SignCount = updatedCred.Authenticator.SignCount
		dynCredState.LastUseTime = timestamppb.New(s.timeNow().Truncate(time.Second).UTC())
		volState.Credentials[credId] = dynCredState
	})
	if err != nil {
		l.Warnf("Failed to update authenticated WebAuthn credential: %v", err)
	}

	if updatedCred.Authenticator.CloneWarning && signCountBefore != 0 {
		l.Warnf("Invalid WebAuthn signature count for credential %q: expected > %d, was: %d. The credential may have been cloned.", credId, signCountBefore, updatedCred.Authenticator.SignCount)
	}
}

func (s *webauthnService) getVolatileState(w http.ResponseWriter, _ *http.Request) {
	st := s.loadVolatileState()
	w.WriteHeader(http.StatusOK)
	sendJSON(w, st)
}<|MERGE_RESOLUTION|>--- conflicted
+++ resolved
@@ -352,32 +352,8 @@
 			return
 		}
 
-<<<<<<< HEAD
 		s.updateCredentialVolatileState(authenticatedCredId, updatedCred)
-		tokenCookieManager.createSession(guiCfg.User, req.StayLoggedIn, w, r)
-=======
-		var signCountBefore uint32 = 0
-
-		volState := s.loadVolatileState()
-		dynCredState, ok := volState.Credentials[authenticatedCredId]
-		if !ok {
-			dynCredState = WebauthnCredentialVolatileState{}
-		}
-		signCountBefore = dynCredState.SignCount
-		dynCredState.SignCount = updatedCred.Authenticator.SignCount
-		dynCredState.LastUseTime = s.timeNow().Truncate(time.Second).UTC()
-		volState.Credentials[authenticatedCredId] = dynCredState
-		err = s.storeVolatileState(volState)
-		if err != nil {
-			l.Warnf("Failed to update authenticated WebAuthn credential: %v", err)
-		}
-
-		if updatedCred.Authenticator.CloneWarning && signCountBefore != 0 {
-			l.Warnf("Invalid WebAuthn signature count for credential %q: expected > %d, was: %d. The credential may have been cloned.", authenticatedCredId, signCountBefore, parsedResponse.Response.AuthenticatorData.Counter)
-		}
-
 		tokenCookieManager.createSession(guiCfg.User, stayLoggedIn, w, r)
->>>>>>> dc821cee
 		w.WriteHeader(http.StatusNoContent)
 	}
 }
