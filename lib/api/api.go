--- conflicted
+++ resolved
@@ -59,18 +59,12 @@
 	"github.com/syncthing/syncthing/lib/ur"
 )
 
-<<<<<<< HEAD
-// matches a bcrypt hash and not too much else
-var bcryptExpr = regexp.MustCompile(`^\$2[aby]\$\d+\$.{50,}`)
-
 var GetSuppressedSpec = ""
 var PostSuppressedSpec = ""
 
 var getSuppressedPaths []string
 var postSuppressedPaths []string
 
-=======
->>>>>>> c84e8d1e
 const (
 	DefaultEventMask      = events.AllEvents &^ events.LocalChangeDetected &^ events.RemoteChangeDetected
 	DiskEventMask         = events.LocalChangeDetected | events.RemoteChangeDetected
