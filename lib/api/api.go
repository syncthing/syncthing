--- conflicted
+++ resolved
@@ -372,14 +372,9 @@
 
 	// Wrap everything in basic auth, if user/password is set.
 	if guiCfg.IsAuthEnabled() {
-		var handlePasswordAuth http.Handler
 		sessionCookieName := "sessionid-" + s.id.String()[:5]
-<<<<<<< HEAD
 		handler = basicAuthAndSessionMiddleware(sessionCookieName, guiCfg, s.cfg.LDAP(), handler, s.evLogger)
-		handlePasswordAuth = passwordAuthHandler(sessionCookieName, guiCfg, s.cfg.LDAP(), s.evLogger)
-=======
-		handler, handlePasswordAuth = authAndSessionMiddleware(sessionCookieName, guiCfg, s.cfg.LDAP(), handler, s.evLogger)
->>>>>>> 56373cc5
+		handlePasswordAuth := passwordAuthHandler(sessionCookieName, guiCfg, s.cfg.LDAP(), s.evLogger)
 		restMux.Handler(http.MethodPost, "/rest/noauth/auth/password", handlePasswordAuth)
 
 		// Logout is a no-op without a valid session cookie, so /noauth/ is fine here
