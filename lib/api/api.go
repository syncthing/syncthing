--- conflicted
+++ resolved
@@ -482,7 +482,14 @@
 	return true
 }
 
-<<<<<<< HEAD
+func (s *service) fatal(err *util.FatalErr) {
+	// s.exitChan is 1-buffered and whoever is first gets handled.
+	select {
+	case s.exitChan <- err:
+	default:
+	}
+}
+
 func listContainsString(s []string, e string) bool {
   for _, a := range s {
     if a == e {
@@ -513,14 +520,6 @@
 			http.Error(w, "Method not allowed", http.StatusMethodNotAllowed)
 		}
 	})
-=======
-func (s *service) fatal(err *util.FatalErr) {
-	// s.exitChan is 1-buffered and whoever is first gets handled.
-	select {
-	case s.exitChan <- err:
-	default:
-	}
->>>>>>> c1b452df
 }
 
 func debugMiddleware(h http.Handler) http.Handler {
