--- conflicted
+++ resolved
@@ -119,11 +119,7 @@
 	defer os.Remove(token)
 	srv.started = make(chan string)
 
-<<<<<<< HEAD
-	sup := suture.New("test", svcutil.Spec())
-=======
-	sup := suture.New("test", util.SpecWithDebugLogger(l))
->>>>>>> b5de4991
+	sup := suture.New("test", svcutil.SpecWithDebugLogger(l))
 	sup.Add(srv)
 	ctx, cancel := context.WithCancel(context.Background())
 	sup.ServeBackground(ctx)
