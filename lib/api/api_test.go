--- conflicted
+++ resolved
@@ -109,12 +109,6 @@
 	}
 	w := config.Wrap("/dev/null", cfg, protocol.LocalDeviceID, events.NoopLogger)
 
-<<<<<<< HEAD
-	mdb, _ := db.NewLowlevel(backend.OpenMemory(), events.NoopLogger)
-	kdb := db.NewMiscDataNamespace(mdb)
-	srvAbstract := New(protocol.LocalDeviceID, w, "", "syncthing", nil, nil, nil, events.NoopLogger, nil, nil, nil, nil, nil, nil, false, kdb)
-	srv := srvAbstract.(*service)
-=======
 	mdb, err := sqlite.OpenTemp()
 	if err != nil {
 		t.Fatal(err)
@@ -124,7 +118,6 @@
 	})
 	kdb := db.NewMiscDB(mdb)
 	srv := New(protocol.LocalDeviceID, w, "", "syncthing", nil, nil, nil, events.NoopLogger, nil, nil, nil, nil, nil, nil, false, kdb).(*service)
->>>>>>> 79bac438
 
 	srv.started = make(chan startedTestMsg)
 
@@ -255,15 +248,7 @@
 func TestAPIServiceRequests(t *testing.T) {
 	t.Parallel()
 
-<<<<<<< HEAD
-	baseURL, cancel, _, err := startHTTP(apiCfg)
-	if err != nil {
-		t.Fatal(err)
-	}
-	t.Cleanup(cancel)
-=======
-	baseURL := startHTTP(t, apiCfg)
->>>>>>> 79bac438
+	baseURL, _ := startHTTP(t, apiCfg)
 
 	cases := []httpTestCase{
 		// /rest/db
@@ -654,17 +639,8 @@
 			RawAddress:          "127.0.0.1:0",
 			APIKey:              testAPIKey,
 			SendBasicAuthPrompt: sendBasicAuthPrompt,
-<<<<<<< HEAD
 		}))
-		baseURL, cancel, _, err := startHTTP(cfg)
-		if err != nil {
-			t.Fatal(err)
-		}
-		t.Cleanup(cancel)
-=======
-		})
-		baseURL := startHTTP(t, cfg)
->>>>>>> 79bac438
+		baseURL, _ := startHTTP(t, cfg)
 		url := baseURL + path
 
 		t.Run(fmt.Sprintf("%d path", expectedOkStatus), func(t *testing.T) {
@@ -858,11 +834,7 @@
 
 			w := initConfig(initialPassword, t)
 			{
-<<<<<<< HEAD
-				baseURL, cancel, _, err := startHTTPWithShutdownTimeout(w, shutdownTimeout)
-=======
-				baseURL := startHTTPWithShutdownTimeout(t, w, shutdownTimeout)
->>>>>>> 79bac438
+				baseURL, _ := startHTTPWithShutdownTimeout(t, w, shutdownTimeout)
 				cfgPath := baseURL + "/rest/config"
 				path := baseURL + "/meta.js"
 
@@ -876,11 +848,7 @@
 				httpRequest(http.MethodPut, cfgPath, cfg, "", "", testAPIKey, "", "", "", nil, t)
 			}
 			{
-<<<<<<< HEAD
-				baseURL, cancel, _, err := startHTTP(w)
-=======
-				baseURL := startHTTP(t, w)
->>>>>>> 79bac438
+				baseURL, _ := startHTTP(t, w)
 				path := baseURL + "/meta.js"
 
 				resp := httpGetBasicAuth(path, "user", initialPassword)
@@ -900,11 +868,7 @@
 
 			w := initConfig(initialPassword, t)
 			{
-<<<<<<< HEAD
-				baseURL, cancel, _, err := startHTTPWithShutdownTimeout(w, shutdownTimeout)
-=======
-				baseURL := startHTTPWithShutdownTimeout(t, w, shutdownTimeout)
->>>>>>> 79bac438
+				baseURL, _ := startHTTPWithShutdownTimeout(t, w, shutdownTimeout)
 				cfgPath := baseURL + "/rest/config/gui"
 				path := baseURL + "/meta.js"
 
@@ -918,11 +882,7 @@
 				httpRequest(http.MethodPut, cfgPath, cfg.GUI, "", "", testAPIKey, "", "", "", nil, t)
 			}
 			{
-<<<<<<< HEAD
-				baseURL, cancel, _, err := startHTTP(w)
-=======
-				baseURL := startHTTP(t, w)
->>>>>>> 79bac438
+				baseURL, _ := startHTTP(t, w)
 				path := baseURL + "/meta.js"
 
 				resp := httpGetBasicAuth(path, "user", initialPassword)
@@ -947,17 +907,8 @@
 		User:                "üser",
 		Password:            "$2a$10$IdIZTxTg/dCNuNEGlmLynOjqg4B1FvDKuIV5e0BB3pnWVHNb8.GSq", // bcrypt of "räksmörgås" in UTF-8
 		SendBasicAuthPrompt: false,
-<<<<<<< HEAD
 	}))
-	baseURL, cancel, _, err := startHTTP(cfg)
-	if err != nil {
-		t.Fatal(err)
-	}
-	t.Cleanup(cancel)
-=======
-	})
-	baseURL := startHTTP(t, cfg)
->>>>>>> 79bac438
+	baseURL, _ := startHTTP(t, cfg)
 
 	loginUrl := baseURL + "/rest/noauth/auth/password"
 	resourceUrl := baseURL + "/meta.js"
@@ -1097,17 +1048,8 @@
 	cfg.GUIReturns(withTestDefaults(config.GUIConfiguration{
 		RawAddress: "127.0.0.1:0",
 		APIKey:     testAPIKey,
-<<<<<<< HEAD
 	}))
-	baseURL, cancel, _, err := startHTTP(cfg)
-	if err != nil {
-		t.Fatal(err)
-	}
-	t.Cleanup(cancel)
-=======
-	})
-	baseURL := startHTTP(t, cfg)
->>>>>>> 79bac438
+	baseURL, _ := startHTTP(t, cfg)
 
 	httpGet := func(url string, bearer string) *http.Response {
 		return httpGet(url, "", "", "", bearer, nil, t)
@@ -1132,19 +1074,11 @@
 	})
 }
 
-<<<<<<< HEAD
-func startHTTP(cfg config.Wrapper) (string, context.CancelFunc, *webauthnService, error) {
-	return startHTTPWithShutdownTimeout(cfg, 0)
-}
-
-func startHTTPWithShutdownTimeout(cfg config.Wrapper, shutdownTimeout time.Duration) (string, context.CancelFunc, *webauthnService, error) {
-=======
-func startHTTP(t *testing.T, cfg config.Wrapper) string {
+func startHTTP(t *testing.T, cfg config.Wrapper) (string, *webauthnService) {
 	return startHTTPWithShutdownTimeout(t, cfg, 0)
 }
 
-func startHTTPWithShutdownTimeout(t *testing.T, cfg config.Wrapper, shutdownTimeout time.Duration) string {
->>>>>>> 79bac438
+func startHTTPWithShutdownTimeout(t *testing.T, cfg config.Wrapper, shutdownTimeout time.Duration) (string, *webauthnService) {
 	m := new(modelmocks.Model)
 	assetDir := "../../gui"
 	eventSub := new(eventmocks.BufferedSubscription)
@@ -1167,14 +1101,6 @@
 
 	// Instantiate the API service
 	urService := ur.New(cfg, m, connections, false)
-<<<<<<< HEAD
-	mdb, _ := db.NewLowlevel(backend.OpenMemory(), events.NoopLogger)
-	kdb := db.NewMiscDataNamespace(mdb)
-	svcAbstract := New(protocol.LocalDeviceID, cfg, assetDir, "syncthing", m, eventSub, diskEventSub, events.NoopLogger, discoverer, connections, urService, mockedSummary, errorLog, systemLog, false, kdb)
-	svc := svcAbstract.(*service)
-
-	svc.started = startedChan
-=======
 	mdb, err := sqlite.OpenTemp()
 	if err != nil {
 		t.Fatal(err)
@@ -1184,8 +1110,8 @@
 	})
 	kdb := db.NewMiscDB(mdb)
 	svc := New(protocol.LocalDeviceID, cfg, assetDir, "syncthing", m, eventSub, diskEventSub, events.NoopLogger, discoverer, connections, urService, mockedSummary, errorLog, systemLog, false, kdb).(*service)
-	svc.started = addrChan
->>>>>>> 79bac438
+
+	svc.started = startedChan
 
 	if shutdownTimeout > 0 {
 		svc.shutdownTimeout = shutdownTimeout
@@ -1205,12 +1131,7 @@
 	webauthnService := startedMsg.webauthnService
 	tcpAddr, err := net.ResolveTCPAddr("tcp", startedMsg.address)
 	if err != nil {
-<<<<<<< HEAD
-		cancel()
-		return "", cancel, webauthnService, fmt.Errorf("weird address from API service: %w", err)
-=======
 		t.Fatal(fmt.Errorf("weird address from API service: %w", err))
->>>>>>> 79bac438
 	}
 
 	host, _, _ := net.SplitHostPort(cfg.GUI().RawAddress)
@@ -1219,25 +1140,13 @@
 	}
 	baseURL := fmt.Sprintf("http://%s", net.JoinHostPort(host, strconv.Itoa(tcpAddr.Port)))
 
-<<<<<<< HEAD
-	return baseURL, cancel, webauthnService, nil
-=======
-	return baseURL
->>>>>>> 79bac438
+	return baseURL, webauthnService
 }
 
 func TestCSRFRequired(t *testing.T) {
 	t.Parallel()
 
-<<<<<<< HEAD
-	baseURL, cancel, _, err := startHTTP(apiCfg)
-	if err != nil {
-		t.Fatal("Unexpected error from getting base URL:", err)
-	}
-	t.Cleanup(cancel)
-=======
-	baseURL := startHTTP(t, apiCfg)
->>>>>>> 79bac438
+	baseURL, _ := startHTTP(t, apiCfg)
 
 	cli := &http.Client{
 		Timeout: time.Minute,
@@ -1355,15 +1264,7 @@
 func TestRandomString(t *testing.T) {
 	t.Parallel()
 
-<<<<<<< HEAD
-	baseURL, cancel, _, err := startHTTP(apiCfg)
-	if err != nil {
-		t.Fatal(err)
-	}
-	defer cancel()
-=======
-	baseURL := startHTTP(t, apiCfg)
->>>>>>> 79bac438
+	baseURL, _ := startHTTP(t, apiCfg)
 	cli := &http.Client{
 		Timeout: time.Second,
 	}
@@ -1448,19 +1349,10 @@
 	}
 }
 
-<<<<<<< HEAD
-func testConfigPost(data io.Reader) (*http.Response, error) {
-	baseURL, cancel, _, err := startHTTP(apiCfg)
-	if err != nil {
-		return nil, err
-	}
-	defer cancel()
-=======
 func testConfigPost(t *testing.T, data io.Reader) (*http.Response, error) {
 	t.Helper()
 
-	baseURL := startHTTP(t, apiCfg)
->>>>>>> 79bac438
+	baseURL, _ := startHTTP(t, apiCfg)
 	cli := &http.Client{
 		Timeout: time.Second,
 	}
@@ -1476,17 +1368,8 @@
 	// An API service bound to localhost should reject non-localhost host Headers
 
 	cfg := newMockedConfig()
-<<<<<<< HEAD
 	cfg.GUIReturns(withTestDefaults(config.GUIConfiguration{RawAddress: "127.0.0.1:0"}))
-	baseURL, cancel, _, err := startHTTP(cfg)
-	if err != nil {
-		t.Fatal(err)
-	}
-	defer cancel()
-=======
-	cfg.GUIReturns(config.GUIConfiguration{RawAddress: "127.0.0.1:0"})
-	baseURL := startHTTP(t, cfg)
->>>>>>> 79bac438
+	baseURL, _ := startHTTP(t, cfg)
 
 	// A normal HTTP get to the localhost-bound service should succeed
 
@@ -1544,17 +1427,8 @@
 	cfg.GUIReturns(withTestDefaults(config.GUIConfiguration{
 		RawAddress:            "127.0.0.1:0",
 		InsecureSkipHostCheck: true,
-<<<<<<< HEAD
 	}))
-	baseURL, cancel, _, err = startHTTP(cfg)
-	if err != nil {
-		t.Fatal(err)
-	}
-	defer cancel()
-=======
-	})
-	baseURL = startHTTP(t, cfg)
->>>>>>> 79bac438
+	baseURL, _ = startHTTP(t, cfg)
 
 	// A request with a suspicious Host header should be allowed
 
@@ -1576,15 +1450,7 @@
 		cfg.GUIReturns(config.GUIConfiguration{
 			RawAddress: "0.0.0.0:0",
 		})
-<<<<<<< HEAD
-		baseURL, cancel, _, err = startHTTP(cfg)
-		if err != nil {
-			t.Fatal(err)
-		}
-		defer cancel()
-=======
-		baseURL = startHTTP(t, cfg)
->>>>>>> 79bac438
+		baseURL, _ = startHTTP(t, cfg)
 
 		// A request with a suspicious Host header should be allowed
 
@@ -1610,17 +1476,8 @@
 	cfg = newMockedConfig()
 	cfg.GUIReturns(withTestDefaults(config.GUIConfiguration{
 		RawAddress: "[::1]:0",
-<<<<<<< HEAD
 	}))
-	baseURL, cancel, _, err = startHTTP(cfg)
-	if err != nil {
-		t.Fatal(err)
-	}
-	defer cancel()
-=======
-	})
-	baseURL = startHTTP(t, cfg)
->>>>>>> 79bac438
+	baseURL, _ = startHTTP(t, cfg)
 
 	// A normal HTTP get to the localhost-bound service should succeed
 
@@ -1708,15 +1565,7 @@
 func TestAccessControlAllowOriginHeader(t *testing.T) {
 	t.Parallel()
 
-<<<<<<< HEAD
-	baseURL, cancel, _, err := startHTTP(apiCfg)
-	if err != nil {
-		t.Fatal(err)
-	}
-	defer cancel()
-=======
-	baseURL := startHTTP(t, apiCfg)
->>>>>>> 79bac438
+	baseURL, _ := startHTTP(t, apiCfg)
 	cli := &http.Client{
 		Timeout: time.Second,
 	}
@@ -1740,15 +1589,7 @@
 func TestOptionsRequest(t *testing.T) {
 	t.Parallel()
 
-<<<<<<< HEAD
-	baseURL, cancel, _, err := startHTTP(apiCfg)
-	if err != nil {
-		t.Fatal(err)
-	}
-	defer cancel()
-=======
-	baseURL := startHTTP(t, apiCfg)
->>>>>>> 79bac438
+	baseURL, _ := startHTTP(t, apiCfg)
 	cli := &http.Client{
 		Timeout: time.Second,
 	}
@@ -1780,12 +1621,6 @@
 	cfg := newMockedConfig()
 	defSub := new(eventmocks.BufferedSubscription)
 	diskSub := new(eventmocks.BufferedSubscription)
-<<<<<<< HEAD
-	mdb, _ := db.NewLowlevel(backend.OpenMemory(), events.NoopLogger)
-	kdb := db.NewMiscDataNamespace(mdb)
-	svcAbstract := New(protocol.LocalDeviceID, cfg, "", "syncthing", nil, defSub, diskSub, events.NoopLogger, nil, nil, nil, nil, nil, nil, false, kdb)
-	svc := svcAbstract.(*service)
-=======
 	mdb, err := sqlite.OpenTemp()
 	if err != nil {
 		t.Fatal(err)
@@ -1795,7 +1630,6 @@
 	})
 	kdb := db.NewMiscDB(mdb)
 	svc := New(protocol.LocalDeviceID, cfg, "", "syncthing", nil, defSub, diskSub, events.NoopLogger, nil, nil, nil, nil, nil, nil, false, kdb).(*service)
->>>>>>> 79bac438
 
 	if mask := svc.getEventMask(""); mask != DefaultEventMask {
 		t.Errorf("incorrect default mask %x != %x", int64(mask), int64(DefaultEventMask))
@@ -1945,15 +1779,7 @@
 	cfgCtx, cfgCancel := context.WithCancel(context.Background())
 	go w.Serve(cfgCtx)
 	defer cfgCancel()
-<<<<<<< HEAD
-	baseURL, cancel, _, err := startHTTP(w)
-	if err != nil {
-		t.Fatal("Unexpected error from getting base URL:", err)
-	}
-	defer cancel()
-=======
-	baseURL := startHTTP(t, w)
->>>>>>> 79bac438
+	baseURL, _ := startHTTP(t, w)
 
 	cli := &http.Client{
 		Timeout: time.Minute,
@@ -2283,11 +2109,7 @@
 			APIKey:              testAPIKey,
 			WebauthnCredentials: credentials,
 		}))
-		baseURL, cancel, webauthnService, err := startHTTP(cfg)
-		if err != nil {
-			t.Fatal(err)
-		}
-		t.Cleanup(cancel)
+		baseURL, webauthnService := startHTTP(t, cfg)
 
 		cli := &http.Client{
 			Timeout: 15 * time.Second,
@@ -2631,11 +2453,7 @@
 			WebauthnOrigins:     origins,
 			WebauthnCredentials: credentials,
 		}))
-		baseURL, cancel, webauthnService, err := startHTTP(cfg)
-		if err != nil {
-			t.Fatal(err, "Failed to start HTTP server")
-		}
-		t.Cleanup(cancel)
+		baseURL, webauthnService := startHTTP(t, cfg)
 
 		httpRequest := func(method string, url string, body any, xapikeyHeader, csrfTokenName, csrfTokenValue string) *http.Response {
 			t.Helper()
@@ -3330,11 +3148,7 @@
 				},
 			},
 		}))
-		baseURL, cancel, _, err := startHTTP(cfg)
-		if err != nil {
-			t.Fatal(err, "Failed to start HTTP server")
-		}
-		t.Cleanup(cancel)
+		baseURL, _ := startHTTP(t, cfg)
 
 		httpRequest := func(method string, url string, body any) *http.Response {
 			t.Helper()
@@ -3469,11 +3283,7 @@
 	}
 
 	startServer := func(t *testing.T, w config.Wrapper) (func(string) *http.Response, func(string, string, any)) {
-		baseURL, cancel, _, err := startHTTPWithShutdownTimeout(w, shutdownTimeout)
-		t.Cleanup(cancel)
-		if err != nil {
-			t.Fatal(err)
-		}
+		baseURL, _ := startHTTPWithShutdownTimeout(t, w, shutdownTimeout)
 
 		cli := &http.Client{
 			Timeout: 60 * time.Second,
