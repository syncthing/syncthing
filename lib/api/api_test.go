--- conflicted
+++ resolved
@@ -559,15 +559,10 @@
 
 	cfg := newMockedConfig()
 	cfg.GUIReturns(config.GUIConfiguration{
-<<<<<<< HEAD
 		User:       "üser",
 		Password:   "$2a$10$IdIZTxTg/dCNuNEGlmLynOjqg4B1FvDKuIV5e0BB3pnWVHNb8.GSq", // bcrypt of "räksmörgås" in UTF-8
 		RawAddress: "127.0.0.1:0",
-=======
-		User:     "üser",
-		Password: "$2a$10$IdIZTxTg/dCNuNEGlmLynOjqg4B1FvDKuIV5e0BB3pnWVHNb8.GSq", // bcrypt of "räksmörgås" in UTF-8
-		APIKey:   testAPIKey,
->>>>>>> 31991612
+		APIKey:     testAPIKey,
 	})
 	baseURL, cancel, err := startHTTP(cfg)
 	if err != nil {
