--- conflicted
+++ resolved
@@ -79,15 +79,11 @@
 	return f.Sequence
 }
 
-<<<<<<< HEAD
-func (f FileInfoTruncated) ConvertToIgnoredFileInfo(by protocol.ShortID) protocol.FileInfo {
-=======
 func (f FileInfoTruncated) FileVersion() protocol.Vector {
 	return f.Version
 }
 
-func (f FileInfoTruncated) ConvertToInvalidFileInfo(invalidatedBy protocol.ShortID) protocol.FileInfo {
->>>>>>> a467f690
+func (f FileInfoTruncated) ConvertToInvalidFileInfo(by protocol.ShortID) protocol.FileInfo {
 	return protocol.FileInfo{
 		Name:         f.Name,
 		Type:         f.Type,
