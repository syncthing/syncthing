--- conflicted
+++ resolved
@@ -22,17 +22,11 @@
 //   6: v0.14.50
 //   7: v0.14.53
 //   8-9: v1.4.0
-<<<<<<< HEAD
-//   10: v1.5.0
+//   10-11: v1.6.0
+//   12: 1.7.0
 const (
-	dbVersion             = 10
-	dbMinSyncthingVersion = "v1.5.0"
-=======
-//   10-11: v1.6.0
-const (
-	dbVersion             = 11
-	dbMinSyncthingVersion = "v1.6.0"
->>>>>>> c84f60f9
+	dbVersion             = 12
+	dbMinSyncthingVersion = "v1.7.0"
 )
 
 type databaseDowngradeError struct {
@@ -92,13 +86,10 @@
 		{5, db.updateSchemaTo5},
 		{6, db.updateSchema5to6},
 		{7, db.updateSchema6to7},
-<<<<<<< HEAD
-		{10, db.updateSchemato10},
-=======
 		{9, db.updateSchemaTo9},
 		{10, db.updateSchemaTo10},
 		{11, db.updateSchemaTo11},
->>>>>>> c84f60f9
+		{12, db.updateSchemaTo12},
 	}
 
 	for _, m := range migrations {
@@ -462,15 +453,8 @@
 	return t.Commit()
 }
 
-<<<<<<< HEAD
-func (db *schemaUpdater) updateSchemato10(prev int) error {
-	// Loads and rewrites all files, to deduplicate block lists and version
-	// vectors.
-=======
 func (db *schemaUpdater) updateSchemaTo9(prev int) error {
-	// Loads and rewrites all files with blocks, to deduplicate block lists.
-	// Checks for missing or incorrect sequence entries and rewrites those.
->>>>>>> c84f60f9
+	// Loads and rewrites all files, to deduplicate block lists.
 
 	t, err := db.newReadWriteTransaction()
 	if err != nil {
@@ -512,16 +496,7 @@
 		}
 	}
 	it.Release()
-<<<<<<< HEAD
 	return it.Error()
-=======
-	if err := it.Error(); err != nil {
-		return err
-	}
-
-	db.recordTime(indirectGCTimeKey)
-
-	return t.Commit()
 }
 
 func (db *schemaUpdater) updateSchemaTo10(_ int) error {
@@ -633,5 +608,19 @@
 		}
 	}
 	return t.Commit()
->>>>>>> c84f60f9
+}
+
+func (db *schemaUpdater) updateSchemaTo12(_ int) error {
+	// Loads and rewrites all files, to deduplicate version vectors.
+
+	t, err := db.newReadWriteTransaction()
+	if err != nil {
+		return err
+	}
+	defer t.close()
+
+	if err := db.rewriteFiles(t); err != nil {
+		return err
+	}
+	return t.Commit()
 }