// Copyright (C) 2014 The Syncthing Authors.
//
// This Source Code Form is subject to the terms of the Mozilla Public
// License, v. 2.0. If a copy of the MPL was not distributed with this file,
// You can obtain one at https://mozilla.org/MPL/2.0/.

package db

import (
	"bytes"
	"sync/atomic"

	"github.com/syncthing/syncthing/lib/protocol"
	"github.com/syndtr/goleveldb/leveldb"
)

// A readOnlyTransaction represents a database snapshot.
type readOnlyTransaction struct {
	*leveldb.Snapshot
	db *Instance
}

func (db *Instance) newReadOnlyTransaction() readOnlyTransaction {
	snap, err := db.GetSnapshot()
	if err != nil {
		panic(err)
	}
	return readOnlyTransaction{
		Snapshot: snap,
		db:       db,
	}
}

func (t readOnlyTransaction) close() {
	t.Release()
}

func (t readOnlyTransaction) getFile(folder, device, file []byte) (protocol.FileInfo, bool) {
	return t.db.getFile(t.db.deviceKey(folder, device, file))
}

// A readWriteTransaction is a readOnlyTransaction plus a batch for writes.
// The batch will be committed on close() or by checkFlush() if it exceeds the
// batch size.
type readWriteTransaction struct {
	readOnlyTransaction
	*leveldb.Batch
}

func (db *Instance) newReadWriteTransaction() readWriteTransaction {
	t := db.newReadOnlyTransaction()
	return readWriteTransaction{
		readOnlyTransaction: t,
		Batch:               new(leveldb.Batch),
	}
}

func (t readWriteTransaction) close() {
	t.flush()
	t.readOnlyTransaction.close()
}

func (t readWriteTransaction) checkFlush() {
	if t.Batch.Len() > batchFlushSize {
		t.flush()
		t.Batch.Reset()
	}
}

func (t readWriteTransaction) flush() {
	if err := t.db.Write(t.Batch, nil); err != nil {
		panic(err)
	}
	atomic.AddInt64(&t.db.committed, int64(t.Batch.Len()))
}

func (t readWriteTransaction) insertFile(fk, folder, device []byte, file protocol.FileInfo) {
	l.Debugf("insert; folder=%q device=%v %v", folder, protocol.DeviceIDFromBytes(device), file)

	t.Put(fk, mustMarshal(&file))
}

// updateGlobal adds this device+version to the version list for the given
// file. If the device is already present in the list, the version is updated.
// If the file does not have an entry in the global list, it is created.
func (t readWriteTransaction) updateGlobal(gk, folder, device []byte, file protocol.FileInfo, meta *metadataTracker) bool {
	l.Debugf("update global; folder=%q device=%v file=%q version=%v invalid=%v", folder, protocol.DeviceIDFromBytes(device), file.Name, file.Version, file.IsInvalid())
	name := []byte(file.Name)
	svl, _ := t.Get(gk, nil) // skip error, we check len(svl) != 0 later

	var fl VersionList
	var oldFile protocol.FileInfo
	var hasOldFile bool
	// Remove the device from the current version list
	if len(svl) != 0 {
		fl.Unmarshal(svl) // skip error, range handles success case
		for i := range fl.Versions {
			if bytes.Equal(fl.Versions[i].Device, device) {
				if fl.Versions[i].Version.Equal(file.Version) && fl.Versions[i].Invalid == file.IsInvalid() {
					// No need to do anything
					return false
				}

				if i == 0 {
					// Keep the current newest file around so we can subtract it from
					// the metadata if we replace it.
					oldFile, hasOldFile = t.getFile(folder, fl.Versions[0].Device, name)
				}

				fl.Versions = append(fl.Versions[:i], fl.Versions[i+1:]...)
				break
			}
		}
	}

	nv := FileVersion{
		Device:  device,
		Version: file.Version,
		Invalid: file.IsInvalid(),
	}

	insertedAt := -1
	// Find a position in the list to insert this file. The file at the front
	// of the list is the newer, the "global".
insert:
	for i := range fl.Versions {
		switch fl.Versions[i].Version.Compare(file.Version) {
		case protocol.Equal:
			if nv.Invalid {
				continue insert
			}
			fallthrough

		case protocol.Lesser:
			// The version at this point in the list is equal to or lesser
			// ("older") than us. We insert ourselves in front of it.
			fl.Versions = insertVersion(fl.Versions, i, nv)
			insertedAt = i
			break insert

		case protocol.ConcurrentLesser, protocol.ConcurrentGreater:
			// The version at this point is in conflict with us. We must pull
			// the actual file metadata to determine who wins. If we win, we
			// insert ourselves in front of the loser here. (The "Lesser" and
			// "Greater" in the condition above is just based on the device
			// IDs in the version vector, which is not the only thing we use
			// to determine the winner.)
			//
			// A surprise missing file entry here is counted as a win for us.
			if of, ok := t.getFile(folder, fl.Versions[i].Device, name); !ok || file.WinsConflict(of) {
				fl.Versions = insertVersion(fl.Versions, i, nv)
				insertedAt = i
				break insert
			}
		}
	}

	if insertedAt == -1 {
		// We didn't find a position for an insert above, so append to the end.
		fl.Versions = append(fl.Versions, nv)
		insertedAt = len(fl.Versions) - 1
	}
<<<<<<< HEAD

	if insertedAt == 0 {
		// We just inserted a new newest version. Fixup the global size
		// calculation.
		if !file.Version.Equal(oldFile.Version) || file.IsInvalid() != oldFile.IsInvalid() {
=======
	// Fixup the global size calculation.
	if hasOldFile {
		// We removed the previous newest version
		meta.removeFile(globalDeviceID, oldFile)
		if insertedAt == 0 {
			// inserted a new newest version
>>>>>>> d3a02a16
			meta.addFile(globalDeviceID, file)
		} else {
			// The previous second version is now the first
			if newGlobal, ok := t.getFile(folder, fl.Versions[0].Device, name); ok {
				// A failure to get the file here is surprising and our
				// global size data will be incorrect until a restart...
				meta.addFile(globalDeviceID, newGlobal)
			}
		}
	} else if insertedAt == 0 {
		// We just inserted a new newest version.
		meta.addFile(globalDeviceID, file)
		if len(fl.Versions) > 1 {
			// The previous newest version is now at index 1, grab it from there.
			if oldFile, ok := t.getFile(folder, fl.Versions[1].Device, name); ok {
				// A failure to get the file here is surprising and our
				// global size data will be incorrect until a restart...
				meta.removeFile(globalDeviceID, oldFile)
			}
		}
	}

	l.Debugf("new global after update: %v", fl)
	t.Put(gk, mustMarshal(&fl))

	return true
}

// removeFromGlobal removes the device from the global version list for the
// given file. If the version list is empty after this, the file entry is
// removed entirely.
func (t readWriteTransaction) removeFromGlobal(gk, folder, device, file []byte, meta *metadataTracker) {
	l.Debugf("remove from global; folder=%q device=%v file=%q", folder, protocol.DeviceIDFromBytes(device), file)

	svl, err := t.Get(gk, nil)
	if err != nil {
		// We might be called to "remove" a global version that doesn't exist
		// if the first update for the file is already marked invalid.
		return
	}

	var fl VersionList
	err = fl.Unmarshal(svl)
	if err != nil {
		l.Debugln("unmarshal error:", err)
		return
	}

	removed := false
	for i := range fl.Versions {
		if bytes.Equal(fl.Versions[i].Device, device) {
			if i == 0 && meta != nil {
				f, ok := t.getFile(folder, device, file)
				if !ok {
					// didn't exist anyway, apparently
					continue
				}
				meta.removeFile(globalDeviceID, f)
				removed = true
			}
			fl.Versions = append(fl.Versions[:i], fl.Versions[i+1:]...)
			break
		}
	}

	if len(fl.Versions) == 0 {
		t.Delete(gk)
		return
	}
	l.Debugf("new global after remove: %v", fl)
	t.Put(gk, mustMarshal(&fl))
	if removed {
		if f, ok := t.getFile(folder, fl.Versions[0].Device, file); ok {
			// A failure to get the file here is surprising and our
			// global size data will be incorrect until a restart...
			meta.addFile(globalDeviceID, f)
		}
	}
}

func insertVersion(vl []FileVersion, i int, v FileVersion) []FileVersion {
	t := append(vl, FileVersion{})
	copy(t[i+1:], t[i:])
	t[i] = v
	return t
}

type marshaller interface {
	Marshal() ([]byte, error)
}

func mustMarshal(f marshaller) []byte {
	bs, err := f.Marshal()
	if err != nil {
		panic(err)
	}
	return bs
}<|MERGE_RESOLUTION|>--- conflicted
+++ resolved
@@ -160,20 +160,12 @@
 		fl.Versions = append(fl.Versions, nv)
 		insertedAt = len(fl.Versions) - 1
 	}
-<<<<<<< HEAD
-
-	if insertedAt == 0 {
-		// We just inserted a new newest version. Fixup the global size
-		// calculation.
-		if !file.Version.Equal(oldFile.Version) || file.IsInvalid() != oldFile.IsInvalid() {
-=======
 	// Fixup the global size calculation.
 	if hasOldFile {
 		// We removed the previous newest version
 		meta.removeFile(globalDeviceID, oldFile)
 		if insertedAt == 0 {
 			// inserted a new newest version
->>>>>>> d3a02a16
 			meta.addFile(globalDeviceID, file)
 		} else {
 			// The previous second version is now the first
