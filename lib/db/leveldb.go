// Copyright (C) 2014 The Syncthing Authors.
//
// This Source Code Form is subject to the terms of the Mozilla Public
// License, v. 2.0. If a copy of the MPL was not distributed with this file,
// You can obtain one at https://mozilla.org/MPL/2.0/.

package db

import (
	"bytes"
	"fmt"

	"github.com/syncthing/syncthing/lib/protocol"
)

<<<<<<< HEAD
=======
const dbVersion = 3

>>>>>>> a467f690
const (
	KeyTypeDevice = iota
	KeyTypeGlobal
	KeyTypeBlock
	KeyTypeDeviceStatistic
	KeyTypeFolderStatistic
	KeyTypeVirtualMtime
	KeyTypeFolderIdx
	KeyTypeDeviceIdx
	KeyTypeIndexID
	KeyTypeFolderMeta
	KeyTypeMiscData
	KeyTypeSequence
	KeyTypeNeed
)

func (vl VersionList) String() string {
	var b bytes.Buffer
	var id protocol.DeviceID
	b.WriteString("{")
	for i, v := range vl.Versions {
		if i > 0 {
			b.WriteString(", ")
		}
		copy(id[:], v.Device)
		fmt.Fprintf(&b, "{%v, %v}", v.Version, id)
	}
	b.WriteString("}")
	return b.String()
}

// update brings the VersionList up to date with file. It returns the updated
// VersionList, a potentially removed old FileVersion and its index, as well as
// the index where the new FileVersion was inserted.
func (vl VersionList) update(folder, device []byte, file protocol.FileInfo, db *Instance) (_ VersionList, removedFV FileVersion, removedAt int, insertedAt int) {
	removedAt, insertedAt = -1, -1
	for i, v := range vl.Versions {
		if bytes.Equal(v.Device, device) {
			removedAt = i
			removedFV = v
			vl.Versions = append(vl.Versions[:i], vl.Versions[i+1:]...)
			break
		}
	}

	nv := FileVersion{
		Device:  device,
		Version: file.Version,
		Invalid: file.Invalid,
	}
	for i, v := range vl.Versions {
		switch v.Version.Compare(file.Version) {
		case protocol.Equal:
			if nv.Invalid {
				continue
			}
			fallthrough

		case protocol.Lesser:
			// The version at this point in the list is equal to or lesser
			// ("older") than us. We insert ourselves in front of it.
			vl = vl.insertAt(i, nv)
			return vl, removedFV, removedAt, i

		case protocol.ConcurrentLesser, protocol.ConcurrentGreater:
			// The version at this point is in conflict with us. We must pull
			// the actual file metadata to determine who wins. If we win, we
			// insert ourselves in front of the loser here. (The "Lesser" and
			// "Greater" in the condition above is just based on the device
			// IDs in the version vector, which is not the only thing we use
			// to determine the winner.)
			//
			// A surprise missing file entry here is counted as a win for us.
			if of, ok := db.getFile(db.deviceKey(folder, v.Device, []byte(file.Name))); !ok || file.WinsConflict(of) {
				vl = vl.insertAt(i, nv)
				return vl, removedFV, removedAt, i
			}
		}
	}

	// We didn't find a position for an insert above, so append to the end.
	vl.Versions = append(vl.Versions, nv)

	return vl, removedFV, removedAt, len(vl.Versions) - 1
}

func (vl VersionList) insertAt(i int, v FileVersion) VersionList {
	vl.Versions = append(vl.Versions, FileVersion{})
	copy(vl.Versions[i+1:], vl.Versions[i:])
	vl.Versions[i] = v
	return vl
}

func (vl VersionList) Get(device []byte) (FileVersion, bool) {
	for _, v := range vl.Versions {
		if bytes.Equal(v.Device, device) {
			return v, true
		}
	}

	return FileVersion{}, false
}

type fileList []protocol.FileInfo

func (fl fileList) Len() int {
	return len(fl)
}

func (fl fileList) Swap(a, b int) {
	fl[a], fl[b] = fl[b], fl[a]
}

func (fl fileList) Less(a, b int) bool {
	return fl[a].Name < fl[b].Name
}

// Flush batches to disk when they contain this many records.
const batchFlushSize = 64<|MERGE_RESOLUTION|>--- conflicted
+++ resolved
@@ -13,11 +13,6 @@
 	"github.com/syncthing/syncthing/lib/protocol"
 )
 
-<<<<<<< HEAD
-=======
-const dbVersion = 3
-
->>>>>>> a467f690
 const (
 	KeyTypeDevice = iota
 	KeyTypeGlobal
