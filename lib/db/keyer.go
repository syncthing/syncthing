--- conflicted
+++ resolved
@@ -63,16 +63,14 @@
 	// KeyTypeBlockList <block list hash> = BlockList
 	KeyTypeBlockList = 13
 
-<<<<<<< HEAD
-	// KeyTypePendingFolder <folder ID as string> <int32 device ID> = ObservedFolder
-	KeyTypePendingFolder = 14
-
-	// KeyTypePendingDevice <device ID in wire format> = ObservedDevice
-	KeyTypePendingDevice = 15
-=======
 	// KeyTypeBlockListMap <int32 folder ID> <block list hash> <file name> = <nothing>
 	KeyTypeBlockListMap = 14
->>>>>>> decb9679
+
+	// KeyTypePendingFolder <folder ID as string> <int32 device ID> = ObservedFolder
+	KeyTypePendingFolder = 15
+
+	// KeyTypePendingDevice <device ID in wire format> = ObservedDevice
+	KeyTypePendingDevice = 16
 )
 
 type keyer interface {
