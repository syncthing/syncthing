--- conflicted
+++ resolved
@@ -1065,7 +1065,6 @@
 	}
 }
 
-<<<<<<< HEAD
 func TestReceiveOnlyAccounting(t *testing.T) {
 	ldb := db.OpenMemory()
 
@@ -1167,7 +1166,9 @@
 	}
 	if n := s.ReceiveOnlyChangedSize().Bytes; n != 0 {
 		t.Fatal("expected 0 receive only changed bytes after revert, not", n)
-=======
+	}
+}
+
 func TestNeedAfterUnignore(t *testing.T) {
 	ldb := db.OpenMemory()
 
@@ -1193,9 +1194,8 @@
 
 	if need := needList(s, protocol.LocalDeviceID); len(need) != 1 {
 		t.Fatal("Expected one local need, got", need)
-	} else if !need[0].IsEquivalent(remote, false, false) {
+	} else if !need[0].IsEquivalent(remote) {
 		t.Fatalf("Got %v, expected %v", need[0], remote)
->>>>>>> 1a6c7587
 	}
 }
 
