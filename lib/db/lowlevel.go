// Copyright (C) 2014 The Syncthing Authors.
//
// This Source Code Form is subject to the terms of the Mozilla Public
// License, v. 2.0. If a copy of the MPL was not distributed with this file,
// You can obtain one at https://mozilla.org/MPL/2.0/.

package db

import (
	"bytes"
	"context"
	"encoding/binary"
	"errors"
	"fmt"
	"io"
	"os"
	"regexp"
	"time"

	"github.com/dchest/siphash"
	"github.com/greatroar/blobloom"
	"github.com/syncthing/syncthing/lib/db/backend"
	"github.com/syncthing/syncthing/lib/events"
	"github.com/syncthing/syncthing/lib/fs"
	"github.com/syncthing/syncthing/lib/protocol"
	"github.com/syncthing/syncthing/lib/rand"
	"github.com/syncthing/syncthing/lib/sha256"
	"github.com/syncthing/syncthing/lib/sync"
	"github.com/syncthing/syncthing/lib/util"
	"github.com/thejerf/suture/v4"
)

const (
	// We set the bloom filter capacity to handle 100k individual items with
	// a false positive probability of 1% for the first pass. Once we know
	// how many items we have we will use that number instead, if it's more
	// than 100k. For fewer than 100k items we will just get better false
	// positive rate instead.
	indirectGCBloomCapacity          = 100000
	indirectGCBloomFalsePositiveRate = 0.01     // 1%
	indirectGCBloomMaxBytes          = 32 << 20 // Use at most 32MiB memory, which covers our desired FP rate at 27 M items
	indirectGCDefaultInterval        = 13 * time.Hour
	indirectGCTimeKey                = "lastIndirectGCTime"

	// Use indirection for the block list when it exceeds this many entries
	blocksIndirectionCutoff = 3
	// Use indirection for the version vector when it exceeds this many entries
	versionIndirectionCutoff = 10

	recheckDefaultInterval = 30 * 24 * time.Hour

	needsRepairSuffix = ".needsrepair"
)

// Lowlevel is the lowest level database interface. It has a very simple
// purpose: hold the actual backend database, and the in-memory state
// that belong to that database. In the same way that a single on disk
// database can only be opened once, there should be only one Lowlevel for
// any given backend.
type Lowlevel struct {
	*suture.Supervisor
	backend.Backend
	folderIdx          *smallIndex
	deviceIdx          *smallIndex
	keyer              keyer
	gcMut              sync.RWMutex
	gcKeyCount         int
	indirectGCInterval time.Duration
	recheckInterval    time.Duration
<<<<<<< HEAD
	evLogger           events.Logger
}

func NewLowlevel(backend backend.Backend, evLogger events.Logger, opts ...Option) (*Lowlevel, error) {
	spec := util.Spec()
=======
	oneFileSetCreated  chan struct{}
}

func NewLowlevel(backend backend.Backend, opts ...Option) *Lowlevel {
>>>>>>> b5de4991
	// Only log restarts in debug mode.
	spec := util.SpecWithDebugLogger(l)
	db := &Lowlevel{
		Supervisor:         suture.New("db.Lowlevel", spec),
		Backend:            backend,
		folderIdx:          newSmallIndex(backend, []byte{KeyTypeFolderIdx}),
		deviceIdx:          newSmallIndex(backend, []byte{KeyTypeDeviceIdx}),
		gcMut:              sync.NewRWMutex(),
		indirectGCInterval: indirectGCDefaultInterval,
		recheckInterval:    recheckDefaultInterval,
<<<<<<< HEAD
		evLogger:           evLogger,
=======
		oneFileSetCreated:  make(chan struct{}),
>>>>>>> b5de4991
	}
	for _, opt := range opts {
		opt(db)
	}
	db.keyer = newDefaultKeyer(db.folderIdx, db.deviceIdx)
	db.Add(util.AsService(db.gcRunner, "db.Lowlevel/gcRunner"))
	if path := db.needsRepairPath(); path != "" {
		if _, err := os.Lstat(path); err == nil {
			l.Infoln("Database was marked for repair - this may take a while")
			if err := db.checkRepair(); err != nil {
				db.handleFailure(err)
				return nil, err
			}
			os.Remove(path)
		}
	}
	return db, nil
}

type Option func(*Lowlevel)

// WithRecheckInterval sets the time interval in between metadata recalculations
// and consistency checks.
func WithRecheckInterval(dur time.Duration) Option {
	return func(db *Lowlevel) {
		if dur > 0 {
			db.recheckInterval = dur
		}
	}
}

// WithIndirectGCInterval sets the time interval in between GC runs.
func WithIndirectGCInterval(dur time.Duration) Option {
	return func(db *Lowlevel) {
		if dur > 0 {
			db.indirectGCInterval = dur
		}
	}
}

// ListFolders returns the list of folders currently in the database
func (db *Lowlevel) ListFolders() []string {
	return db.folderIdx.Values()
}

// updateRemoteFiles adds a list of fileinfos to the database and updates the
// global versionlist and metadata.
func (db *Lowlevel) updateRemoteFiles(folder, device []byte, fs []protocol.FileInfo, meta *metadataTracker) error {
	db.gcMut.RLock()
	defer db.gcMut.RUnlock()

	t, err := db.newReadWriteTransaction(meta.CommitHook(folder))
	if err != nil {
		return err
	}
	defer t.close()

	var dk, gk, keyBuf []byte
	devID, err := protocol.DeviceIDFromBytes(device)
	if err != nil {
		return err
	}
	for _, f := range fs {
		name := []byte(f.Name)
		dk, err = db.keyer.GenerateDeviceFileKey(dk, folder, device, name)
		if err != nil {
			return err
		}

		ef, ok, err := t.getFileTrunc(dk, true)
		if err != nil {
			return err
		}
		if ok && unchanged(f, ef) {
			l.Debugf("not inserting unchanged (remote); folder=%q device=%v %v", folder, devID, f)
			continue
		}

		if ok {
			meta.removeFile(devID, ef)
		}
		meta.addFile(devID, f)

		l.Debugf("insert (remote); folder=%q device=%v %v", folder, devID, f)
		if err := t.putFile(dk, f); err != nil {
			return err
		}

		gk, err = db.keyer.GenerateGlobalVersionKey(gk, folder, name)
		if err != nil {
			return err
		}
		keyBuf, _, err = t.updateGlobal(gk, keyBuf, folder, device, f, meta)
		if err != nil {
			return err
		}

		if err := t.Checkpoint(); err != nil {
			return err
		}
	}

	return t.Commit()
}

// updateLocalFiles adds fileinfos to the db, and updates the global versionlist,
// metadata, sequence and blockmap buckets.
func (db *Lowlevel) updateLocalFiles(folder []byte, fs []protocol.FileInfo, meta *metadataTracker) error {
	db.gcMut.RLock()
	defer db.gcMut.RUnlock()

	t, err := db.newReadWriteTransaction(meta.CommitHook(folder))
	if err != nil {
		return err
	}
	defer t.close()

	var dk, gk, keyBuf []byte
	blockBuf := make([]byte, 4)
	for _, f := range fs {
		name := []byte(f.Name)
		dk, err = db.keyer.GenerateDeviceFileKey(dk, folder, protocol.LocalDeviceID[:], name)
		if err != nil {
			return err
		}

		ef, ok, err := t.getFileByKey(dk)
		if err != nil {
			return err
		}
		if ok && unchanged(f, ef) {
			l.Debugf("not inserting unchanged (local); folder=%q %v", folder, f)
			continue
		}
		blocksHashSame := ok && bytes.Equal(ef.BlocksHash, f.BlocksHash)

		if ok {
			if len(ef.Blocks) != 0 && !ef.IsInvalid() && ef.Size > 0 {
				for _, block := range ef.Blocks {
					keyBuf, err = db.keyer.GenerateBlockMapKey(keyBuf, folder, block.Hash, name)
					if err != nil {
						return err
					}
					if err := t.Delete(keyBuf); err != nil {
						return err
					}
				}
				if !blocksHashSame {
					keyBuf, err := db.keyer.GenerateBlockListMapKey(keyBuf, folder, ef.BlocksHash, name)
					if err != nil {
						return err
					}
					if err = t.Delete(keyBuf); err != nil {
						return err
					}
				}
			}

			keyBuf, err = db.keyer.GenerateSequenceKey(keyBuf, folder, ef.SequenceNo())
			if err != nil {
				return err
			}
			if err := t.Delete(keyBuf); err != nil {
				return err
			}
			l.Debugf("removing sequence; folder=%q sequence=%v %v", folder, ef.SequenceNo(), ef.FileName())
		}

		f.Sequence = meta.nextLocalSeq()

		if ok {
			meta.removeFile(protocol.LocalDeviceID, ef)
		}
		meta.addFile(protocol.LocalDeviceID, f)

		l.Debugf("insert (local); folder=%q %v", folder, f)
		if err := t.putFile(dk, f); err != nil {
			return err
		}

		gk, err = db.keyer.GenerateGlobalVersionKey(gk, folder, []byte(f.Name))
		if err != nil {
			return err
		}
		keyBuf, _, err = t.updateGlobal(gk, keyBuf, folder, protocol.LocalDeviceID[:], f, meta)
		if err != nil {
			return err
		}

		keyBuf, err = db.keyer.GenerateSequenceKey(keyBuf, folder, f.Sequence)
		if err != nil {
			return err
		}
		if err := t.Put(keyBuf, dk); err != nil {
			return err
		}
		l.Debugf("adding sequence; folder=%q sequence=%v %v", folder, f.Sequence, f.Name)

		if len(f.Blocks) != 0 && !f.IsInvalid() && f.Size > 0 {
			for i, block := range f.Blocks {
				binary.BigEndian.PutUint32(blockBuf, uint32(i))
				keyBuf, err = db.keyer.GenerateBlockMapKey(keyBuf, folder, block.Hash, name)
				if err != nil {
					return err
				}
				if err := t.Put(keyBuf, blockBuf); err != nil {
					return err
				}
			}
			if !blocksHashSame {
				keyBuf, err := db.keyer.GenerateBlockListMapKey(keyBuf, folder, f.BlocksHash, name)
				if err != nil {
					return err
				}
				if err = t.Put(keyBuf, nil); err != nil {
					return err
				}
			}
		}

		if err := t.Checkpoint(); err != nil {
			return err
		}
	}

	return t.Commit()
}

func (db *Lowlevel) dropFolder(folder []byte) error {
	db.gcMut.RLock()
	defer db.gcMut.RUnlock()

	t, err := db.newReadWriteTransaction()
	if err != nil {
		return err
	}
	defer t.close()

	// Remove all items related to the given folder from the device->file bucket
	k0, err := db.keyer.GenerateDeviceFileKey(nil, folder, nil, nil)
	if err != nil {
		return err
	}
	if err := t.deleteKeyPrefix(k0.WithoutNameAndDevice()); err != nil {
		return err
	}

	// Remove all sequences related to the folder
	k1, err := db.keyer.GenerateSequenceKey(k0, folder, 0)
	if err != nil {
		return err
	}
	if err := t.deleteKeyPrefix(k1.WithoutSequence()); err != nil {
		return err
	}

	// Remove all items related to the given folder from the global bucket
	k2, err := db.keyer.GenerateGlobalVersionKey(k1, folder, nil)
	if err != nil {
		return err
	}
	if err := t.deleteKeyPrefix(k2.WithoutName()); err != nil {
		return err
	}

	// Remove all needs related to the folder
	k3, err := db.keyer.GenerateNeedFileKey(k2, folder, nil)
	if err != nil {
		return err
	}
	if err := t.deleteKeyPrefix(k3.WithoutName()); err != nil {
		return err
	}

	// Remove the blockmap of the folder
	k4, err := db.keyer.GenerateBlockMapKey(k3, folder, nil, nil)
	if err != nil {
		return err
	}
	if err := t.deleteKeyPrefix(k4.WithoutHashAndName()); err != nil {
		return err
	}

	k5, err := db.keyer.GenerateBlockListMapKey(k4, folder, nil, nil)
	if err != nil {
		return err
	}
	if err := t.deleteKeyPrefix(k5.WithoutHashAndName()); err != nil {
		return err
	}

	return t.Commit()
}

func (db *Lowlevel) dropDeviceFolder(device, folder []byte, meta *metadataTracker) error {
	db.gcMut.RLock()
	defer db.gcMut.RUnlock()

	t, err := db.newReadWriteTransaction(meta.CommitHook(folder))
	if err != nil {
		return err
	}
	defer t.close()

	key, err := db.keyer.GenerateDeviceFileKey(nil, folder, device, nil)
	if err != nil {
		return err
	}
	dbi, err := t.NewPrefixIterator(key)
	if err != nil {
		return err
	}
	defer dbi.Release()

	var gk, keyBuf []byte
	for dbi.Next() {
		name := db.keyer.NameFromDeviceFileKey(dbi.Key())
		gk, err = db.keyer.GenerateGlobalVersionKey(gk, folder, name)
		if err != nil {
			return err
		}
		keyBuf, err = t.removeFromGlobal(gk, keyBuf, folder, device, name, meta)
		if err != nil {
			return err
		}
		if err := t.Delete(dbi.Key()); err != nil {
			return err
		}
		if err := t.Checkpoint(); err != nil {
			return err
		}
	}
	dbi.Release()
	if err := dbi.Error(); err != nil {
		return err
	}

	if bytes.Equal(device, protocol.LocalDeviceID[:]) {
		key, err := db.keyer.GenerateBlockMapKey(nil, folder, nil, nil)
		if err != nil {
			return err
		}
		if err := t.deleteKeyPrefix(key.WithoutHashAndName()); err != nil {
			return err
		}
		key2, err := db.keyer.GenerateBlockListMapKey(key, folder, nil, nil)
		if err != nil {
			return err
		}
		if err := t.deleteKeyPrefix(key2.WithoutHashAndName()); err != nil {
			return err
		}
	}
	return t.Commit()
}

func (db *Lowlevel) checkGlobals(folder []byte) error {
	t, err := db.newReadWriteTransaction()
	if err != nil {
		return err
	}
	defer t.close()

	key, err := db.keyer.GenerateGlobalVersionKey(nil, folder, nil)
	if err != nil {
		return err
	}
	dbi, err := t.NewPrefixIterator(key.WithoutName())
	if err != nil {
		return err
	}
	defer dbi.Release()

	var dk []byte
	ro := t.readOnlyTransaction
	for dbi.Next() {
		var vl VersionList
		if err := vl.Unmarshal(dbi.Value()); err != nil || vl.Empty() {
			if err := t.Delete(dbi.Key()); err != nil && !backend.IsNotFound(err) {
				return err
			}
			continue
		}

		// Check the global version list for consistency. An issue in previous
		// versions of goleveldb could result in reordered writes so that
		// there are global entries pointing to no longer existing files. Here
		// we find those and clear them out.

		name := db.keyer.NameFromGlobalVersionKey(dbi.Key())
		newVL := &VersionList{}
		var changed, changedHere bool
		for _, fv := range vl.RawVersions {
			changedHere, err = checkGlobalsFilterDevices(dk, folder, name, fv.Devices, newVL, ro)
			if err != nil {
				return err
			}
			changed = changed || changedHere

			changedHere, err = checkGlobalsFilterDevices(dk, folder, name, fv.InvalidDevices, newVL, ro)
			if err != nil {
				return err
			}
			changed = changed || changedHere
		}

		if newVL.Empty() {
			if err := t.Delete(dbi.Key()); err != nil && !backend.IsNotFound(err) {
				return err
			}
		} else if changed {
			if err := t.Put(dbi.Key(), mustMarshal(newVL)); err != nil {
				return err
			}
		}
	}
	dbi.Release()
	if err := dbi.Error(); err != nil {
		return err
	}

	l.Debugf("db check completed for %q", folder)
	return t.Commit()
}

func checkGlobalsFilterDevices(dk, folder, name []byte, devices [][]byte, vl *VersionList, t readOnlyTransaction) (bool, error) {
	var changed bool
	var err error
	for _, device := range devices {
		dk, err = t.keyer.GenerateDeviceFileKey(dk, folder, device, name)
		if err != nil {
			return false, err
		}
		f, ok, err := t.getFileTrunc(dk, false)
		if err != nil {
			return false, err
		}
		if !ok {
			changed = true
			continue
		}
		_, _, _, _, _, _, err = vl.update(folder, device, f, t)
		if err != nil {
			return false, err
		}
	}
	return changed, nil
}

func (db *Lowlevel) getIndexID(device, folder []byte) (protocol.IndexID, error) {
	key, err := db.keyer.GenerateIndexIDKey(nil, device, folder)
	if err != nil {
		return 0, err
	}
	cur, err := db.Get(key)
	if backend.IsNotFound(err) {
		return 0, nil
	} else if err != nil {
		return 0, err
	}

	var id protocol.IndexID
	if err := id.Unmarshal(cur); err != nil {
		return 0, nil
	}

	return id, nil
}

func (db *Lowlevel) setIndexID(device, folder []byte, id protocol.IndexID) error {
	bs, _ := id.Marshal() // marshalling can't fail
	key, err := db.keyer.GenerateIndexIDKey(nil, device, folder)
	if err != nil {
		return err
	}
	return db.Put(key, bs)
}

func (db *Lowlevel) dropFolderIndexIDs(folder []byte) error {
	t, err := db.newReadWriteTransaction()
	if err != nil {
		return err
	}
	defer t.close()

	if err := t.deleteKeyPrefixMatching([]byte{KeyTypeIndexID}, func(key []byte) bool {
		keyFolder, ok := t.keyer.FolderFromIndexIDKey(key)
		if !ok {
			l.Debugf("Deleting IndexID with missing FolderIdx: %v", key)
			return true
		}
		return bytes.Equal(keyFolder, folder)
	}); err != nil {
		return err
	}
	return t.Commit()
}

func (db *Lowlevel) dropMtimes(folder []byte) error {
	key, err := db.keyer.GenerateMtimesKey(nil, folder)
	if err != nil {
		return err
	}
	return db.dropPrefix(key)
}

func (db *Lowlevel) dropFolderMeta(folder []byte) error {
	key, err := db.keyer.GenerateFolderMetaKey(nil, folder)
	if err != nil {
		return err
	}
	return db.dropPrefix(key)
}

func (db *Lowlevel) dropPrefix(prefix []byte) error {
	t, err := db.newReadWriteTransaction()
	if err != nil {
		return err
	}
	defer t.close()

	if err := t.deleteKeyPrefix(prefix); err != nil {
		return err
	}
	return t.Commit()
}

func (db *Lowlevel) gcRunner(ctx context.Context) error {
	// Calculate the time for the next GC run. Even if we should run GC
	// directly, give the system a while to get up and running and do other
	// stuff first. (We might have migrations and stuff which would be
	// better off running before GC.)
	next := db.timeUntil(indirectGCTimeKey, db.indirectGCInterval)
	if next < time.Minute {
		next = time.Minute
	}

	t := time.NewTimer(next)
	defer t.Stop()

	for {
		select {
		case <-ctx.Done():
			return ctx.Err()
		case <-t.C:
			if err := db.gcIndirect(ctx); err != nil {
				l.Warnln("Database indirection GC failed:", err)
			}
			db.recordTime(indirectGCTimeKey)
			t.Reset(db.timeUntil(indirectGCTimeKey, db.indirectGCInterval))
		}
	}
}

// recordTime records the current time under the given key, affecting the
// next call to timeUntil with the same key.
func (db *Lowlevel) recordTime(key string) {
	miscDB := NewMiscDataNamespace(db)
	_ = miscDB.PutInt64(key, time.Now().Unix()) // error wilfully ignored
}

// timeUntil returns how long we should wait until the next interval, or
// zero if it should happen directly.
func (db *Lowlevel) timeUntil(key string, every time.Duration) time.Duration {
	miscDB := NewMiscDataNamespace(db)
	lastTime, _, _ := miscDB.Int64(key) // error wilfully ignored
	nextTime := time.Unix(lastTime, 0).Add(every)
	sleepTime := time.Until(nextTime)
	if sleepTime < 0 {
		sleepTime = 0
	}
	return sleepTime
}

func (db *Lowlevel) gcIndirect(ctx context.Context) error {
	// The indirection GC uses bloom filters to track used block lists and
	// versions. This means iterating over all items, adding their hashes to
	// the filter, then iterating over the indirected items and removing
	// those that don't match the filter. The filter will give false
	// positives so we will keep around one percent of things that we don't
	// really need (at most).
	//
	// Indirection GC needs to run when there are no modifications to the
	// FileInfos or indirected items.

	db.gcMut.Lock()
	defer db.gcMut.Unlock()

	t, err := db.newReadWriteTransaction()
	if err != nil {
		return err
	}
	defer t.Release()

	// Set up the bloom filters with the initial capacity and false positive
	// rate, or higher capacity if we've done this before and seen lots of
	// items. For simplicity's sake we track just one count, which is the
	// highest of the various indirected items.

	capacity := indirectGCBloomCapacity
	if db.gcKeyCount > capacity {
		capacity = db.gcKeyCount
	}
	blockFilter := newBloomFilter(capacity)
	versionFilter := newBloomFilter(capacity)

	// Iterate the FileInfos, unmarshal the block and version hashes and
	// add them to the filter.

	it, err := t.NewPrefixIterator([]byte{KeyTypeDevice})
	if err != nil {
		return err
	}
	defer it.Release()
	for it.Next() {
		select {
		case <-ctx.Done():
			return ctx.Err()
		default:
		}

		var hashes IndirectionHashesOnly
		if err := hashes.Unmarshal(it.Value()); err != nil {
			return err
		}
		if len(hashes.BlocksHash) > 0 {
			blockFilter.add(hashes.BlocksHash)
		}
		if len(hashes.VersionHash) > 0 {
			versionFilter.add(hashes.VersionHash)
		}
	}
	it.Release()
	if err := it.Error(); err != nil {
		return err
	}

	// Iterate over block lists, removing keys with hashes that don't match
	// the filter.

	it, err = t.NewPrefixIterator([]byte{KeyTypeBlockList})
	if err != nil {
		return err
	}
	defer it.Release()
	matchedBlocks := 0
	for it.Next() {
		select {
		case <-ctx.Done():
			return ctx.Err()
		default:
		}

		key := blockListKey(it.Key())
		if blockFilter.has(key.Hash()) {
			matchedBlocks++
			continue
		}
		if err := t.Delete(key); err != nil {
			return err
		}
	}
	it.Release()
	if err := it.Error(); err != nil {
		return err
	}

	// Iterate over version lists, removing keys with hashes that don't match
	// the filter.

	it, err = db.NewPrefixIterator([]byte{KeyTypeVersion})
	if err != nil {
		return err
	}
	matchedVersions := 0
	for it.Next() {
		select {
		case <-ctx.Done():
			return ctx.Err()
		default:
		}

		key := versionKey(it.Key())
		if versionFilter.has(key.Hash()) {
			matchedVersions++
			continue
		}
		if err := t.Delete(key); err != nil {
			return err
		}
	}
	it.Release()
	if err := it.Error(); err != nil {
		return err
	}

	// Remember the number of unique keys we kept until the next pass.
	db.gcKeyCount = matchedBlocks
	if matchedVersions > matchedBlocks {
		db.gcKeyCount = matchedVersions
	}

	if err := t.Commit(); err != nil {
		return err
	}

	return db.Compact()
}

func newBloomFilter(capacity int) bloomFilter {
	var buf [16]byte
	io.ReadFull(rand.Reader, buf[:])

	return bloomFilter{
		f: blobloom.NewOptimized(blobloom.Config{
			Capacity: uint64(capacity),
			FPRate:   indirectGCBloomFalsePositiveRate,
			MaxBits:  8 * indirectGCBloomMaxBytes,
		}),

		k0: binary.LittleEndian.Uint64(buf[:8]),
		k1: binary.LittleEndian.Uint64(buf[8:]),
	}
}

type bloomFilter struct {
	f      *blobloom.Filter
	k0, k1 uint64 // Random key for SipHash.
}

func (b *bloomFilter) add(id []byte)      { b.f.Add(b.hash(id)) }
func (b *bloomFilter) has(id []byte) bool { return b.f.Has(b.hash(id)) }

// Hash function for the bloomfilter: SipHash of the SHA-256.
//
// The randomization in SipHash means we get different collisions across
// runs and colliding keys are not kept indefinitely.
func (b *bloomFilter) hash(id []byte) uint64 {
	if len(id) != sha256.Size {
		panic("bug: bloomFilter.hash passed something not a SHA256 hash")
	}
	return siphash.Hash(b.k0, b.k1, id)
}

// checkRepair checks folder metadata and sequences for miscellaneous errors.
func (db *Lowlevel) checkRepair() error {
	for _, folder := range db.ListFolders() {
		if _, err := db.getMetaAndCheck(folder); err != nil {
			return err
		}
	}
	return nil
}

func (db *Lowlevel) getMetaAndCheck(folder string) (*metadataTracker, error) {
	db.gcMut.RLock()
	defer db.gcMut.RUnlock()

	fixed, err := db.checkLocalNeed([]byte(folder))
	if err != nil {
		return nil, fmt.Errorf("checking local need: %w", err)
	}
	if fixed != 0 {
		l.Infof("Repaired %d local need entries for folder %v in database", fixed, folder)
	}

	meta, err := db.recalcMeta(folder)
	if err != nil {
		return nil, fmt.Errorf("recalculating metadata: %w", err)
	}

	fixed, err = db.repairSequenceGCLocked(folder, meta)
	if err != nil {
		return nil, fmt.Errorf("repairing sequences: %w", err)
	}
	if fixed != 0 {
		l.Infof("Repaired %d sequence entries for folder %v in database", fixed, folder)
	}

	return meta, nil
}

func (db *Lowlevel) loadMetadataTracker(folder string) (*metadataTracker, error) {
	meta := newMetadataTracker(db.keyer, db.evLogger)
	if err := meta.fromDB(db, []byte(folder)); err != nil {
		if err == errMetaInconsistent {
			l.Infof("Stored folder metadata for %q is inconsistent; recalculating", folder)
		} else {
			l.Infof("No stored folder metadata for %q; recalculating", folder)

		}
		return db.getMetaAndCheck(folder)
	}

	curSeq := meta.Sequence(protocol.LocalDeviceID)
	if metaOK, err := db.verifyLocalSequence(curSeq, folder); err != nil {
		return nil, fmt.Errorf("verifying sequences: %w", err)
	} else if !metaOK {
		l.Infof("Stored folder metadata for %q is out of date after crash; recalculating", folder)
		return db.getMetaAndCheck(folder)
	}

	if age := time.Since(meta.Created()); age > db.recheckInterval {
		l.Infof("Stored folder metadata for %q is %v old; recalculating", folder, util.NiceDurationString(age))
		return db.getMetaAndCheck(folder)
	}

	return meta, nil
}

func (db *Lowlevel) recalcMeta(folderStr string) (*metadataTracker, error) {
	folder := []byte(folderStr)

	meta := newMetadataTracker(db.keyer, db.evLogger)
	if err := db.checkGlobals(folder); err != nil {
		return nil, fmt.Errorf("checking globals: %w", err)
	}

	t, err := db.newReadWriteTransaction(meta.CommitHook(folder))
	if err != nil {
		return nil, err
	}
	defer t.close()

	var deviceID protocol.DeviceID
	err = t.withAllFolderTruncated(folder, func(device []byte, f FileInfoTruncated) bool {
		copy(deviceID[:], device)
		meta.addFile(deviceID, f)
		return true
	})
	if err != nil {
		return nil, err
	}

	err = t.withGlobal(folder, nil, true, func(f protocol.FileIntf) bool {
		meta.addFile(protocol.GlobalDeviceID, f)
		return true
	})

	meta.emptyNeeded(protocol.LocalDeviceID)
	err = t.withNeed(folder, protocol.LocalDeviceID[:], true, func(f protocol.FileIntf) bool {
		meta.addNeeded(protocol.LocalDeviceID, f)
		return true
	})
	if err != nil {
		return nil, err
	}
	for _, device := range meta.devices() {
		meta.emptyNeeded(device)
		err = t.withNeed(folder, device[:], true, func(f protocol.FileIntf) bool {
			meta.addNeeded(device, f)
			return true
		})
		if err != nil {
			return nil, err
		}
	}

	meta.SetCreated()
	if err := t.Commit(); err != nil {
		return nil, err
	}
	return meta, nil
}

// Verify the local sequence number from actual sequence entries. Returns
// true if it was all good, or false if a fixup was necessary.
func (db *Lowlevel) verifyLocalSequence(curSeq int64, folder string) (bool, error) {
	// Walk the sequence index from the current (supposedly) highest
	// sequence number and raise the alarm if we get anything. This recovers
	// from the occasion where we have written sequence entries to disk but
	// not yet written new metadata to disk.
	//
	// Note that we can have the same thing happen for remote devices but
	// there it's not a problem -- we'll simply advertise a lower sequence
	// number than we've actually seen and receive some duplicate updates
	// and then be in sync again.

	t, err := db.newReadOnlyTransaction()
	if err != nil {
		return false, err
	}
	ok := true
	if err := t.withHaveSequence([]byte(folder), curSeq+1, func(fi protocol.FileIntf) bool {
		ok = false // we got something, which we should not have
		return false
	}); err != nil {
		return false, err
	}
	t.close()

	return ok, nil
}

// repairSequenceGCLocked makes sure the sequence numbers in the sequence keys
// match those in the corresponding file entries. It returns the amount of fixed
// entries.
func (db *Lowlevel) repairSequenceGCLocked(folderStr string, meta *metadataTracker) (int, error) {
	t, err := db.newReadWriteTransaction(meta.CommitHook([]byte(folderStr)))
	if err != nil {
		return 0, err
	}
	defer t.close()

	fixed := 0

	folder := []byte(folderStr)

	// First check that every file entry has a matching sequence entry
	// (this was previously db schema upgrade to 9).

	dk, err := t.keyer.GenerateDeviceFileKey(nil, folder, protocol.LocalDeviceID[:], nil)
	if err != nil {
		return 0, err
	}
	it, err := t.NewPrefixIterator(dk.WithoutName())
	if err != nil {
		return 0, err
	}
	defer it.Release()

	var sk sequenceKey
	for it.Next() {
		intf, err := t.unmarshalTrunc(it.Value(), false)
		if err != nil {
			return 0, err
		}
		fi := intf.(protocol.FileInfo)
		if sk, err = t.keyer.GenerateSequenceKey(sk, folder, fi.Sequence); err != nil {
			return 0, err
		}
		switch dk, err = t.Get(sk); {
		case err != nil:
			if !backend.IsNotFound(err) {
				return 0, err
			}
			fallthrough
		case !bytes.Equal(it.Key(), dk):
			fixed++
			fi.Sequence = meta.nextLocalSeq()
			if sk, err = t.keyer.GenerateSequenceKey(sk, folder, fi.Sequence); err != nil {
				return 0, err
			}
			if err := t.Put(sk, it.Key()); err != nil {
				return 0, err
			}
			if err := t.putFile(it.Key(), fi); err != nil {
				return 0, err
			}
		}
		if err := t.Checkpoint(); err != nil {
			return 0, err
		}
	}
	if err := it.Error(); err != nil {
		return 0, err
	}

	it.Release()

	// Secondly check there's no sequence entries pointing at incorrect things.

	sk, err = t.keyer.GenerateSequenceKey(sk, folder, 0)
	if err != nil {
		return 0, err
	}

	it, err = t.NewPrefixIterator(sk.WithoutSequence())
	if err != nil {
		return 0, err
	}
	defer it.Release()

	for it.Next() {
		// Check that the sequence from the key matches the
		// sequence in the file.
		fi, ok, err := t.getFileTrunc(it.Value(), true)
		if err != nil {
			return 0, err
		}
		if ok {
			if seq := t.keyer.SequenceFromSequenceKey(it.Key()); seq == fi.SequenceNo() {
				continue
			}
		}
		// Either the file is missing or has a different sequence number
		fixed++
		if err := t.Delete(it.Key()); err != nil {
			return 0, err
		}
	}
	if err := it.Error(); err != nil {
		return 0, err
	}

	it.Release()

	return fixed, t.Commit()
}

// Does not take care of metadata - if anything is repaired, the need count
// needs to be recalculated.
func (db *Lowlevel) checkLocalNeed(folder []byte) (int, error) {
	repaired := 0

	t, err := db.newReadWriteTransaction()
	if err != nil {
		return 0, err
	}
	defer t.close()

	key, err := t.keyer.GenerateNeedFileKey(nil, folder, nil)
	if err != nil {
		return 0, err
	}
	dbi, err := t.NewPrefixIterator(key.WithoutName())
	if err != nil {
		return 0, err
	}
	defer dbi.Release()

	var needName string
	var needDone bool
	next := func() {
		needDone = !dbi.Next()
		if !needDone {
			needName = string(t.keyer.NameFromGlobalVersionKey(dbi.Key()))
		}
	}
	next()
	t.withNeedIteratingGlobal(folder, protocol.LocalDeviceID[:], true, func(fi protocol.FileIntf) bool {
		f := fi.(FileInfoTruncated)
		for !needDone && needName < f.Name {
			repaired++
			if err = t.Delete(dbi.Key()); err != nil && !backend.IsNotFound(err) {
				return false
			}
			l.Debugln("check local need: removing", needName)
			next()
		}
		if needName == f.Name {
			next()
		} else {
			repaired++
			key, err = t.keyer.GenerateNeedFileKey(key, folder, []byte(f.Name))
			if err != nil {
				return false
			}
			if err = t.Put(key, nil); err != nil {
				return false
			}
			l.Debugln("check local need: adding", f.Name)
		}
		return true
	})
	if err != nil {
		return 0, err
	}

	for !needDone {
		repaired++
		if err := t.Delete(dbi.Key()); err != nil && !backend.IsNotFound(err) {
			return 0, err
		}
		l.Debugln("check local need: removing", needName)
		next()
	}

	if err := dbi.Error(); err != nil {
		return 0, err
	}
	dbi.Release()

	if err = t.Commit(); err != nil {
		return 0, err
	}

	return repaired, nil
}

func (db *Lowlevel) needsRepairPath() string {
	path := db.Location()
	if path == "" {
		return ""
	}
	if path[len(path)-1] == fs.PathSeparator {
		path = path[:len(path)-1]
	}
	return path + needsRepairSuffix
}

func (db *Lowlevel) checkErrorForRepair(err error) {
	if errors.Is(err, errEntryFromGlobalMissing) || errors.Is(err, errEmptyGlobal) {
		// Inconsistency error, mark db for repair on next start.
		if path := db.needsRepairPath(); path != "" {
			if fd, err := os.Create(path); err == nil {
				fd.Close()
			}
		}
	}
}

// unchanged checks if two files are the same and thus don't need to be updated.
// Local flags or the invalid bit might change without the version
// being bumped.
func unchanged(nf, ef protocol.FileIntf) bool {
	return ef.FileVersion().Equal(nf.FileVersion()) && ef.IsInvalid() == nf.IsInvalid() && ef.FileLocalFlags() == nf.FileLocalFlags()
}

func (db *Lowlevel) handleFailure(err error) {
	db.checkErrorForRepair(err)
	if shouldReportFailure(err) {
		db.evLogger.Log(events.Failure, err)
	}
}

var ldbPathRe = regexp.MustCompile(`(open|write|read) .+[\\/].+[\\/]index[^\\/]+[\\/][^\\/]+: `)

func shouldReportFailure(err error) bool {
	return !ldbPathRe.MatchString(err.Error())
}<|MERGE_RESOLUTION|>--- conflicted
+++ resolved
@@ -67,18 +67,11 @@
 	gcKeyCount         int
 	indirectGCInterval time.Duration
 	recheckInterval    time.Duration
-<<<<<<< HEAD
+	oneFileSetCreated  chan struct{}
 	evLogger           events.Logger
 }
 
 func NewLowlevel(backend backend.Backend, evLogger events.Logger, opts ...Option) (*Lowlevel, error) {
-	spec := util.Spec()
-=======
-	oneFileSetCreated  chan struct{}
-}
-
-func NewLowlevel(backend backend.Backend, opts ...Option) *Lowlevel {
->>>>>>> b5de4991
 	// Only log restarts in debug mode.
 	spec := util.SpecWithDebugLogger(l)
 	db := &Lowlevel{
@@ -89,11 +82,8 @@
 		gcMut:              sync.NewRWMutex(),
 		indirectGCInterval: indirectGCDefaultInterval,
 		recheckInterval:    recheckDefaultInterval,
-<<<<<<< HEAD
+		oneFileSetCreated:  make(chan struct{}),
 		evLogger:           evLogger,
-=======
-		oneFileSetCreated:  make(chan struct{}),
->>>>>>> b5de4991
 	}
 	for _, opt := range opts {
 		opt(db)
