// Copyright (C) 2014 The Syncthing Authors.
//
// This Source Code Form is subject to the terms of the Mozilla Public
// License, v. 2.0. If a copy of the MPL was not distributed with this file,
// You can obtain one at https://mozilla.org/MPL/2.0/.

package db

import (
	"bytes"
	"encoding/binary"
	"time"

	"github.com/syncthing/syncthing/lib/db/backend"
	"github.com/syncthing/syncthing/lib/protocol"
	"github.com/syncthing/syncthing/lib/sync"
	"github.com/willf/bloom"
)

const (
	// We set the bloom filter capacity to handle 100k individual items with
	// a false positive probability of 1% for the first pass. Once we know
	// how many items we have we will use that number instead, if it's more
	// than 100k. For fewer than 100k items we will just get better false
	// positive rate instead.
	indirectGCBloomCapacity          = 100000
	indirectGCBloomFalsePositiveRate = 0.01 // 1%
	indirectGCDefaultInterval        = 13 * time.Hour
	indirectGCTimeKey                = "lastIndirectGCTime"

	// Use indirection for the block list when it exceeds this many entries
	blocksIndirectionCutoff = 3
<<<<<<< HEAD
	// Use indirection for the version vector when it exceeds this many entries
	versionIndirectionCutoff = 10
)

var indirectGCInterval = indirectGCDefaultInterval
=======
>>>>>>> 7709ac33

	recheckDefaultInterval = 30 * 24 * time.Hour
)

// Lowlevel is the lowest level database interface. It has a very simple
// purpose: hold the actual backend database, and the in-memory state
// that belong to that database. In the same way that a single on disk
// database can only be opened once, there should be only one Lowlevel for
// any given backend.
type Lowlevel struct {
	backend.Backend
	folderIdx          *smallIndex
	deviceIdx          *smallIndex
	keyer              keyer
	gcMut              sync.RWMutex
	gcKeyCount         int
	gcStop             chan struct{}
	indirectGCInterval time.Duration
	recheckInterval    time.Duration
}

func NewLowlevel(backend backend.Backend, opts ...Option) *Lowlevel {
	db := &Lowlevel{
		Backend:            backend,
		folderIdx:          newSmallIndex(backend, []byte{KeyTypeFolderIdx}),
		deviceIdx:          newSmallIndex(backend, []byte{KeyTypeDeviceIdx}),
		gcMut:              sync.NewRWMutex(),
		gcStop:             make(chan struct{}),
		indirectGCInterval: indirectGCDefaultInterval,
		recheckInterval:    recheckDefaultInterval,
	}
	for _, opt := range opts {
		opt(db)
	}
	db.keyer = newDefaultKeyer(db.folderIdx, db.deviceIdx)
	go db.gcRunner()
	return db
}

type Option func(*Lowlevel)

// WithRecheckInterval sets the time interval in between metadata recalculations
// and consistency checks.
func WithRecheckInterval(dur time.Duration) Option {
	return func(db *Lowlevel) {
		if dur > 0 {
			db.recheckInterval = dur
		}
	}
}

// WithIndirectGCInterval sets the time interval in between GC runs.
func WithIndirectGCInterval(dur time.Duration) Option {
	return func(db *Lowlevel) {
		if dur > 0 {
			db.indirectGCInterval = dur
		}
	}
}

func (db *Lowlevel) Close() error {
	close(db.gcStop)
	return db.Backend.Close()
}

// ListFolders returns the list of folders currently in the database
func (db *Lowlevel) ListFolders() []string {
	return db.folderIdx.Values()
}

// updateRemoteFiles adds a list of fileinfos to the database and updates the
// global versionlist and metadata.
func (db *Lowlevel) updateRemoteFiles(folder, device []byte, fs []protocol.FileInfo, meta *metadataTracker) error {
	db.gcMut.RLock()
	defer db.gcMut.RUnlock()

	t, err := db.newReadWriteTransaction()
	if err != nil {
		return err
	}
	defer t.close()

	var dk, gk, keyBuf []byte
	devID := protocol.DeviceIDFromBytes(device)
	for _, f := range fs {
		name := []byte(f.Name)
		dk, err = db.keyer.GenerateDeviceFileKey(dk, folder, device, name)
		if err != nil {
			return err
		}

		ef, ok, err := t.getFileTrunc(dk, true)
		if err != nil {
			return err
		}
		if ok && unchanged(f, ef) {
			continue
		}

		if ok {
			meta.removeFile(devID, ef)
		}
		meta.addFile(devID, f)

		l.Debugf("insert; folder=%q device=%v %v", folder, devID, f)
		if err := t.putFile(dk, f, false); err != nil {
			return err
		}

		gk, err = db.keyer.GenerateGlobalVersionKey(gk, folder, name)
		if err != nil {
			return err
		}
		keyBuf, _, err = t.updateGlobal(gk, keyBuf, folder, device, f, meta)
		if err != nil {
			return err
		}

		if err := t.Checkpoint(func() error {
			return meta.toDB(t, folder)
		}); err != nil {
			return err
		}
	}

	if err := meta.toDB(t, folder); err != nil {
		return err
	}

	return t.Commit()
}

// updateLocalFiles adds fileinfos to the db, and updates the global versionlist,
// metadata, sequence and blockmap buckets.
func (db *Lowlevel) updateLocalFiles(folder []byte, fs []protocol.FileInfo, meta *metadataTracker) error {
	db.gcMut.RLock()
	defer db.gcMut.RUnlock()

	t, err := db.newReadWriteTransaction()
	if err != nil {
		return err
	}
	defer t.close()

	var dk, gk, keyBuf []byte
	blockBuf := make([]byte, 4)
	for _, f := range fs {
		name := []byte(f.Name)
		dk, err = db.keyer.GenerateDeviceFileKey(dk, folder, protocol.LocalDeviceID[:], name)
		if err != nil {
			return err
		}

		ef, ok, err := t.getFileByKey(dk)
		if err != nil {
			return err
		}
		if ok && unchanged(f, ef) {
			continue
		}

		if ok {
			if !ef.IsDirectory() && !ef.IsDeleted() && !ef.IsInvalid() {
				for _, block := range ef.Blocks {
					keyBuf, err = db.keyer.GenerateBlockMapKey(keyBuf, folder, block.Hash, name)
					if err != nil {
						return err
					}
					if err := t.Delete(keyBuf); err != nil {
						return err
					}
				}
			}

			keyBuf, err = db.keyer.GenerateSequenceKey(keyBuf, folder, ef.SequenceNo())
			if err != nil {
				return err
			}
			if err := t.Delete(keyBuf); err != nil {
				return err
			}
			l.Debugf("removing sequence; folder=%q sequence=%v %v", folder, ef.SequenceNo(), ef.FileName())
		}

		f.Sequence = meta.nextLocalSeq()

		if ok {
			meta.removeFile(protocol.LocalDeviceID, ef)
		}
		meta.addFile(protocol.LocalDeviceID, f)

		l.Debugf("insert (local); folder=%q %v", folder, f)
		if err := t.putFile(dk, f, false); err != nil {
			return err
		}

		gk, err = db.keyer.GenerateGlobalVersionKey(gk, folder, []byte(f.Name))
		if err != nil {
			return err
		}
		keyBuf, _, err = t.updateGlobal(gk, keyBuf, folder, protocol.LocalDeviceID[:], f, meta)
		if err != nil {
			return err
		}

		keyBuf, err = db.keyer.GenerateSequenceKey(keyBuf, folder, f.Sequence)
		if err != nil {
			return err
		}
		if err := t.Put(keyBuf, dk); err != nil {
			return err
		}
		l.Debugf("adding sequence; folder=%q sequence=%v %v", folder, f.Sequence, f.Name)

		if !f.IsDirectory() && !f.IsDeleted() && !f.IsInvalid() {
			for i, block := range f.Blocks {
				binary.BigEndian.PutUint32(blockBuf, uint32(i))
				keyBuf, err = db.keyer.GenerateBlockMapKey(keyBuf, folder, block.Hash, name)
				if err != nil {
					return err
				}
				if err := t.Put(keyBuf, blockBuf); err != nil {
					return err
				}
			}
		}

		if err := t.Checkpoint(func() error {
			return meta.toDB(t, folder)
		}); err != nil {
			return err
		}
	}

	if err := meta.toDB(t, folder); err != nil {
		return err
	}

	return t.Commit()
}

func (db *Lowlevel) dropFolder(folder []byte) error {
	db.gcMut.RLock()
	defer db.gcMut.RUnlock()

	t, err := db.newReadWriteTransaction()
	if err != nil {
		return err
	}
	defer t.close()

	// Remove all items related to the given folder from the device->file bucket
	k0, err := db.keyer.GenerateDeviceFileKey(nil, folder, nil, nil)
	if err != nil {
		return err
	}
	if err := t.deleteKeyPrefix(k0.WithoutNameAndDevice()); err != nil {
		return err
	}

	// Remove all sequences related to the folder
	k1, err := db.keyer.GenerateSequenceKey(nil, folder, 0)
	if err != nil {
		return err
	}
	if err := t.deleteKeyPrefix(k1.WithoutSequence()); err != nil {
		return err
	}

	// Remove all items related to the given folder from the global bucket
	k2, err := db.keyer.GenerateGlobalVersionKey(nil, folder, nil)
	if err != nil {
		return err
	}
	if err := t.deleteKeyPrefix(k2.WithoutName()); err != nil {
		return err
	}

	// Remove all needs related to the folder
	k3, err := db.keyer.GenerateNeedFileKey(nil, folder, nil)
	if err != nil {
		return err
	}
	if err := t.deleteKeyPrefix(k3.WithoutName()); err != nil {
		return err
	}

	// Remove the blockmap of the folder
	k4, err := db.keyer.GenerateBlockMapKey(nil, folder, nil, nil)
	if err != nil {
		return err
	}
	if err := t.deleteKeyPrefix(k4.WithoutHashAndName()); err != nil {
		return err
	}

	return t.Commit()
}

func (db *Lowlevel) dropDeviceFolder(device, folder []byte, meta *metadataTracker) error {
	db.gcMut.RLock()
	defer db.gcMut.RUnlock()

	t, err := db.newReadWriteTransaction()
	if err != nil {
		return err
	}
	defer t.close()

	key, err := db.keyer.GenerateDeviceFileKey(nil, folder, device, nil)
	if err != nil {
		return err
	}
	dbi, err := t.NewPrefixIterator(key)
	if err != nil {
		return err
	}
	var gk, keyBuf []byte
	for dbi.Next() {
		name := db.keyer.NameFromDeviceFileKey(dbi.Key())
		gk, err = db.keyer.GenerateGlobalVersionKey(gk, folder, name)
		if err != nil {
			return err
		}
		keyBuf, err = t.removeFromGlobal(gk, keyBuf, folder, device, name, meta)
		if err != nil {
			return err
		}
		if err := t.Delete(dbi.Key()); err != nil {
			return err
		}
		if err := t.Checkpoint(); err != nil {
			return err
		}
	}
	if err := dbi.Error(); err != nil {
		return err
	}
	dbi.Release()

	if bytes.Equal(device, protocol.LocalDeviceID[:]) {
		key, err := db.keyer.GenerateBlockMapKey(nil, folder, nil, nil)
		if err != nil {
			return err
		}
		if err := t.deleteKeyPrefix(key.WithoutHashAndName()); err != nil {
			return err
		}
	}
	return t.Commit()
}

func (db *Lowlevel) checkGlobals(folder []byte, meta *metadataTracker) error {
	t, err := db.newReadWriteTransaction()
	if err != nil {
		return err
	}
	defer t.close()

	key, err := db.keyer.GenerateGlobalVersionKey(nil, folder, nil)
	if err != nil {
		return err
	}
	dbi, err := t.NewPrefixIterator(key.WithoutName())
	if err != nil {
		return err
	}
	defer dbi.Release()

	var dk []byte
	for dbi.Next() {
		var vl VersionList
		if err := vl.Unmarshal(dbi.Value()); err != nil || len(vl.Versions) == 0 {
			if err := t.Delete(dbi.Key()); err != nil {
				return err
			}
		}

		// Check the global version list for consistency. An issue in previous
		// versions of goleveldb could result in reordered writes so that
		// there are global entries pointing to no longer existing files. Here
		// we find those and clear them out.

		name := db.keyer.NameFromGlobalVersionKey(dbi.Key())
		var newVL VersionList
		for i, version := range vl.Versions {
			dk, err = db.keyer.GenerateDeviceFileKey(dk, folder, version.Device, name)
			if err != nil {
				return err
			}
			_, err := t.Get(dk)
			if backend.IsNotFound(err) {
				continue
			}
			if err != nil {
				return err
			}
			newVL.Versions = append(newVL.Versions, version)

			if i == 0 {
				if fi, ok, err := t.getFileByKey(dk); err != nil {
					return err
				} else if ok {
					meta.addFile(protocol.GlobalDeviceID, fi)
				}
			}
		}

		if newLen := len(newVL.Versions); newLen == 0 {
			if err := t.Delete(dbi.Key()); err != nil {
				return err
			}
		} else if newLen != len(vl.Versions) {
			if err := t.Put(dbi.Key(), mustMarshal(&newVL)); err != nil {
				return err
			}
		}
	}
	if err := dbi.Error(); err != nil {
		return err
	}

	l.Debugf("db check completed for %q", folder)
	return t.Commit()
}

func (db *Lowlevel) getIndexID(device, folder []byte) (protocol.IndexID, error) {
	key, err := db.keyer.GenerateIndexIDKey(nil, device, folder)
	if err != nil {
		return 0, err
	}
	cur, err := db.Get(key)
	if backend.IsNotFound(err) {
		return 0, nil
	} else if err != nil {
		return 0, err
	}

	var id protocol.IndexID
	if err := id.Unmarshal(cur); err != nil {
		return 0, nil
	}

	return id, nil
}

func (db *Lowlevel) setIndexID(device, folder []byte, id protocol.IndexID) error {
	bs, _ := id.Marshal() // marshalling can't fail
	key, err := db.keyer.GenerateIndexIDKey(nil, device, folder)
	if err != nil {
		return err
	}
	return db.Put(key, bs)
}

func (db *Lowlevel) dropMtimes(folder []byte) error {
	key, err := db.keyer.GenerateMtimesKey(nil, folder)
	if err != nil {
		return err
	}
	return db.dropPrefix(key)
}

func (db *Lowlevel) dropFolderMeta(folder []byte) error {
	key, err := db.keyer.GenerateFolderMetaKey(nil, folder)
	if err != nil {
		return err
	}
	return db.dropPrefix(key)
}

func (db *Lowlevel) dropPrefix(prefix []byte) error {
	t, err := db.newReadWriteTransaction()
	if err != nil {
		return err
	}
	defer t.close()

	if err := t.deleteKeyPrefix(prefix); err != nil {
		return err
	}
	return t.Commit()
}

func (db *Lowlevel) gcRunner() {
	// Calculate the time for the next GC run. Even if we should run GC
	// directly, give the system a while to get up and running and do other
	// stuff first. (We might have migrations and stuff which would be
	// better off running before GC.)
	next := db.timeUntil(indirectGCTimeKey, db.indirectGCInterval)
	if next < time.Minute {
		next = time.Minute
	}

	t := time.NewTimer(next)
	defer t.Stop()

	for {
		select {
		case <-db.gcStop:
			return
		case <-t.C:
			if err := db.gcIndirect(); err != nil {
				l.Warnln("Database indirection GC failed:", err)
			}
			db.recordTime(indirectGCTimeKey)
			t.Reset(db.timeUntil(indirectGCTimeKey, db.indirectGCInterval))
		}
	}
}

// recordTime records the current time under the given key, affecting the
// next call to timeUntil with the same key.
func (db *Lowlevel) recordTime(key string) {
	miscDB := NewMiscDataNamespace(db)
	_ = miscDB.PutInt64(key, time.Now().Unix()) // error wilfully ignored
}

// timeUntil returns how long we should wait until the next interval, or
// zero if it should happen directly.
func (db *Lowlevel) timeUntil(key string, every time.Duration) time.Duration {
	miscDB := NewMiscDataNamespace(db)
	lastTime, _, _ := miscDB.Int64(key) // error wilfully ignored
	nextTime := time.Unix(lastTime, 0).Add(every)
	sleepTime := time.Until(nextTime)
	if sleepTime < 0 {
		sleepTime = 0
	}
	return sleepTime
}

func (db *Lowlevel) gcIndirect() error {
	// The indirection GC uses bloom filters to track used block lists and
	// versions. This means iterating over all items, adding their hashes to
	// the filter, then iterating over the indirected items and removing
	// those that don't match the filter. The filter will give false
	// positives so we will keep around one percent of things that we don't
	// really need (at most).
	//
	// Indirection GC needs to run when there are no modifications to the
	// FileInfos or indirected items.

	db.gcMut.Lock()
	defer db.gcMut.Unlock()

	t, err := db.newReadWriteTransaction()
	if err != nil {
		return err
	}
	defer t.Release()

	// Set up the bloom filters with the initial capacity and false positive
	// rate, or higher capacity if we've done this before and seen lots of
	// items. For simplicity's sake we track just one count, which is the
	// highest of the various indirected items.

	capacity := indirectGCBloomCapacity
	if db.gcKeyCount > capacity {
		capacity = db.gcKeyCount
	}
	blockFilter := bloom.NewWithEstimates(uint(capacity), indirectGCBloomFalsePositiveRate)
	versionFilter := bloom.NewWithEstimates(uint(capacity), indirectGCBloomFalsePositiveRate)

	// Iterate the FileInfos, unmarshal the block and version hashes and
	// add them to the filter.

	it, err := t.NewPrefixIterator([]byte{KeyTypeDevice})
	if err != nil {
		return err
	}
	defer it.Release()
	for it.Next() {
		var hashes IndirectionHashesOnly
		if err := hashes.Unmarshal(it.Value()); err != nil {
			return err
		}
		if len(hashes.BlocksHash) > 0 {
			blockFilter.Add(hashes.BlocksHash)
		}
		if len(hashes.VersionHash) > 0 {
			versionFilter.Add(hashes.VersionHash)
		}
	}
	it.Release()
	if err := it.Error(); err != nil {
		return err
	}

	// Iterate over block lists, removing keys with hashes that don't match
	// the filter.

	it, err = t.NewPrefixIterator([]byte{KeyTypeBlockList})
	if err != nil {
		return err
	}
	defer it.Release()
	matchedBlocks := 0
	for it.Next() {
		key := blockListKey(it.Key())
		if blockFilter.Test(key.BlocksHash()) {
			matchedBlocks++
			continue
		}
		if err := t.Delete(key); err != nil {
			return err
		}
	}
	it.Release()
	if err := it.Error(); err != nil {
		return err
	}

	// Iterate over version lists, removing keys with hashes that don't match
	// the filter.

	it, err = db.NewPrefixIterator([]byte{KeyTypeVersion})
	if err != nil {
		return err
	}
	matchedVersions := 0
	for it.Next() {
		key := versionKey(it.Key())
		if versionFilter.Test(key.VersionHash()) {
			matchedVersions++
			continue
		}
		if err := t.Delete(key); err != nil {
			return err
		}
	}
	it.Release()
	if err := it.Error(); err != nil {
		return err
	}

	// Remember the number of unique keys we kept until the next pass.
	db.gcKeyCount = matchedBlocks
	if matchedVersions > matchedBlocks {
		db.gcKeyCount = matchedVersions
	}

	if err := t.Commit(); err != nil {
		return err
	}

	return db.Compact()
}

// CheckRepair checks folder metadata and sequences for miscellaneous errors.
func (db *Lowlevel) CheckRepair() {
	for _, folder := range db.ListFolders() {
		_ = db.getMetaAndCheck(folder)
	}
}

func (db *Lowlevel) getMetaAndCheck(folder string) *metadataTracker {
	db.gcMut.RLock()
	defer db.gcMut.RUnlock()

	meta, err := db.recalcMeta(folder)
	if err == nil {
		var fixed int
		fixed, err = db.repairSequenceGCLocked(folder, meta)
		if fixed != 0 {
			l.Infof("Repaired %d sequence entries in database", fixed)
		}
	}

	if backend.IsClosed(err) {
		return nil
	} else if err != nil {
		panic(err)
	}

	return meta
}

func (db *Lowlevel) loadMetadataTracker(folder string) *metadataTracker {
	meta := newMetadataTracker()
	if err := meta.fromDB(db, []byte(folder)); err != nil {
		l.Infof("No stored folder metadata for %q; recalculating", folder)
		return db.getMetaAndCheck(folder)
	}

	curSeq := meta.Sequence(protocol.LocalDeviceID)
	if metaOK := db.verifyLocalSequence(curSeq, folder); !metaOK {
		l.Infof("Stored folder metadata for %q is out of date after crash; recalculating", folder)
		return db.getMetaAndCheck(folder)
	}

	if age := time.Since(meta.Created()); age > db.recheckInterval {
		l.Infof("Stored folder metadata for %q is %v old; recalculating", folder, age)
		return db.getMetaAndCheck(folder)
	}

	return meta
}

func (db *Lowlevel) recalcMeta(folder string) (*metadataTracker, error) {
	meta := newMetadataTracker()
	if err := db.checkGlobals([]byte(folder), meta); err != nil {
		return nil, err
	}

	t, err := db.newReadWriteTransaction()
	if err != nil {
		return nil, err
	}
	defer t.close()

	var deviceID protocol.DeviceID
	err = t.withAllFolderTruncated([]byte(folder), func(device []byte, f FileInfoTruncated) bool {
		copy(deviceID[:], device)
		meta.addFile(deviceID, f)
		return true
	})
	if err != nil {
		return nil, err
	}

	meta.SetCreated()
	if err := meta.toDB(t, []byte(folder)); err != nil {
		return nil, err
	}
	if err := t.Commit(); err != nil {
		return nil, err
	}
	return meta, nil
}

// Verify the local sequence number from actual sequence entries. Returns
// true if it was all good, or false if a fixup was necessary.
func (db *Lowlevel) verifyLocalSequence(curSeq int64, folder string) bool {
	// Walk the sequence index from the current (supposedly) highest
	// sequence number and raise the alarm if we get anything. This recovers
	// from the occasion where we have written sequence entries to disk but
	// not yet written new metadata to disk.
	//
	// Note that we can have the same thing happen for remote devices but
	// there it's not a problem -- we'll simply advertise a lower sequence
	// number than we've actually seen and receive some duplicate updates
	// and then be in sync again.

	t, err := db.newReadOnlyTransaction()
	if err != nil {
		panic(err)
	}
	ok := true
	if err := t.withHaveSequence([]byte(folder), curSeq+1, func(fi FileIntf) bool {
		ok = false // we got something, which we should not have
		return false
	}); err != nil && !backend.IsClosed(err) {
		panic(err)
	}
	t.close()

	return ok
}

// repairSequenceGCLocked makes sure the sequence numbers in the sequence keys
// match those in the corresponding file entries. It returns the amount of fixed
// entries.
func (db *Lowlevel) repairSequenceGCLocked(folderStr string, meta *metadataTracker) (int, error) {
	t, err := db.newReadWriteTransaction()
	if err != nil {
		return 0, err
	}
	defer t.close()

	fixed := 0

	folder := []byte(folderStr)

	// First check that every file entry has a matching sequence entry
	// (this was previously db schema upgrade to 9).

	dk, err := t.keyer.GenerateDeviceFileKey(nil, folder, protocol.LocalDeviceID[:], nil)
	if err != nil {
		return 0, err
	}
	it, err := t.NewPrefixIterator(dk.WithoutName())
	if err != nil {
		return 0, err
	}
	defer it.Release()

	var sk sequenceKey
	for it.Next() {
		intf, err := t.unmarshalTrunc(it.Value(), true)
		if err != nil {
			return 0, err
		}
		fi := intf.(FileInfoTruncated)
		if sk, err = t.keyer.GenerateSequenceKey(sk, folder, fi.Sequence); err != nil {
			return 0, err
		}
		switch dk, err = t.Get(sk); {
		case err != nil:
			if !backend.IsNotFound(err) {
				return 0, err
			}
			fallthrough
		case !bytes.Equal(it.Key(), dk):
			fixed++
			fi.Sequence = meta.nextLocalSeq()
			if sk, err = t.keyer.GenerateSequenceKey(sk, folder, fi.Sequence); err != nil {
				return 0, err
			}
			if err := t.Put(sk, it.Key()); err != nil {
				return 0, err
			}
			if err := t.putFile(it.Key(), fi.copyToFileInfo(), true); err != nil {
				return 0, err
			}
		}
		if err := t.Checkpoint(func() error {
			return meta.toDB(t, folder)
		}); err != nil {
			return 0, err
		}
	}
	if err := it.Error(); err != nil {
		return 0, err
	}

	it.Release()

	// Secondly check there's no sequence entries pointing at incorrect things.

	sk, err = t.keyer.GenerateSequenceKey(sk, folder, 0)
	if err != nil {
		return 0, err
	}

	it, err = t.NewPrefixIterator(sk.WithoutSequence())
	if err != nil {
		return 0, err
	}
	defer it.Release()

	for it.Next() {
		// Check that the sequence from the key matches the
		// sequence in the file.
		fi, ok, err := t.getFileTrunc(it.Value(), true)
		if err != nil {
			return 0, err
		}
		if ok {
			if seq := t.keyer.SequenceFromSequenceKey(it.Key()); seq == fi.SequenceNo() {
				continue
			}
		}
		// Either the file is missing or has a different sequence number
		fixed++
		if err := t.Delete(it.Key()); err != nil {
			return 0, err
		}
	}
	if err := it.Error(); err != nil {
		return 0, err
	}

	it.Release()

	if err := meta.toDB(t, folder); err != nil {
		return 0, err
	}

	return fixed, t.Commit()
}

// unchanged checks if two files are the same and thus don't need to be updated.
// Local flags or the invalid bit might change without the version
// being bumped.
func unchanged(nf, ef FileIntf) bool {
	return ef.FileVersion().Equal(nf.FileVersion()) && ef.IsInvalid() == nf.IsInvalid() && ef.FileLocalFlags() == nf.FileLocalFlags()
}<|MERGE_RESOLUTION|>--- conflicted
+++ resolved
@@ -30,16 +30,9 @@
 
 	// Use indirection for the block list when it exceeds this many entries
 	blocksIndirectionCutoff = 3
-<<<<<<< HEAD
 	// Use indirection for the version vector when it exceeds this many entries
 	versionIndirectionCutoff = 10
-)
-
-var indirectGCInterval = indirectGCDefaultInterval
-=======
->>>>>>> 7709ac33
-
-	recheckDefaultInterval = 30 * 24 * time.Hour
+	recheckDefaultInterval   = 30 * 24 * time.Hour
 )
 
 // Lowlevel is the lowest level database interface. It has a very simple
