// Copyright (C) 2014 The Syncthing Authors.
//
// This Source Code Form is subject to the terms of the Mozilla Public
// License, v. 2.0. If a copy of the MPL was not distributed with this file,
// You can obtain one at https://mozilla.org/MPL/2.0/.

package db

import (
	"bytes"
	"encoding/binary"
	"time"

	"github.com/syncthing/syncthing/lib/db/backend"
	"github.com/syncthing/syncthing/lib/protocol"
	"github.com/syncthing/syncthing/lib/sync"
	"github.com/willf/bloom"
)

const (
	// We set the bloom filter capacity to handle 100k individual block lists
	// with a false positive probability of 1% for the first pass. Once we know
	// how many block lists we have we will use that number instead, if it's
	// more than 100k. For fewer than 100k block lists we will just get better
	// false positive rate instead.
	blockGCBloomCapacity          = 100000
	blockGCBloomFalsePositiveRate = 0.01 // 1%
	blockGCInterval               = 13 * time.Hour
)

// Lowlevel is the lowest level database interface. It has a very simple
// purpose: hold the actual backend database, and the in-memory state
// that belong to that database. In the same way that a single on disk
// database can only be opened once, there should be only one Lowlevel for
// any given backend.
type Lowlevel struct {
	backend.Backend
	folderIdx  *smallIndex
	deviceIdx  *smallIndex
	keyer      keyer
	gcMut      sync.RWMutex
	gcKeyCount int
	gcStop     chan struct{}
}

func NewLowlevel(backend backend.Backend) *Lowlevel {
	db := &Lowlevel{
		Backend:   backend,
		folderIdx: newSmallIndex(backend, []byte{KeyTypeFolderIdx}),
		deviceIdx: newSmallIndex(backend, []byte{KeyTypeDeviceIdx}),
		gcMut:     sync.NewRWMutex(),
		gcStop:    make(chan struct{}),
	}
	db.keyer = newDefaultKeyer(db.folderIdx, db.deviceIdx)
	go db.gcRunner()
	return db
}

func (db *Lowlevel) Close() error {
	close(db.gcStop)
	return db.Backend.Close()
}

// ListFolders returns the list of folders currently in the database
func (db *Lowlevel) ListFolders() []string {
	return db.folderIdx.Values()
}

// updateRemoteFiles adds a list of fileinfos to the database and updates the
// global versionlist and metadata.
func (db *Lowlevel) updateRemoteFiles(folder, device []byte, fs []protocol.FileInfo, meta *metadataTracker) error {
	db.gcMut.RLock()
	defer db.gcMut.RUnlock()

	t, err := db.newReadWriteTransaction()
	if err != nil {
		return err
	}
	defer t.close()

	var dk, gk, keyBuf []byte
	devID := protocol.DeviceIDFromBytes(device)
	for _, f := range fs {
		name := []byte(f.Name)
		dk, err = db.keyer.GenerateDeviceFileKey(dk, folder, device, name)
		if err != nil {
			return err
		}

		ef, ok, err := t.getFileTrunc(dk, true)
		if err != nil {
			return err
		}
		if ok && unchanged(f, ef) {
			continue
		}

		if ok {
			meta.removeFile(devID, ef)
		}
		meta.addFile(devID, f)

		l.Debugf("insert; folder=%q device=%v %v", folder, devID, f)
		if err := t.putFile(dk, f); err != nil {
			return err
		}

		gk, err = db.keyer.GenerateGlobalVersionKey(gk, folder, name)
		if err != nil {
			return err
		}
		keyBuf, _, err = t.updateGlobal(gk, keyBuf, folder, device, f, meta)
		if err != nil {
			return err
		}

		if err := t.Checkpoint(); err != nil {
			return err
		}
	}

	return t.commit()
}

// updateLocalFiles adds fileinfos to the db, and updates the global versionlist,
// metadata, sequence and blockmap buckets.
func (db *Lowlevel) updateLocalFiles(folder []byte, fs []protocol.FileInfo, meta *metadataTracker) error {
	db.gcMut.RLock()
	defer db.gcMut.RUnlock()

	t, err := db.newReadWriteTransaction()
	if err != nil {
		return err
	}
	defer t.close()

	var dk, gk, keyBuf []byte
	blockBuf := make([]byte, 4)
	for _, f := range fs {
		name := []byte(f.Name)
		dk, err = db.keyer.GenerateDeviceFileKey(dk, folder, protocol.LocalDeviceID[:], name)
		if err != nil {
			return err
		}

		ef, ok, err := t.getFileByKey(dk)
		if err != nil {
			return err
		}
		if ok && unchanged(f, ef) {
			continue
		}

		if ok {
			if !ef.IsDirectory() && !ef.IsDeleted() && !ef.IsInvalid() {
				for _, block := range ef.Blocks {
					keyBuf, err = db.keyer.GenerateBlockMapKey(keyBuf, folder, block.Hash, name)
					if err != nil {
						return err
					}
					if err := t.Delete(keyBuf); err != nil {
						return err
					}
				}
			}

			keyBuf, err = db.keyer.GenerateSequenceKey(keyBuf, folder, ef.SequenceNo())
			if err != nil {
				return err
			}
			if err := t.Delete(keyBuf); err != nil {
				return err
			}
			l.Debugf("removing sequence; folder=%q sequence=%v %v", folder, ef.SequenceNo(), ef.FileName())
		}

		f.Sequence = meta.nextLocalSeq()

		if ok {
			meta.removeFile(protocol.LocalDeviceID, ef)
		}
		meta.addFile(protocol.LocalDeviceID, f)

		l.Debugf("insert (local); folder=%q %v", folder, f)
		if err := t.putFile(dk, f); err != nil {
			return err
		}

		gk, err = db.keyer.GenerateGlobalVersionKey(gk, folder, []byte(f.Name))
		if err != nil {
			return err
		}
		keyBuf, _, err = t.updateGlobal(gk, keyBuf, folder, protocol.LocalDeviceID[:], f, meta)
		if err != nil {
			return err
		}

		keyBuf, err = db.keyer.GenerateSequenceKey(keyBuf, folder, f.Sequence)
		if err != nil {
			return err
		}
		if err := t.Put(keyBuf, dk); err != nil {
			return err
		}
		l.Debugf("adding sequence; folder=%q sequence=%v %v", folder, f.Sequence, f.Name)

		if !f.IsDirectory() && !f.IsDeleted() && !f.IsInvalid() {
			for i, block := range f.Blocks {
				binary.BigEndian.PutUint32(blockBuf, uint32(i))
				keyBuf, err = db.keyer.GenerateBlockMapKey(keyBuf, folder, block.Hash, name)
				if err != nil {
					return err
				}
				if err := t.Put(keyBuf, blockBuf); err != nil {
					return err
				}
			}
		}

		if err := t.Checkpoint(); err != nil {
			return err
		}
	}

	return t.commit()
}

<<<<<<< HEAD
func (db *Lowlevel) withHave(folder, device, prefix []byte, truncate bool, fn Iterator) error {
	t, err := db.newReadOnlyTransaction()
	if err != nil {
		return err
	}
	defer t.close()

	if len(prefix) > 0 {
		unslashedPrefix := prefix
		if bytes.HasSuffix(prefix, []byte{'/'}) {
			unslashedPrefix = unslashedPrefix[:len(unslashedPrefix)-1]
		} else {
			prefix = append(prefix, '/')
		}

		key, err := db.keyer.GenerateDeviceFileKey(nil, folder, device, unslashedPrefix)
		if err != nil {
			return err
		}
		if f, ok, err := t.getFileTrunc(key, true); err != nil {
			return err
		} else if ok && !fn(f) {
			return nil
		}
	}

	key, err := db.keyer.GenerateDeviceFileKey(nil, folder, device, prefix)
	if err != nil {
		return err
	}
	dbi, err := t.NewPrefixIterator(key)
	if err != nil {
		return err
	}
	defer dbi.Release()

	for dbi.Next() {
		name := db.keyer.NameFromDeviceFileKey(dbi.Key())
		if len(prefix) > 0 && !bytes.HasPrefix(name, prefix) {
			return nil
		}

		fi, err := t.unmarshalTrunc(dbi.Value(), truncate)
		if err != nil {
			l.Debugln("unmarshal error:", err)
			continue
		}
		if !fn(fi) {
			return nil
		}
	}
	return dbi.Error()
}

func (db *Lowlevel) withHaveSequence(folder []byte, startSeq int64, fn Iterator) error {
	t, err := db.newReadOnlyTransaction()
	if err != nil {
		return err
	}
	defer t.close()

	first, err := db.keyer.GenerateSequenceKey(nil, folder, startSeq)
	if err != nil {
		return err
	}
	last, err := db.keyer.GenerateSequenceKey(nil, folder, maxInt64)
	if err != nil {
		return err
	}
	dbi, err := t.NewRangeIterator(first, last)
	if err != nil {
		return err
	}
	defer dbi.Release()

	for dbi.Next() {
		f, ok, err := t.getFileByKey(dbi.Value())
		if err != nil {
			return err
		}
		if !ok {
			l.Debugln("missing file for sequence number", db.keyer.SequenceFromSequenceKey(dbi.Key()))
			continue
		}

		if shouldDebug() {
			if seq := db.keyer.SequenceFromSequenceKey(dbi.Key()); f.Sequence != seq {
				l.Warnf("Sequence index corruption (folder %v, file %v): sequence %d != expected %d", string(folder), f.Name, f.Sequence, seq)
				panic("sequence index corruption")
			}
		}
		if !fn(f) {
			return nil
		}
	}
	return dbi.Error()
}

func (db *Lowlevel) withAllFolderTruncated(folder []byte, fn func(device []byte, f FileInfoTruncated) bool) error {
	t, err := db.newReadWriteTransaction()
	if err != nil {
		return err
	}
	defer t.close()

	key, err := db.keyer.GenerateDeviceFileKey(nil, folder, nil, nil)
	if err != nil {
		return err
	}
	dbi, err := t.NewPrefixIterator(key.WithoutNameAndDevice())
	if err != nil {
		return err
	}
	defer dbi.Release()

	var gk, keyBuf []byte
	for dbi.Next() {
		device, ok := db.keyer.DeviceFromDeviceFileKey(dbi.Key())
		if !ok {
			// Not having the device in the index is bad. Clear it.
			if err := t.Delete(dbi.Key()); err != nil {
				return err
			}
			continue
		}
		var f FileInfoTruncated
		// The iterator function may keep a reference to the unmarshalled
		// struct, which in turn references the buffer it was unmarshalled
		// from. dbi.Value() just returns an internal slice that it reuses, so
		// we need to copy it.
		err := f.Unmarshal(append([]byte{}, dbi.Value()...))
		if err != nil {
			return err
		}

		switch f.Name {
		case "", ".", "..", "/": // A few obviously invalid filenames
			l.Infof("Dropping invalid filename %q from database", f.Name)
			name := []byte(f.Name)
			gk, err = db.keyer.GenerateGlobalVersionKey(gk, folder, name)
			if err != nil {
				return err
			}
			keyBuf, err = t.removeFromGlobal(gk, keyBuf, folder, device, name, nil)
			if err != nil {
				return err
			}
			if err := t.Delete(dbi.Key()); err != nil {
				return err
			}
			continue
		}

		if !fn(device, f) {
			return nil
		}
	}
	if err := dbi.Error(); err != nil {
		return err
	}
	return t.commit()
}

func (db *Lowlevel) getFileDirty(folder, device, file []byte) (protocol.FileInfo, bool, error) {
	t, err := db.newReadOnlyTransaction()
	if err != nil {
		return protocol.FileInfo{}, false, err
	}
	defer t.close()
	return t.getFile(folder, device, file)
}

func (db *Lowlevel) getGlobalDirty(folder, file []byte, truncate bool) (FileIntf, bool, error) {
	t, err := db.newReadOnlyTransaction()
	if err != nil {
		return nil, false, err
	}
	defer t.close()
	_, f, ok, err := t.getGlobal(nil, folder, file, truncate)
	return f, ok, err
}

func (db *Lowlevel) withGlobal(folder, prefix []byte, truncate bool, fn Iterator) error {
	t, err := db.newReadOnlyTransaction()
	if err != nil {
		return err
	}
	defer t.close()

	if len(prefix) > 0 {
		unslashedPrefix := prefix
		if bytes.HasSuffix(prefix, []byte{'/'}) {
			unslashedPrefix = unslashedPrefix[:len(unslashedPrefix)-1]
		} else {
			prefix = append(prefix, '/')
		}

		if _, f, ok, err := t.getGlobal(nil, folder, unslashedPrefix, truncate); err != nil {
			return err
		} else if ok && !fn(f) {
			return nil
		}
	}

	key, err := db.keyer.GenerateGlobalVersionKey(nil, folder, prefix)
	if err != nil {
		return err
	}
	dbi, err := t.NewPrefixIterator(key)
	if err != nil {
		return err
	}
	defer dbi.Release()

	var dk []byte
	for dbi.Next() {
		name := db.keyer.NameFromGlobalVersionKey(dbi.Key())
		if len(prefix) > 0 && !bytes.HasPrefix(name, prefix) {
			return nil
		}

		vl, ok := unmarshalVersionList(dbi.Value())
		if !ok {
			continue
		}

		dk, err = db.keyer.GenerateDeviceFileKey(dk, folder, vl.Versions[0].Device, name)
		if err != nil {
			return err
		}

		f, ok, err := t.getFileTrunc(dk, truncate)
		if err != nil {
			return err
		}
		if !ok {
			continue
		}

		if !fn(f) {
			return nil
		}
	}
	if err != nil {
		return err
	}
	return dbi.Error()
}

func (db *Lowlevel) availability(folder, file []byte) ([]protocol.DeviceID, error) {
	k, err := db.keyer.GenerateGlobalVersionKey(nil, folder, file)
	if err != nil {
		return nil, err
	}
	bs, err := db.Get(k)
	if backend.IsNotFound(err) {
		return nil, nil
	}
	if err != nil {
		return nil, err
	}

	vl, ok := unmarshalVersionList(bs)
	if !ok {
		return nil, nil
	}

	var devices []protocol.DeviceID
	for _, v := range vl.Versions {
		if !v.Version.Equal(vl.Versions[0].Version) {
			break
		}
		if v.Invalid {
			continue
		}
		n := protocol.DeviceIDFromBytes(v.Device)
		devices = append(devices, n)
	}

	return devices, nil
}

func (db *Lowlevel) withNeed(folder, device []byte, truncate bool, fn Iterator) error {
	if bytes.Equal(device, protocol.LocalDeviceID[:]) {
		return db.withNeedLocal(folder, truncate, fn)
	}

	t, err := db.newReadOnlyTransaction()
	if err != nil {
		return err
	}
	defer t.close()

	key, err := db.keyer.GenerateGlobalVersionKey(nil, folder, nil)
	if err != nil {
		return err
	}
	dbi, err := t.NewPrefixIterator(key.WithoutName())
	if err != nil {
		return err
	}
	defer dbi.Release()

	var dk []byte
	devID := protocol.DeviceIDFromBytes(device)
	for dbi.Next() {
		vl, ok := unmarshalVersionList(dbi.Value())
		if !ok {
			continue
		}

		haveFV, have := vl.Get(device)
		// XXX: This marks Concurrent (i.e. conflicting) changes as
		// needs. Maybe we should do that, but it needs special
		// handling in the puller.
		if have && haveFV.Version.GreaterEqual(vl.Versions[0].Version) {
			continue
		}

		name := db.keyer.NameFromGlobalVersionKey(dbi.Key())
		needVersion := vl.Versions[0].Version
		needDevice := protocol.DeviceIDFromBytes(vl.Versions[0].Device)

		for i := range vl.Versions {
			if !vl.Versions[i].Version.Equal(needVersion) {
				// We haven't found a valid copy of the file with the needed version.
				break
			}

			if vl.Versions[i].Invalid {
				// The file is marked invalid, don't use it.
				continue
			}

			dk, err = db.keyer.GenerateDeviceFileKey(dk, folder, vl.Versions[i].Device, name)
			if err != nil {
				return err
			}
			gf, ok, err := t.getFileTrunc(dk, truncate)
			if err != nil {
				return err
			}
			if !ok {
				continue
			}

			if gf.IsDeleted() && !have {
				// We don't need deleted files that we don't have
				break
			}

			l.Debugf("need folder=%q device=%v name=%q have=%v invalid=%v haveV=%v globalV=%v globalDev=%v", folder, devID, name, have, haveFV.Invalid, haveFV.Version, needVersion, needDevice)

			if !fn(gf) {
				return nil
			}

			// This file is handled, no need to look further in the version list
			break
		}
	}
	return dbi.Error()
}

func (db *Lowlevel) withNeedLocal(folder []byte, truncate bool, fn Iterator) error {
	t, err := db.newReadOnlyTransaction()
	if err != nil {
		return err
	}
	defer t.close()

	key, err := db.keyer.GenerateNeedFileKey(nil, folder, nil)
	if err != nil {
		return err
	}
	dbi, err := t.NewPrefixIterator(key.WithoutName())
	if err != nil {
		return err
	}
	defer dbi.Release()

	var keyBuf []byte
	var f FileIntf
	var ok bool
	for dbi.Next() {
		keyBuf, f, ok, err = t.getGlobal(keyBuf, folder, db.keyer.NameFromGlobalVersionKey(dbi.Key()), truncate)
		if err != nil {
			return err
		}
		if !ok {
			continue
		}
		if !fn(f) {
			return nil
		}
	}
	return dbi.Error()
}

=======
>>>>>>> 08f0e125
func (db *Lowlevel) dropFolder(folder []byte) error {
	db.gcMut.RLock()
	defer db.gcMut.RUnlock()

	t, err := db.newReadWriteTransaction()
	if err != nil {
		return err
	}
	defer t.close()

	// Remove all items related to the given folder from the device->file bucket
	k0, err := db.keyer.GenerateDeviceFileKey(nil, folder, nil, nil)
	if err != nil {
		return err
	}
	if err := t.deleteKeyPrefix(k0.WithoutNameAndDevice()); err != nil {
		return err
	}

	// Remove all sequences related to the folder
	k1, err := db.keyer.GenerateSequenceKey(nil, folder, 0)
	if err != nil {
		return err
	}
	if err := t.deleteKeyPrefix(k1.WithoutSequence()); err != nil {
		return err
	}

	// Remove all items related to the given folder from the global bucket
	k2, err := db.keyer.GenerateGlobalVersionKey(nil, folder, nil)
	if err != nil {
		return err
	}
	if err := t.deleteKeyPrefix(k2.WithoutName()); err != nil {
		return err
	}

	// Remove all needs related to the folder
	k3, err := db.keyer.GenerateNeedFileKey(nil, folder, nil)
	if err != nil {
		return err
	}
	if err := t.deleteKeyPrefix(k3.WithoutName()); err != nil {
		return err
	}

	// Remove the blockmap of the folder
	k4, err := db.keyer.GenerateBlockMapKey(nil, folder, nil, nil)
	if err != nil {
		return err
	}
	if err := t.deleteKeyPrefix(k4.WithoutHashAndName()); err != nil {
		return err
	}

	return t.commit()
}

func (db *Lowlevel) dropDeviceFolder(device, folder []byte, meta *metadataTracker) error {
	db.gcMut.RLock()
	defer db.gcMut.RUnlock()

	t, err := db.newReadWriteTransaction()
	if err != nil {
		return err
	}
	defer t.close()

	key, err := db.keyer.GenerateDeviceFileKey(nil, folder, device, nil)
	if err != nil {
		return err
	}
	dbi, err := t.NewPrefixIterator(key)
	if err != nil {
		return err
	}
	var gk, keyBuf []byte
	for dbi.Next() {
		name := db.keyer.NameFromDeviceFileKey(dbi.Key())
		gk, err = db.keyer.GenerateGlobalVersionKey(gk, folder, name)
		if err != nil {
			return err
		}
		keyBuf, err = t.removeFromGlobal(gk, keyBuf, folder, device, name, meta)
		if err != nil {
			return err
		}
		if err := t.Delete(dbi.Key()); err != nil {
			return err
		}
		if err := t.Checkpoint(); err != nil {
			return err
		}
	}
	if err := dbi.Error(); err != nil {
		return err
	}
	dbi.Release()

	if bytes.Equal(device, protocol.LocalDeviceID[:]) {
		key, err := db.keyer.GenerateBlockMapKey(nil, folder, nil, nil)
		if err != nil {
			return err
		}
		if err := t.deleteKeyPrefix(key.WithoutHashAndName()); err != nil {
			return err
		}
	}
	return t.commit()
}

func (db *Lowlevel) checkGlobals(folder []byte, meta *metadataTracker) error {
	t, err := db.newReadWriteTransaction()
	if err != nil {
		return err
	}
	defer t.close()

	key, err := db.keyer.GenerateGlobalVersionKey(nil, folder, nil)
	if err != nil {
		return err
	}
	dbi, err := t.NewPrefixIterator(key.WithoutName())
	if err != nil {
		return err
	}
	defer dbi.Release()

	var dk []byte
	for dbi.Next() {
		vl, ok := unmarshalVersionList(dbi.Value())
		if !ok {
			continue
		}

		// Check the global version list for consistency. An issue in previous
		// versions of goleveldb could result in reordered writes so that
		// there are global entries pointing to no longer existing files. Here
		// we find those and clear them out.

		name := db.keyer.NameFromGlobalVersionKey(dbi.Key())
		var newVL VersionList
		for i, version := range vl.Versions {
			dk, err = db.keyer.GenerateDeviceFileKey(dk, folder, version.Device, name)
			if err != nil {
				return err
			}
			_, err := t.Get(dk)
			if backend.IsNotFound(err) {
				continue
			}
			if err != nil {
				return err
			}
			newVL.Versions = append(newVL.Versions, version)

			if i == 0 {
				if fi, ok, err := t.getFileByKey(dk); err != nil {
					return err
				} else if ok {
					meta.addFile(protocol.GlobalDeviceID, fi)
				}
			}
		}

		if len(newVL.Versions) != len(vl.Versions) {
			if err := t.Put(dbi.Key(), mustMarshal(&newVL)); err != nil {
				return err
			}
		}
	}
	if err := dbi.Error(); err != nil {
		return err
	}

	l.Debugf("db check completed for %q", folder)
	return t.commit()
}

func (db *Lowlevel) getIndexID(device, folder []byte) (protocol.IndexID, error) {
	key, err := db.keyer.GenerateIndexIDKey(nil, device, folder)
	if err != nil {
		return 0, err
	}
	cur, err := db.Get(key)
	if backend.IsNotFound(err) {
		return 0, nil
	} else if err != nil {
		return 0, err
	}

	var id protocol.IndexID
	if err := id.Unmarshal(cur); err != nil {
		return 0, nil
	}

	return id, nil
}

func (db *Lowlevel) setIndexID(device, folder []byte, id protocol.IndexID) error {
	bs, _ := id.Marshal() // marshalling can't fail
	key, err := db.keyer.GenerateIndexIDKey(nil, device, folder)
	if err != nil {
		return err
	}
	return db.Put(key, bs)
}

func (db *Lowlevel) dropMtimes(folder []byte) error {
	key, err := db.keyer.GenerateMtimesKey(nil, folder)
	if err != nil {
		return err
	}
	return db.dropPrefix(key)
}

func (db *Lowlevel) dropFolderMeta(folder []byte) error {
	key, err := db.keyer.GenerateFolderMetaKey(nil, folder)
	if err != nil {
		return err
	}
	return db.dropPrefix(key)
}

func (db *Lowlevel) dropPrefix(prefix []byte) error {
	t, err := db.newReadWriteTransaction()
	if err != nil {
		return err
	}
	defer t.close()

	if err := t.deleteKeyPrefix(prefix); err != nil {
		return err
	}
	return t.commit()
}

func (db *Lowlevel) gcRunner() {
	t := time.NewTicker(blockGCInterval)
	defer t.Stop()
	for {
		select {
		case <-db.gcStop:
			return
		case <-t.C:
			if err := db.gcBlocks(); err != nil {
				l.Warnln("Database block GC failed:", err)
			}
		}
	}
}

func (db *Lowlevel) gcBlocks() error {
	// The block GC uses a bloom filter to track used block lists. This means
	// iterating over all items, adding their block lists to the filter, then
	// iterating over the block lists and removing those that don't match the
	// filter. The filter will give false positives so we will keep around one
	// percent of block lists that we don't really need (at most).
	//
	// Block GC needs to run when there are no modifications to the FileInfos or
	// block lists.

	db.gcMut.Lock()
	defer db.gcMut.Unlock()

	t, err := db.newReadWriteTransaction()
	if err != nil {
		return err
	}
	defer t.Release()

	// Set up the bloom filter with the initial capacity and false positive
	// rate, or higher capacity if we've done this before and seen lots of block
	// lists.

	capacity := blockGCBloomCapacity
	if db.gcKeyCount > capacity {
		capacity = db.gcKeyCount
	}
	filter := bloom.NewWithEstimates(uint(capacity), blockGCBloomFalsePositiveRate)

	// Iterate the FileInfos, unmarshal the block list keys and add them to the
	// filter.

	it, err := db.NewPrefixIterator([]byte{KeyTypeDevice})
	if err != nil {
		return err
	}
	for it.Next() {
		var bl BlockListKeyOnly
		if err := bl.Unmarshal(it.Value()); err != nil {
			return err
		}
		filter.Add(bl.BlockListKey)
	}
	it.Release()
	if err := it.Error(); err != nil {
		return err
	}

	// Iterate over block lists, removing keys that don't match the filter.

	it, err = db.NewPrefixIterator([]byte{KeyTypeBlockList})
	if err != nil {
		return err
	}
	matched := 0
	for it.Next() {
		if filter.Test(it.Key()) {
			matched++
			continue
		}
		if err := t.Delete(it.Key()); err != nil {
			return err
		}
	}
	it.Release()
	if err := it.Error(); err != nil {
		return err
	}

	// Remember the number of unique keys we kept until the next pass.
	db.gcKeyCount = matched

	if err := t.Commit(); err != nil {
		return err
	}

	return db.Compact()
}

func unmarshalVersionList(data []byte) (VersionList, bool) {
	var vl VersionList
	if err := vl.Unmarshal(data); err != nil {
		l.Debugln("unmarshal error:", err)
		return VersionList{}, false
	}
	if len(vl.Versions) == 0 {
		l.Debugln("empty version list")
		return VersionList{}, false
	}
	return vl, true
}

// unchanged checks if two files are the same and thus don't need to be updated.
// Local flags or the invalid bit might change without the version
// being bumped.
func unchanged(nf, ef FileIntf) bool {
	return ef.FileVersion().Equal(nf.FileVersion()) && ef.IsInvalid() == nf.IsInvalid() && ef.FileLocalFlags() == nf.FileLocalFlags()
}<|MERGE_RESOLUTION|>--- conflicted
+++ resolved
@@ -225,408 +225,6 @@
 	return t.commit()
 }
 
-<<<<<<< HEAD
-func (db *Lowlevel) withHave(folder, device, prefix []byte, truncate bool, fn Iterator) error {
-	t, err := db.newReadOnlyTransaction()
-	if err != nil {
-		return err
-	}
-	defer t.close()
-
-	if len(prefix) > 0 {
-		unslashedPrefix := prefix
-		if bytes.HasSuffix(prefix, []byte{'/'}) {
-			unslashedPrefix = unslashedPrefix[:len(unslashedPrefix)-1]
-		} else {
-			prefix = append(prefix, '/')
-		}
-
-		key, err := db.keyer.GenerateDeviceFileKey(nil, folder, device, unslashedPrefix)
-		if err != nil {
-			return err
-		}
-		if f, ok, err := t.getFileTrunc(key, true); err != nil {
-			return err
-		} else if ok && !fn(f) {
-			return nil
-		}
-	}
-
-	key, err := db.keyer.GenerateDeviceFileKey(nil, folder, device, prefix)
-	if err != nil {
-		return err
-	}
-	dbi, err := t.NewPrefixIterator(key)
-	if err != nil {
-		return err
-	}
-	defer dbi.Release()
-
-	for dbi.Next() {
-		name := db.keyer.NameFromDeviceFileKey(dbi.Key())
-		if len(prefix) > 0 && !bytes.HasPrefix(name, prefix) {
-			return nil
-		}
-
-		fi, err := t.unmarshalTrunc(dbi.Value(), truncate)
-		if err != nil {
-			l.Debugln("unmarshal error:", err)
-			continue
-		}
-		if !fn(fi) {
-			return nil
-		}
-	}
-	return dbi.Error()
-}
-
-func (db *Lowlevel) withHaveSequence(folder []byte, startSeq int64, fn Iterator) error {
-	t, err := db.newReadOnlyTransaction()
-	if err != nil {
-		return err
-	}
-	defer t.close()
-
-	first, err := db.keyer.GenerateSequenceKey(nil, folder, startSeq)
-	if err != nil {
-		return err
-	}
-	last, err := db.keyer.GenerateSequenceKey(nil, folder, maxInt64)
-	if err != nil {
-		return err
-	}
-	dbi, err := t.NewRangeIterator(first, last)
-	if err != nil {
-		return err
-	}
-	defer dbi.Release()
-
-	for dbi.Next() {
-		f, ok, err := t.getFileByKey(dbi.Value())
-		if err != nil {
-			return err
-		}
-		if !ok {
-			l.Debugln("missing file for sequence number", db.keyer.SequenceFromSequenceKey(dbi.Key()))
-			continue
-		}
-
-		if shouldDebug() {
-			if seq := db.keyer.SequenceFromSequenceKey(dbi.Key()); f.Sequence != seq {
-				l.Warnf("Sequence index corruption (folder %v, file %v): sequence %d != expected %d", string(folder), f.Name, f.Sequence, seq)
-				panic("sequence index corruption")
-			}
-		}
-		if !fn(f) {
-			return nil
-		}
-	}
-	return dbi.Error()
-}
-
-func (db *Lowlevel) withAllFolderTruncated(folder []byte, fn func(device []byte, f FileInfoTruncated) bool) error {
-	t, err := db.newReadWriteTransaction()
-	if err != nil {
-		return err
-	}
-	defer t.close()
-
-	key, err := db.keyer.GenerateDeviceFileKey(nil, folder, nil, nil)
-	if err != nil {
-		return err
-	}
-	dbi, err := t.NewPrefixIterator(key.WithoutNameAndDevice())
-	if err != nil {
-		return err
-	}
-	defer dbi.Release()
-
-	var gk, keyBuf []byte
-	for dbi.Next() {
-		device, ok := db.keyer.DeviceFromDeviceFileKey(dbi.Key())
-		if !ok {
-			// Not having the device in the index is bad. Clear it.
-			if err := t.Delete(dbi.Key()); err != nil {
-				return err
-			}
-			continue
-		}
-		var f FileInfoTruncated
-		// The iterator function may keep a reference to the unmarshalled
-		// struct, which in turn references the buffer it was unmarshalled
-		// from. dbi.Value() just returns an internal slice that it reuses, so
-		// we need to copy it.
-		err := f.Unmarshal(append([]byte{}, dbi.Value()...))
-		if err != nil {
-			return err
-		}
-
-		switch f.Name {
-		case "", ".", "..", "/": // A few obviously invalid filenames
-			l.Infof("Dropping invalid filename %q from database", f.Name)
-			name := []byte(f.Name)
-			gk, err = db.keyer.GenerateGlobalVersionKey(gk, folder, name)
-			if err != nil {
-				return err
-			}
-			keyBuf, err = t.removeFromGlobal(gk, keyBuf, folder, device, name, nil)
-			if err != nil {
-				return err
-			}
-			if err := t.Delete(dbi.Key()); err != nil {
-				return err
-			}
-			continue
-		}
-
-		if !fn(device, f) {
-			return nil
-		}
-	}
-	if err := dbi.Error(); err != nil {
-		return err
-	}
-	return t.commit()
-}
-
-func (db *Lowlevel) getFileDirty(folder, device, file []byte) (protocol.FileInfo, bool, error) {
-	t, err := db.newReadOnlyTransaction()
-	if err != nil {
-		return protocol.FileInfo{}, false, err
-	}
-	defer t.close()
-	return t.getFile(folder, device, file)
-}
-
-func (db *Lowlevel) getGlobalDirty(folder, file []byte, truncate bool) (FileIntf, bool, error) {
-	t, err := db.newReadOnlyTransaction()
-	if err != nil {
-		return nil, false, err
-	}
-	defer t.close()
-	_, f, ok, err := t.getGlobal(nil, folder, file, truncate)
-	return f, ok, err
-}
-
-func (db *Lowlevel) withGlobal(folder, prefix []byte, truncate bool, fn Iterator) error {
-	t, err := db.newReadOnlyTransaction()
-	if err != nil {
-		return err
-	}
-	defer t.close()
-
-	if len(prefix) > 0 {
-		unslashedPrefix := prefix
-		if bytes.HasSuffix(prefix, []byte{'/'}) {
-			unslashedPrefix = unslashedPrefix[:len(unslashedPrefix)-1]
-		} else {
-			prefix = append(prefix, '/')
-		}
-
-		if _, f, ok, err := t.getGlobal(nil, folder, unslashedPrefix, truncate); err != nil {
-			return err
-		} else if ok && !fn(f) {
-			return nil
-		}
-	}
-
-	key, err := db.keyer.GenerateGlobalVersionKey(nil, folder, prefix)
-	if err != nil {
-		return err
-	}
-	dbi, err := t.NewPrefixIterator(key)
-	if err != nil {
-		return err
-	}
-	defer dbi.Release()
-
-	var dk []byte
-	for dbi.Next() {
-		name := db.keyer.NameFromGlobalVersionKey(dbi.Key())
-		if len(prefix) > 0 && !bytes.HasPrefix(name, prefix) {
-			return nil
-		}
-
-		vl, ok := unmarshalVersionList(dbi.Value())
-		if !ok {
-			continue
-		}
-
-		dk, err = db.keyer.GenerateDeviceFileKey(dk, folder, vl.Versions[0].Device, name)
-		if err != nil {
-			return err
-		}
-
-		f, ok, err := t.getFileTrunc(dk, truncate)
-		if err != nil {
-			return err
-		}
-		if !ok {
-			continue
-		}
-
-		if !fn(f) {
-			return nil
-		}
-	}
-	if err != nil {
-		return err
-	}
-	return dbi.Error()
-}
-
-func (db *Lowlevel) availability(folder, file []byte) ([]protocol.DeviceID, error) {
-	k, err := db.keyer.GenerateGlobalVersionKey(nil, folder, file)
-	if err != nil {
-		return nil, err
-	}
-	bs, err := db.Get(k)
-	if backend.IsNotFound(err) {
-		return nil, nil
-	}
-	if err != nil {
-		return nil, err
-	}
-
-	vl, ok := unmarshalVersionList(bs)
-	if !ok {
-		return nil, nil
-	}
-
-	var devices []protocol.DeviceID
-	for _, v := range vl.Versions {
-		if !v.Version.Equal(vl.Versions[0].Version) {
-			break
-		}
-		if v.Invalid {
-			continue
-		}
-		n := protocol.DeviceIDFromBytes(v.Device)
-		devices = append(devices, n)
-	}
-
-	return devices, nil
-}
-
-func (db *Lowlevel) withNeed(folder, device []byte, truncate bool, fn Iterator) error {
-	if bytes.Equal(device, protocol.LocalDeviceID[:]) {
-		return db.withNeedLocal(folder, truncate, fn)
-	}
-
-	t, err := db.newReadOnlyTransaction()
-	if err != nil {
-		return err
-	}
-	defer t.close()
-
-	key, err := db.keyer.GenerateGlobalVersionKey(nil, folder, nil)
-	if err != nil {
-		return err
-	}
-	dbi, err := t.NewPrefixIterator(key.WithoutName())
-	if err != nil {
-		return err
-	}
-	defer dbi.Release()
-
-	var dk []byte
-	devID := protocol.DeviceIDFromBytes(device)
-	for dbi.Next() {
-		vl, ok := unmarshalVersionList(dbi.Value())
-		if !ok {
-			continue
-		}
-
-		haveFV, have := vl.Get(device)
-		// XXX: This marks Concurrent (i.e. conflicting) changes as
-		// needs. Maybe we should do that, but it needs special
-		// handling in the puller.
-		if have && haveFV.Version.GreaterEqual(vl.Versions[0].Version) {
-			continue
-		}
-
-		name := db.keyer.NameFromGlobalVersionKey(dbi.Key())
-		needVersion := vl.Versions[0].Version
-		needDevice := protocol.DeviceIDFromBytes(vl.Versions[0].Device)
-
-		for i := range vl.Versions {
-			if !vl.Versions[i].Version.Equal(needVersion) {
-				// We haven't found a valid copy of the file with the needed version.
-				break
-			}
-
-			if vl.Versions[i].Invalid {
-				// The file is marked invalid, don't use it.
-				continue
-			}
-
-			dk, err = db.keyer.GenerateDeviceFileKey(dk, folder, vl.Versions[i].Device, name)
-			if err != nil {
-				return err
-			}
-			gf, ok, err := t.getFileTrunc(dk, truncate)
-			if err != nil {
-				return err
-			}
-			if !ok {
-				continue
-			}
-
-			if gf.IsDeleted() && !have {
-				// We don't need deleted files that we don't have
-				break
-			}
-
-			l.Debugf("need folder=%q device=%v name=%q have=%v invalid=%v haveV=%v globalV=%v globalDev=%v", folder, devID, name, have, haveFV.Invalid, haveFV.Version, needVersion, needDevice)
-
-			if !fn(gf) {
-				return nil
-			}
-
-			// This file is handled, no need to look further in the version list
-			break
-		}
-	}
-	return dbi.Error()
-}
-
-func (db *Lowlevel) withNeedLocal(folder []byte, truncate bool, fn Iterator) error {
-	t, err := db.newReadOnlyTransaction()
-	if err != nil {
-		return err
-	}
-	defer t.close()
-
-	key, err := db.keyer.GenerateNeedFileKey(nil, folder, nil)
-	if err != nil {
-		return err
-	}
-	dbi, err := t.NewPrefixIterator(key.WithoutName())
-	if err != nil {
-		return err
-	}
-	defer dbi.Release()
-
-	var keyBuf []byte
-	var f FileIntf
-	var ok bool
-	for dbi.Next() {
-		keyBuf, f, ok, err = t.getGlobal(keyBuf, folder, db.keyer.NameFromGlobalVersionKey(dbi.Key()), truncate)
-		if err != nil {
-			return err
-		}
-		if !ok {
-			continue
-		}
-		if !fn(f) {
-			return nil
-		}
-	}
-	return dbi.Error()
-}
-
-=======
->>>>>>> 08f0e125
 func (db *Lowlevel) dropFolder(folder []byte) error {
 	db.gcMut.RLock()
 	defer db.gcMut.RUnlock()
