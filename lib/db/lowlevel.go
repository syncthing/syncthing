--- conflicted
+++ resolved
@@ -201,11 +201,7 @@
 		blocksHashSame := ok && bytes.Equal(ef.BlocksHash, f.BlocksHash)
 
 		if ok {
-<<<<<<< HEAD
-			if !ef.IsDirectory() && !ef.IsDeleted() && !ef.IsInvalid() && ef.Size > 0 {
-=======
-			if len(ef.Blocks) != 0 && !ef.IsInvalid() {
->>>>>>> 7a8cc5fc
+			if len(ef.Blocks) != 0 && !ef.IsInvalid() && ef.Size > 0 {
 				for _, block := range ef.Blocks {
 					keyBuf, err = db.keyer.GenerateBlockMapKey(keyBuf, folder, block.Hash, name)
 					if err != nil {
@@ -266,11 +262,7 @@
 		}
 		l.Debugf("adding sequence; folder=%q sequence=%v %v", folder, f.Sequence, f.Name)
 
-<<<<<<< HEAD
-		if !f.IsDirectory() && !f.IsDeleted() && !f.IsInvalid() && f.Size > 0 {
-=======
-		if len(f.Blocks) != 0 && !f.IsInvalid() {
->>>>>>> 7a8cc5fc
+		if len(f.Blocks) != 0 && !f.IsInvalid() && f.Size > 0 {
 			for i, block := range f.Blocks {
 				binary.BigEndian.PutUint32(blockBuf, uint32(i))
 				keyBuf, err = db.keyer.GenerateBlockMapKey(keyBuf, folder, block.Hash, name)
