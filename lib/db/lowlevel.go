// Copyright (C) 2014 The Syncthing Authors.
//
// This Source Code Form is subject to the terms of the Mozilla Public
// License, v. 2.0. If a copy of the MPL was not distributed with this file,
// You can obtain one at https://mozilla.org/MPL/2.0/.

package db

import (
	"bytes"
	"encoding/binary"
	"os"
	"time"

	"github.com/syncthing/syncthing/lib/db/backend"
	"github.com/syncthing/syncthing/lib/protocol"
	"github.com/syncthing/syncthing/lib/sync"
	"github.com/willf/bloom"
)

const (
	// We set the bloom filter capacity to handle 100k individual items with
	// a false positive probability of 1% for the first pass. Once we know
	// how many items we have we will use that number instead, if it's more
	// than 100k. For fewer than 100k items we will just get better false
	// positive rate instead.
	indirectGCBloomCapacity          = 100000
	indirectGCBloomFalsePositiveRate = 0.01 // 1%
	indirectGCDefaultInterval        = 13 * time.Hour
	indirectGCTimeKey                = "lastIndirectGCTime"

	// Use indirection for the block list when it exceeds this many entries
	blocksIndirectionCutoff = 3
)

var indirectGCInterval = indirectGCDefaultInterval

func init() {
	if dur, err := time.ParseDuration(os.Getenv("STGCINDIRECTEVERY")); err == nil {
		indirectGCInterval = dur
	}
}

// Lowlevel is the lowest level database interface. It has a very simple
// purpose: hold the actual backend database, and the in-memory state
// that belong to that database. In the same way that a single on disk
// database can only be opened once, there should be only one Lowlevel for
// any given backend.
type Lowlevel struct {
	backend.Backend
	folderIdx  *smallIndex
	deviceIdx  *smallIndex
	keyer      keyer
	gcMut      sync.RWMutex
	gcKeyCount int
	gcStop     chan struct{}
}

func NewLowlevel(backend backend.Backend) *Lowlevel {
	db := &Lowlevel{
		Backend:   backend,
		folderIdx: newSmallIndex(backend, []byte{KeyTypeFolderIdx}),
		deviceIdx: newSmallIndex(backend, []byte{KeyTypeDeviceIdx}),
		gcMut:     sync.NewRWMutex(),
		gcStop:    make(chan struct{}),
	}
	db.keyer = newDefaultKeyer(db.folderIdx, db.deviceIdx)
	go db.gcRunner()
	return db
}

func (db *Lowlevel) Close() error {
	close(db.gcStop)
	return db.Backend.Close()
}

// ListFolders returns the list of folders currently in the database
func (db *Lowlevel) ListFolders() []string {
	return db.folderIdx.Values()
}

// updateRemoteFiles adds a list of fileinfos to the database and updates the
// global versionlist and metadata.
func (db *Lowlevel) updateRemoteFiles(folder, device []byte, fs []protocol.FileInfo, meta *metadataTracker) error {
	db.gcMut.RLock()
	defer db.gcMut.RUnlock()

	t, err := db.newReadWriteTransaction()
	if err != nil {
		return err
	}
	defer t.close()

	var dk, gk, keyBuf []byte
	devID := protocol.DeviceIDFromBytes(device)
	for _, f := range fs {
		name := []byte(f.Name)
		dk, err = db.keyer.GenerateDeviceFileKey(dk, folder, device, name)
		if err != nil {
			return err
		}

		ef, ok, err := t.getFileTrunc(dk, true)
		if err != nil {
			return err
		}
		if ok && unchanged(f, ef) {
			continue
		}

		if ok {
			meta.removeFile(devID, ef)
		}
		meta.addFile(devID, f)

		l.Debugf("insert; folder=%q device=%v %v", folder, devID, f)
		if err := t.putFile(dk, f); err != nil {
			return err
		}

		gk, err = db.keyer.GenerateGlobalVersionKey(gk, folder, name)
		if err != nil {
			return err
		}
		keyBuf, _, err = t.updateGlobal(gk, keyBuf, folder, device, f, meta)
		if err != nil {
			return err
		}

		if err := t.Checkpoint(func() error {
			return meta.toDB(t, folder)
		}); err != nil {
			return err
		}
	}

	if err := meta.toDB(t, folder); err != nil {
		return err
	}

	return t.Commit()
}

// updateLocalFiles adds fileinfos to the db, and updates the global versionlist,
// metadata, sequence and blockmap buckets.
func (db *Lowlevel) updateLocalFiles(folder []byte, fs []protocol.FileInfo, meta *metadataTracker) error {
	db.gcMut.RLock()
	defer db.gcMut.RUnlock()

	t, err := db.newReadWriteTransaction()
	if err != nil {
		return err
	}
	defer t.close()

	var dk, gk, keyBuf []byte
	blockBuf := make([]byte, 4)
	for _, f := range fs {
		name := []byte(f.Name)
		dk, err = db.keyer.GenerateDeviceFileKey(dk, folder, protocol.LocalDeviceID[:], name)
		if err != nil {
			return err
		}

		ef, ok, err := t.getFileByKey(dk)
		if err != nil {
			return err
		}
		if ok && unchanged(f, ef) {
			continue
		}

		if ok {
			if !ef.IsDirectory() && !ef.IsDeleted() && !ef.IsInvalid() {
				for _, block := range ef.Blocks {
					keyBuf, err = db.keyer.GenerateBlockMapKey(keyBuf, folder, block.Hash, name)
					if err != nil {
						return err
					}
					if err := t.Delete(keyBuf); err != nil {
						return err
					}
				}
			}

			keyBuf, err = db.keyer.GenerateSequenceKey(keyBuf, folder, ef.SequenceNo())
			if err != nil {
				return err
			}
			if err := t.Delete(keyBuf); err != nil {
				return err
			}
			l.Debugf("removing sequence; folder=%q sequence=%v %v", folder, ef.SequenceNo(), ef.FileName())
		}

		f.Sequence = meta.nextLocalSeq()

		if ok {
			meta.removeFile(protocol.LocalDeviceID, ef)
		}
		meta.addFile(protocol.LocalDeviceID, f)

		l.Debugf("insert (local); folder=%q %v", folder, f)
		if err := t.putFile(dk, f); err != nil {
			return err
		}

		gk, err = db.keyer.GenerateGlobalVersionKey(gk, folder, []byte(f.Name))
		if err != nil {
			return err
		}
		keyBuf, _, err = t.updateGlobal(gk, keyBuf, folder, protocol.LocalDeviceID[:], f, meta)
		if err != nil {
			return err
		}

		keyBuf, err = db.keyer.GenerateSequenceKey(keyBuf, folder, f.Sequence)
		if err != nil {
			return err
		}
		if err := t.Put(keyBuf, dk); err != nil {
			return err
		}
		l.Debugf("adding sequence; folder=%q sequence=%v %v", folder, f.Sequence, f.Name)

		if !f.IsDirectory() && !f.IsDeleted() && !f.IsInvalid() {
			for i, block := range f.Blocks {
				binary.BigEndian.PutUint32(blockBuf, uint32(i))
				keyBuf, err = db.keyer.GenerateBlockMapKey(keyBuf, folder, block.Hash, name)
				if err != nil {
					return err
				}
				if err := t.Put(keyBuf, blockBuf); err != nil {
					return err
				}
			}
		}

		if err := t.Checkpoint(func() error {
			return meta.toDB(t, folder)
		}); err != nil {
			return err
		}
	}

	if err := meta.toDB(t, folder); err != nil {
		return err
	}

	return t.Commit()
}

func (db *Lowlevel) dropFolder(folder []byte) error {
	db.gcMut.RLock()
	defer db.gcMut.RUnlock()

	t, err := db.newReadWriteTransaction()
	if err != nil {
		return err
	}
	defer t.close()

	// Remove all items related to the given folder from the device->file bucket
	k0, err := db.keyer.GenerateDeviceFileKey(nil, folder, nil, nil)
	if err != nil {
		return err
	}
	if err := t.deleteKeyPrefix(k0.WithoutNameAndDevice()); err != nil {
		return err
	}

	// Remove all sequences related to the folder
	k1, err := db.keyer.GenerateSequenceKey(nil, folder, 0)
	if err != nil {
		return err
	}
	if err := t.deleteKeyPrefix(k1.WithoutSequence()); err != nil {
		return err
	}

	// Remove all items related to the given folder from the global bucket
	k2, err := db.keyer.GenerateGlobalVersionKey(nil, folder, nil)
	if err != nil {
		return err
	}
	if err := t.deleteKeyPrefix(k2.WithoutName()); err != nil {
		return err
	}

	// Remove all needs related to the folder
	k3, err := db.keyer.GenerateNeedFileKey(nil, folder, nil)
	if err != nil {
		return err
	}
	if err := t.deleteKeyPrefix(k3.WithoutName()); err != nil {
		return err
	}

	// Remove the blockmap of the folder
	k4, err := db.keyer.GenerateBlockMapKey(nil, folder, nil, nil)
	if err != nil {
		return err
	}
	if err := t.deleteKeyPrefix(k4.WithoutHashAndName()); err != nil {
		return err
	}

	return t.Commit()
}

func (db *Lowlevel) dropDeviceFolder(device, folder []byte, meta *metadataTracker) error {
	db.gcMut.RLock()
	defer db.gcMut.RUnlock()

	t, err := db.newReadWriteTransaction()
	if err != nil {
		return err
	}
	defer t.close()

	key, err := db.keyer.GenerateDeviceFileKey(nil, folder, device, nil)
	if err != nil {
		return err
	}
	dbi, err := t.NewPrefixIterator(key)
	if err != nil {
		return err
	}
	var gk, keyBuf []byte
	for dbi.Next() {
		name := db.keyer.NameFromDeviceFileKey(dbi.Key())
		gk, err = db.keyer.GenerateGlobalVersionKey(gk, folder, name)
		if err != nil {
			return err
		}
		keyBuf, err = t.removeFromGlobal(gk, keyBuf, folder, device, name, meta)
		if err != nil {
			return err
		}
		if err := t.Delete(dbi.Key()); err != nil {
			return err
		}
		if err := t.Checkpoint(); err != nil {
			return err
		}
	}
	if err := dbi.Error(); err != nil {
		return err
	}
	dbi.Release()

	if bytes.Equal(device, protocol.LocalDeviceID[:]) {
		key, err := db.keyer.GenerateBlockMapKey(nil, folder, nil, nil)
		if err != nil {
			return err
		}
		if err := t.deleteKeyPrefix(key.WithoutHashAndName()); err != nil {
			return err
		}
	}
	return t.Commit()
}

func (db *Lowlevel) checkGlobals(folder []byte, meta *metadataTracker) error {
	t, err := db.newReadWriteTransaction()
	if err != nil {
		return err
	}
	defer t.close()

	key, err := db.keyer.GenerateGlobalVersionKey(nil, folder, nil)
	if err != nil {
		return err
	}
	dbi, err := t.NewPrefixIterator(key.WithoutName())
	if err != nil {
		return err
	}
	defer dbi.Release()

	var dk []byte
	for dbi.Next() {
		var vl VersionList
		if err := vl.Unmarshal(dbi.Value()); err != nil || len(vl.Versions) == 0 {
			if err := t.Delete(dbi.Key()); err != nil {
				return err
			}
		}

		// Check the global version list for consistency. An issue in previous
		// versions of goleveldb could result in reordered writes so that
		// there are global entries pointing to no longer existing files. Here
		// we find those and clear them out.

		name := db.keyer.NameFromGlobalVersionKey(dbi.Key())
		var newVL VersionList
		for i, version := range vl.Versions {
			dk, err = db.keyer.GenerateDeviceFileKey(dk, folder, version.Device, name)
			if err != nil {
				return err
			}
			_, err := t.Get(dk)
			if backend.IsNotFound(err) {
				continue
			}
			if err != nil {
				return err
			}
			newVL.Versions = append(newVL.Versions, version)

			if i == 0 {
				if fi, ok, err := t.getFileByKey(dk); err != nil {
					return err
				} else if ok {
					meta.addFile(protocol.GlobalDeviceID, fi)
				}
			}
		}

		if len(newVL.Versions) != len(vl.Versions) {
			if err := t.Put(dbi.Key(), mustMarshal(&newVL)); err != nil {
				return err
			}
		}
	}
	if err := dbi.Error(); err != nil {
		return err
	}

	l.Debugf("db check completed for %q", folder)
	return t.Commit()
}

func (db *Lowlevel) getIndexID(device, folder []byte) (protocol.IndexID, error) {
	key, err := db.keyer.GenerateIndexIDKey(nil, device, folder)
	if err != nil {
		return 0, err
	}
	cur, err := db.Get(key)
	if backend.IsNotFound(err) {
		return 0, nil
	} else if err != nil {
		return 0, err
	}

	var id protocol.IndexID
	if err := id.Unmarshal(cur); err != nil {
		return 0, nil
	}

	return id, nil
}

func (db *Lowlevel) setIndexID(device, folder []byte, id protocol.IndexID) error {
	bs, _ := id.Marshal() // marshalling can't fail
	key, err := db.keyer.GenerateIndexIDKey(nil, device, folder)
	if err != nil {
		return err
	}
	return db.Put(key, bs)
}

func (db *Lowlevel) dropMtimes(folder []byte) error {
	key, err := db.keyer.GenerateMtimesKey(nil, folder)
	if err != nil {
		return err
	}
	return db.dropPrefix(key)
}

func (db *Lowlevel) dropFolderMeta(folder []byte) error {
	key, err := db.keyer.GenerateFolderMetaKey(nil, folder)
	if err != nil {
		return err
	}
	return db.dropPrefix(key)
}

func (db *Lowlevel) dropPrefix(prefix []byte) error {
	t, err := db.newReadWriteTransaction()
	if err != nil {
		return err
	}
	defer t.close()

	if err := t.deleteKeyPrefix(prefix); err != nil {
		return err
	}
	return t.Commit()
}

func (db *Lowlevel) gcRunner() {
	// Calculate the time for the next GC run. Even if we should run GC
	// directly, give the system a while to get up and running and do other
	// stuff first. (We might have migrations and stuff which would be
	// better off running before GC.)
	next := db.timeUntil(indirectGCTimeKey, indirectGCInterval)
	if next < time.Minute {
		next = time.Minute
	}

	t := time.NewTimer(next)
	defer t.Stop()

	for {
		select {
		case <-db.gcStop:
			return
		case <-t.C:
			if err := db.gcIndirect(); err != nil {
				l.Warnln("Database indirection GC failed:", err)
			}
			db.recordTime(indirectGCTimeKey)
			t.Reset(db.timeUntil(indirectGCTimeKey, indirectGCInterval))
		}
	}
}

// recordTime records the current time under the given key, affecting the
// next call to timeUntil with the same key.
func (db *Lowlevel) recordTime(key string) {
	miscDB := NewMiscDataNamespace(db)
	_ = miscDB.PutInt64(key, time.Now().Unix()) // error wilfully ignored
}

// timeUntil returns how long we should wait until the next interval, or
// zero if it should happen directly.
func (db *Lowlevel) timeUntil(key string, every time.Duration) time.Duration {
	miscDB := NewMiscDataNamespace(db)
	lastTime, _, _ := miscDB.Int64(key) // error wilfully ignored
	nextTime := time.Unix(lastTime, 0).Add(every)
	sleepTime := time.Until(nextTime)
	if sleepTime < 0 {
		sleepTime = 0
	}
	return sleepTime
}

func (db *Lowlevel) gcIndirect() error {
	// The indirection GC uses bloom filters to track used block lists and
	// versions. This means iterating over all items, adding their hashes to
	// the filter, then iterating over the indirected items and removing
	// those that don't match the filter. The filter will give false
	// positives so we will keep around one percent of things that we don't
	// really need (at most).
	//
	// Indirection GC needs to run when there are no modifications to the
	// FileInfos or indirected items.

	db.gcMut.Lock()
	defer db.gcMut.Unlock()

	t, err := db.newReadWriteTransaction()
	if err != nil {
		return err
	}
	defer t.Release()

	// Set up the bloom filters with the initial capacity and false positive
	// rate, or higher capacity if we've done this before and seen lots of
	// items. For simplicity's sake we track just one count, which is the
	// highest of the various indirected items.

	capacity := indirectGCBloomCapacity
	if db.gcKeyCount > capacity {
		capacity = db.gcKeyCount
	}
	blockFilter := bloom.NewWithEstimates(uint(capacity), indirectGCBloomFalsePositiveRate)

	// Iterate the FileInfos, unmarshal the block and version hashes and
	// add them to the filter.

	it, err := t.NewPrefixIterator([]byte{KeyTypeDevice})
	if err != nil {
		return err
	}
	defer it.Release()
	for it.Next() {
		var bl BlocksHashOnly
		if err := bl.Unmarshal(it.Value()); err != nil {
			return err
		}
		if len(bl.BlocksHash) > 0 {
			blockFilter.Add(bl.BlocksHash)
		}
	}
	it.Release()
	if err := it.Error(); err != nil {
		return err
	}

	// Iterate over block lists, removing keys with hashes that don't match
	// the filter.

	it, err = t.NewPrefixIterator([]byte{KeyTypeBlockList})
	if err != nil {
		return err
	}
	defer it.Release()
	matchedBlocks := 0
	for it.Next() {
		key := blockListKey(it.Key())
		if blockFilter.Test(key.BlocksHash()) {
			matchedBlocks++
			continue
		}
		if err := t.Delete(key); err != nil {
			return err
		}
	}
	it.Release()
	if err := it.Error(); err != nil {
		return err
	}

	// Remember the number of unique keys we kept until the next pass.
	db.gcKeyCount = matchedBlocks

	if err := t.Commit(); err != nil {
		return err
	}

	return db.Compact()
}

<<<<<<< HEAD
// repairSequenceGCLocked makes sure the sequence numbers in the sequence keys
// match those in the corresponding file entries. It returns the amount of fixed
// entries.
func (db *Lowlevel) repairSequenceGCLocked(folderStr string, meta *metadataTracker) (int, error) {
	t, err := db.newReadWriteTransaction()
	if err != nil {
		return 0, err
	}
	defer t.close()

	fixed := 0

	folder := []byte(folderStr)

	// First check that every file entry has a matching sequence entry
	// (this was previously db schema upgrade to 9).

	dk, err := t.keyer.GenerateDeviceFileKey(nil, folder, protocol.LocalDeviceID[:], nil)
	if err != nil {
		return 0, err
	}
	it, err := t.NewPrefixIterator(dk.WithoutName())
	if err != nil {
		return 0, err
	}
	defer it.Release()

	var sk sequenceKey
	for it.Next() {
		intf, err := t.unmarshalTrunc(it.Value(), true)
		if err != nil {
			return 0, err
		}
		fi := intf.(FileInfoTruncated)
		if sk, err = t.keyer.GenerateSequenceKey(sk, folder, fi.Sequence); err != nil {
			return 0, err
		}
		switch dk, err = t.Get(sk); {
		case err != nil:
			if !backend.IsNotFound(err) {
				return 0, err
			}
			fallthrough
		case !bytes.Equal(it.Key(), dk):
			fixed++
			fi.Sequence = meta.nextLocalSeq()
			if sk, err = t.keyer.GenerateSequenceKey(sk, folder, fi.Sequence); err != nil {
				return 0, err
			}
			if err := t.Put(sk, it.Key()); err != nil {
				return 0, err
			}
			if err := t.putFile(it.Key(), fi.copyToFileInfo()); err != nil {
				return 0, err
			}
		}
		if err := t.Checkpoint(func() error {
			return meta.toDB(t, folder)
		}); err != nil {
			return 0, err
		}
	}
	if err := it.Error(); err != nil {
		return 0, err
	}

	it.Release()

	// Secondly check there's no sequence entries pointing at incorrect things.

	sk, err = t.keyer.GenerateSequenceKey(sk, folder, 0)
	if err != nil {
		return 0, err
	}

	it, err = t.NewPrefixIterator(sk.WithoutSequence())
	if err != nil {
		return 0, err
	}
	defer it.Release()

	for it.Next() {
		// Check that the sequence from the key matches the
		// sequence in the file.
		fi, ok, err := t.getFileTrunc(it.Value(), true)
		if err != nil {
			return 0, err
		}
		if ok {
			if seq := t.keyer.SequenceFromSequenceKey(it.Key()); seq == fi.SequenceNo() {
				continue
			}
		}
		// Either the file is missing or has a different sequence number
		fixed++
		if err := t.Delete(it.Key()); err != nil {
			return 0, err
		}
	}
	if err := it.Error(); err != nil {
		return 0, err
	}

	it.Release()

	if err := meta.toDB(t, folder); err != nil {
		return 0, err
	}

	return fixed, t.Commit()
}

func unmarshalVersionList(data []byte) (VersionList, bool) {
	var vl VersionList
	if err := vl.Unmarshal(data); err != nil {
		l.Debugln("unmarshal error:", err)
		return VersionList{}, false
	}
	if len(vl.Versions) == 0 {
		l.Debugln("empty version list")
		return VersionList{}, false
	}
	return vl, true
}

=======
>>>>>>> 2ae3ea0d
// unchanged checks if two files are the same and thus don't need to be updated.
// Local flags or the invalid bit might change without the version
// being bumped.
func unchanged(nf, ef FileIntf) bool {
	return ef.FileVersion().Equal(nf.FileVersion()) && ef.IsInvalid() == nf.IsInvalid() && ef.FileLocalFlags() == nf.FileLocalFlags()
}<|MERGE_RESOLUTION|>--- conflicted
+++ resolved
@@ -623,7 +623,6 @@
 	return db.Compact()
 }
 
-<<<<<<< HEAD
 // repairSequenceGCLocked makes sure the sequence numbers in the sequence keys
 // match those in the corresponding file entries. It returns the amount of fixed
 // entries.
@@ -736,21 +735,6 @@
 	return fixed, t.Commit()
 }
 
-func unmarshalVersionList(data []byte) (VersionList, bool) {
-	var vl VersionList
-	if err := vl.Unmarshal(data); err != nil {
-		l.Debugln("unmarshal error:", err)
-		return VersionList{}, false
-	}
-	if len(vl.Versions) == 0 {
-		l.Debugln("empty version list")
-		return VersionList{}, false
-	}
-	return vl, true
-}
-
-=======
->>>>>>> 2ae3ea0d
 // unchanged checks if two files are the same and thus don't need to be updated.
 // Local flags or the invalid bit might change without the version
 // being bumped.
