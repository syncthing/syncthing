--- conflicted
+++ resolved
@@ -703,11 +703,7 @@
 				}
 			}
 		}
-<<<<<<< HEAD
 		if needNow {
-=======
-		if Need(globalFV, haveLocal, localFV.Version) {
->>>>>>> 0e3e0a7c
 			meta.addNeeded(protocol.LocalDeviceID, global)
 			if !needBefore {
 				if keyBuf, err = t.updateLocalNeed(keyBuf, folder, name, true); err != nil {
