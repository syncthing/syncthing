// Copyright (C) 2014 The Syncthing Authors.
//
// This Source Code Form is subject to the terms of the Mozilla Public
// License, v. 2.0. If a copy of the MPL was not distributed with this file,
// You can obtain one at https://mozilla.org/MPL/2.0/.

// Package db provides a set type to track local/remote files with newness
// checks. We must do a certain amount of normalization in here. We will get
// fed paths with either native or wire-format separators and encodings
// depending on who calls us. We transform paths to wire-format (NFC and
// slashes) on the way to the database, and transform to native format
// (varying separator and encoding) on the way back out.
package db

import (
	"fmt"

	"github.com/syncthing/syncthing/lib/db/backend"
	"github.com/syncthing/syncthing/lib/fs"
	"github.com/syncthing/syncthing/lib/osutil"
	"github.com/syncthing/syncthing/lib/protocol"
	"github.com/syncthing/syncthing/lib/sync"
)

type FileSet struct {
	folder string
	fs     fs.Filesystem
	db     *Lowlevel
	meta   *metadataTracker

	updateMutex sync.Mutex // protects database updates and the corresponding metadata changes
}

// The Iterator is called with either a protocol.FileInfo or a
// FileInfoTruncated (depending on the method) and returns true to
// continue iteration, false to stop.
type Iterator func(f protocol.FileIntf) bool

<<<<<<< HEAD
func NewFileSet(folder string, fs fs.Filesystem, db *Lowlevel) (*FileSet, error) {
	meta, err := db.loadMetadataTracker(folder)
	if err != nil {
		db.handleFailure(err)
		return nil, err
	}
	return &FileSet{
=======
func NewFileSet(folder string, fs fs.Filesystem, db *Lowlevel) *FileSet {
	select {
	case <-db.oneFileSetCreated:
	default:
		close(db.oneFileSetCreated)
	}
	s := &FileSet{
>>>>>>> b5de4991
		folder:      folder,
		fs:          fs,
		db:          db,
		meta:        meta,
		updateMutex: sync.NewMutex(),
<<<<<<< HEAD
	}, nil
=======
	}
	if id := s.IndexID(protocol.LocalDeviceID); id == 0 {
		// No index ID set yet. We create one now.
		id = protocol.NewIndexID()
		err := s.db.setIndexID(protocol.LocalDeviceID[:], []byte(s.folder), id)
		if err != nil && !backend.IsClosed(err) {
			fatalError(err, fmt.Sprintf("%s Creating new IndexID", s.folder), s.db)
		}
	}
	return s
>>>>>>> b5de4991
}

func (s *FileSet) Drop(device protocol.DeviceID) {
	opStr := fmt.Sprintf("%s Drop(%v)", s.folder, device)
	l.Debugf(opStr)

	s.updateMutex.Lock()
	defer s.updateMutex.Unlock()

	if err := s.db.dropDeviceFolder(device[:], []byte(s.folder), s.meta); backend.IsClosed(err) {
		return
	} else if err != nil {
		fatalError(err, opStr, s.db)
	}

	if device == protocol.LocalDeviceID {
		s.meta.resetCounts(device)
		// We deliberately do not reset the sequence number here. Dropping
		// all files for the local device ID only happens in testing - which
		// expects the sequence to be retained, like an old Replace() of all
		// files would do. However, if we ever did it "in production" we
		// would anyway want to retain the sequence for delta indexes to be
		// happy.
	} else {
		// Here, on the other hand, we want to make sure that any file
		// announced from the remote is newer than our current sequence
		// number.
		s.meta.resetAll(device)
	}

	t, err := s.db.newReadWriteTransaction()
	if backend.IsClosed(err) {
		return
	} else if err != nil {
		fatalError(err, opStr, s.db)
	}
	defer t.close()

	if err := s.meta.toDB(t, []byte(s.folder)); backend.IsClosed(err) {
		return
	} else if err != nil {
		fatalError(err, opStr, s.db)
	}
	if err := t.Commit(); backend.IsClosed(err) {
		return
	} else if err != nil {
		fatalError(err, opStr, s.db)
	}
}

func (s *FileSet) Update(device protocol.DeviceID, fs []protocol.FileInfo) {
	opStr := fmt.Sprintf("%s Update(%v, [%d])", s.folder, device, len(fs))
	l.Debugf(opStr)

	// do not modify fs in place, it is still used in outer scope
	fs = append([]protocol.FileInfo(nil), fs...)

	// If one file info is present multiple times, only keep the last.
	// Updating the same file multiple times is problematic, because the
	// previous updates won't yet be represented in the db when we update it
	// again. Additionally even if that problem was taken care of, it would
	// be pointless because we remove the previously added file info again
	// right away.
	fs = normalizeFilenamesAndDropDuplicates(fs)

	s.updateMutex.Lock()
	defer s.updateMutex.Unlock()

	if device == protocol.LocalDeviceID {
		// For the local device we have a bunch of metadata to track.
		if err := s.db.updateLocalFiles([]byte(s.folder), fs, s.meta); err != nil && !backend.IsClosed(err) {
			fatalError(err, opStr, s.db)
		}
		return
	}
	// Easy case, just update the files and we're done.
	if err := s.db.updateRemoteFiles([]byte(s.folder), device[:], fs, s.meta); err != nil && !backend.IsClosed(err) {
		fatalError(err, opStr, s.db)
	}
}

type Snapshot struct {
	folder     string
	t          readOnlyTransaction
	meta       *countsMap
	fatalError func(error, string)
}

func (s *FileSet) Snapshot() *Snapshot {
	opStr := fmt.Sprintf("%s Snapshot()", s.folder)
	l.Debugf(opStr)
	t, err := s.db.newReadOnlyTransaction()
	if err != nil {
		fatalError(err, opStr, s.db)
	}
	return &Snapshot{
		folder: s.folder,
		t:      t,
		meta:   s.meta.Snapshot(),
		fatalError: func(err error, opStr string) {
			fatalError(err, opStr, s.db)
		},
	}
}

func (s *Snapshot) Release() {
	s.t.close()
}

func (s *Snapshot) WithNeed(device protocol.DeviceID, fn Iterator) {
	opStr := fmt.Sprintf("%s WithNeed(%v)", s.folder, device)
	l.Debugf(opStr)
	if err := s.t.withNeed([]byte(s.folder), device[:], false, nativeFileIterator(fn)); err != nil && !backend.IsClosed(err) {
		s.fatalError(err, opStr)
	}
}

func (s *Snapshot) WithNeedTruncated(device protocol.DeviceID, fn Iterator) {
	opStr := fmt.Sprintf("%s WithNeedTruncated(%v)", s.folder, device)
	l.Debugf(opStr)
	if err := s.t.withNeed([]byte(s.folder), device[:], true, nativeFileIterator(fn)); err != nil && !backend.IsClosed(err) {
		s.fatalError(err, opStr)
	}
}

func (s *Snapshot) WithHave(device protocol.DeviceID, fn Iterator) {
	opStr := fmt.Sprintf("%s WithHave(%v)", s.folder, device)
	l.Debugf(opStr)
	if err := s.t.withHave([]byte(s.folder), device[:], nil, false, nativeFileIterator(fn)); err != nil && !backend.IsClosed(err) {
		s.fatalError(err, opStr)
	}
}

func (s *Snapshot) WithHaveTruncated(device protocol.DeviceID, fn Iterator) {
	opStr := fmt.Sprintf("%s WithHaveTruncated(%v)", s.folder, device)
	l.Debugf(opStr)
	if err := s.t.withHave([]byte(s.folder), device[:], nil, true, nativeFileIterator(fn)); err != nil && !backend.IsClosed(err) {
		s.fatalError(err, opStr)
	}
}

func (s *Snapshot) WithHaveSequence(startSeq int64, fn Iterator) {
	opStr := fmt.Sprintf("%s WithHaveSequence(%v)", s.folder, startSeq)
	l.Debugf(opStr)
	if err := s.t.withHaveSequence([]byte(s.folder), startSeq, nativeFileIterator(fn)); err != nil && !backend.IsClosed(err) {
		s.fatalError(err, opStr)
	}
}

// Except for an item with a path equal to prefix, only children of prefix are iterated.
// E.g. for prefix "dir", "dir/file" is iterated, but "dir.file" is not.
func (s *Snapshot) WithPrefixedHaveTruncated(device protocol.DeviceID, prefix string, fn Iterator) {
	opStr := fmt.Sprintf(`%s WithPrefixedHaveTruncated(%v, "%v")`, s.folder, device, prefix)
	l.Debugf(opStr)
	if err := s.t.withHave([]byte(s.folder), device[:], []byte(osutil.NormalizedFilename(prefix)), true, nativeFileIterator(fn)); err != nil && !backend.IsClosed(err) {
		s.fatalError(err, opStr)
	}
}

func (s *Snapshot) WithGlobal(fn Iterator) {
	opStr := fmt.Sprintf("%s WithGlobal()", s.folder)
	l.Debugf(opStr)
	if err := s.t.withGlobal([]byte(s.folder), nil, false, nativeFileIterator(fn)); err != nil && !backend.IsClosed(err) {
		s.fatalError(err, opStr)
	}
}

func (s *Snapshot) WithGlobalTruncated(fn Iterator) {
	opStr := fmt.Sprintf("%s WithGlobalTruncated()", s.folder)
	l.Debugf(opStr)
	if err := s.t.withGlobal([]byte(s.folder), nil, true, nativeFileIterator(fn)); err != nil && !backend.IsClosed(err) {
		s.fatalError(err, opStr)
	}
}

// Except for an item with a path equal to prefix, only children of prefix are iterated.
// E.g. for prefix "dir", "dir/file" is iterated, but "dir.file" is not.
func (s *Snapshot) WithPrefixedGlobalTruncated(prefix string, fn Iterator) {
	opStr := fmt.Sprintf(`%s WithPrefixedGlobalTruncated("%v")`, s.folder, prefix)
	l.Debugf(opStr)
	if err := s.t.withGlobal([]byte(s.folder), []byte(osutil.NormalizedFilename(prefix)), true, nativeFileIterator(fn)); err != nil && !backend.IsClosed(err) {
		s.fatalError(err, opStr)
	}
}

func (s *Snapshot) Get(device protocol.DeviceID, file string) (protocol.FileInfo, bool) {
	opStr := fmt.Sprintf("%s Get(%v)", s.folder, file)
	l.Debugf(opStr)
	f, ok, err := s.t.getFile([]byte(s.folder), device[:], []byte(osutil.NormalizedFilename(file)))
	if backend.IsClosed(err) {
		return protocol.FileInfo{}, false
	} else if err != nil {
		s.fatalError(err, opStr)
	}
	f.Name = osutil.NativeFilename(f.Name)
	return f, ok
}

func (s *Snapshot) GetGlobal(file string) (protocol.FileInfo, bool) {
	opStr := fmt.Sprintf("%s GetGlobal(%v)", s.folder, file)
	l.Debugf(opStr)
	_, fi, ok, err := s.t.getGlobal(nil, []byte(s.folder), []byte(osutil.NormalizedFilename(file)), false)
	if backend.IsClosed(err) {
		return protocol.FileInfo{}, false
	} else if err != nil {
		s.fatalError(err, opStr)
	}
	if !ok {
		return protocol.FileInfo{}, false
	}
	f := fi.(protocol.FileInfo)
	f.Name = osutil.NativeFilename(f.Name)
	return f, true
}

func (s *Snapshot) GetGlobalTruncated(file string) (FileInfoTruncated, bool) {
	opStr := fmt.Sprintf("%s GetGlobalTruncated(%v)", s.folder, file)
	l.Debugf(opStr)
	_, fi, ok, err := s.t.getGlobal(nil, []byte(s.folder), []byte(osutil.NormalizedFilename(file)), true)
	if backend.IsClosed(err) {
		return FileInfoTruncated{}, false
	} else if err != nil {
		s.fatalError(err, opStr)
	}
	if !ok {
		return FileInfoTruncated{}, false
	}
	f := fi.(FileInfoTruncated)
	f.Name = osutil.NativeFilename(f.Name)
	return f, true
}

func (s *Snapshot) Availability(file string) []protocol.DeviceID {
	opStr := fmt.Sprintf("%s Availability(%v)", s.folder, file)
	l.Debugf(opStr)
	av, err := s.t.availability([]byte(s.folder), []byte(osutil.NormalizedFilename(file)))
	if backend.IsClosed(err) {
		return nil
	} else if err != nil {
		s.fatalError(err, opStr)
	}
	return av
}

func (s *Snapshot) DebugGlobalVersions(file string) VersionList {
	opStr := fmt.Sprintf("%s DebugGlobalVersions(%v)", s.folder, file)
	l.Debugf(opStr)
	vl, err := s.t.getGlobalVersions(nil, []byte(s.folder), []byte(osutil.NormalizedFilename(file)))
	if backend.IsClosed(err) {
		return VersionList{}
	} else if err != nil {
		s.fatalError(err, opStr)
	}
	return vl
}

func (s *Snapshot) Sequence(device protocol.DeviceID) int64 {
	return s.meta.Counts(device, 0).Sequence
}

// RemoteSequence returns the change version for the given folder, as
// sent by remote peers. This is guaranteed to increment if the contents of
// the remote or global folder has changed.
func (s *Snapshot) RemoteSequence() int64 {
	var ver int64

	for _, device := range s.meta.devices() {
		ver += s.Sequence(device)
	}

	return ver
}

func (s *Snapshot) LocalSize() Counts {
	local := s.meta.Counts(protocol.LocalDeviceID, 0)
	return local.Add(s.ReceiveOnlyChangedSize())
}

func (s *Snapshot) ReceiveOnlyChangedSize() Counts {
	return s.meta.Counts(protocol.LocalDeviceID, protocol.FlagLocalReceiveOnly)
}

func (s *Snapshot) GlobalSize() Counts {
	return s.meta.Counts(protocol.GlobalDeviceID, 0)
}

func (s *Snapshot) NeedSize(device protocol.DeviceID) Counts {
	return s.meta.Counts(device, needFlag)
}

func (s *Snapshot) WithBlocksHash(hash []byte, fn Iterator) {
	opStr := fmt.Sprintf(`%s WithBlocksHash("%x")`, s.folder, hash)
	l.Debugf(opStr)
	if err := s.t.withBlocksHash([]byte(s.folder), hash, nativeFileIterator(fn)); err != nil && !backend.IsClosed(err) {
		s.fatalError(err, opStr)
	}
}

func (s *FileSet) Sequence(device protocol.DeviceID) int64 {
	return s.meta.Sequence(device)
}

func (s *FileSet) IndexID(device protocol.DeviceID) protocol.IndexID {
	opStr := fmt.Sprintf("%s IndexID(%v)", s.folder, device)
	l.Debugf(opStr)
	id, err := s.db.getIndexID(device[:], []byte(s.folder))
	if backend.IsClosed(err) {
		return 0
	} else if err != nil {
		fatalError(err, opStr, s.db)
	}
	return id
}

func (s *FileSet) SetIndexID(device protocol.DeviceID, id protocol.IndexID) {
	if device == protocol.LocalDeviceID {
		panic("do not explicitly set index ID for local device")
	}
	opStr := fmt.Sprintf("%s SetIndexID(%v, %v)", s.folder, device, id)
	l.Debugf(opStr)
	if err := s.db.setIndexID(device[:], []byte(s.folder), id); err != nil && !backend.IsClosed(err) {
		fatalError(err, opStr, s.db)
	}
}

func (s *FileSet) MtimeFS() *fs.MtimeFS {
	opStr := fmt.Sprintf("%s MtimeFS()", s.folder)
	l.Debugf(opStr)
	prefix, err := s.db.keyer.GenerateMtimesKey(nil, []byte(s.folder))
	if backend.IsClosed(err) {
		return nil
	} else if err != nil {
		fatalError(err, opStr, s.db)
	}
	kv := NewNamespacedKV(s.db, string(prefix))
	return fs.NewMtimeFS(s.fs, kv)
}

func (s *FileSet) ListDevices() []protocol.DeviceID {
	return s.meta.devices()
}

func (s *FileSet) RepairSequence() (int, error) {
	s.updateAndGCMutexLock() // Ensures consistent locking order
	defer s.updateMutex.Unlock()
	defer s.db.gcMut.RUnlock()
	return s.db.repairSequenceGCLocked(s.folder, s.meta)
}

func (s *FileSet) updateAndGCMutexLock() {
	s.updateMutex.Lock()
	s.db.gcMut.RLock()
}

// DropFolder clears out all information related to the given folder from the
// database.
func DropFolder(db *Lowlevel, folder string) {
	opStr := fmt.Sprintf("DropFolder(%v)", folder)
	l.Debugf(opStr)
	droppers := []func([]byte) error{
		db.dropFolder,
		db.dropMtimes,
		db.dropFolderMeta,
		db.dropFolderIndexIDs,
		db.folderIdx.Delete,
	}
	for _, drop := range droppers {
		if err := drop([]byte(folder)); backend.IsClosed(err) {
			return
		} else if err != nil {
			fatalError(err, opStr, db)
		}
	}
}

// DropDeltaIndexIDs removes all delta index IDs from the database.
// This will cause a full index transmission on the next connection.
// Must be called before using FileSets, i.e. before NewFileSet is called for
// the first time.
func DropDeltaIndexIDs(db *Lowlevel) {
	select {
	case <-db.oneFileSetCreated:
		panic("DropDeltaIndexIDs must not be called after NewFileSet for the same Lowlevel")
	default:
	}
	opStr := "DropDeltaIndexIDs"
	l.Debugf(opStr)
	dbi, err := db.NewPrefixIterator([]byte{KeyTypeIndexID})
	if backend.IsClosed(err) {
		return
	} else if err != nil {
		fatalError(err, opStr, db)
	}
	defer dbi.Release()
	for dbi.Next() {
		if err := db.Delete(dbi.Key()); err != nil && !backend.IsClosed(err) {
			fatalError(err, opStr, db)
		}
	}
	if err := dbi.Error(); err != nil && !backend.IsClosed(err) {
		fatalError(err, opStr, db)
	}
}

func normalizeFilenamesAndDropDuplicates(fs []protocol.FileInfo) []protocol.FileInfo {
	positions := make(map[string]int, len(fs))
	for i, f := range fs {
		norm := osutil.NormalizedFilename(f.Name)
		if pos, ok := positions[norm]; ok {
			fs[pos] = protocol.FileInfo{}
		}
		positions[norm] = i
		fs[i].Name = norm
	}
	for i := 0; i < len(fs); {
		if fs[i].Name == "" {
			fs = append(fs[:i], fs[i+1:]...)
			continue
		}
		i++
	}
	return fs
}

func nativeFileIterator(fn Iterator) Iterator {
	return func(fi protocol.FileIntf) bool {
		switch f := fi.(type) {
		case protocol.FileInfo:
			f.Name = osutil.NativeFilename(f.Name)
			return fn(f)
		case FileInfoTruncated:
			f.Name = osutil.NativeFilename(f.Name)
			return fn(f)
		default:
			panic("unknown interface type")
		}
	}
}

func fatalError(err error, opStr string, db *Lowlevel) {
	db.checkErrorForRepair(err)
	l.Warnf("Fatal error: %v: %v", opStr, err)
	panic(ldbPathRe.ReplaceAllString(err.Error(), "$1 x: "))
}<|MERGE_RESOLUTION|>--- conflicted
+++ resolved
@@ -36,31 +36,23 @@
 // continue iteration, false to stop.
 type Iterator func(f protocol.FileIntf) bool
 
-<<<<<<< HEAD
 func NewFileSet(folder string, fs fs.Filesystem, db *Lowlevel) (*FileSet, error) {
+	select {
+	case <-db.oneFileSetCreated:
+	default:
+		close(db.oneFileSetCreated)
+	}
 	meta, err := db.loadMetadataTracker(folder)
 	if err != nil {
 		db.handleFailure(err)
 		return nil, err
 	}
-	return &FileSet{
-=======
-func NewFileSet(folder string, fs fs.Filesystem, db *Lowlevel) *FileSet {
-	select {
-	case <-db.oneFileSetCreated:
-	default:
-		close(db.oneFileSetCreated)
-	}
 	s := &FileSet{
->>>>>>> b5de4991
 		folder:      folder,
 		fs:          fs,
 		db:          db,
 		meta:        meta,
 		updateMutex: sync.NewMutex(),
-<<<<<<< HEAD
-	}, nil
-=======
 	}
 	if id := s.IndexID(protocol.LocalDeviceID); id == 0 {
 		// No index ID set yet. We create one now.
@@ -70,8 +62,7 @@
 			fatalError(err, fmt.Sprintf("%s Creating new IndexID", s.folder), s.db)
 		}
 	}
-	return s
->>>>>>> b5de4991
+	return s, nil
 }
 
 func (s *FileSet) Drop(device protocol.DeviceID) {
