// Copyright (C) 2014 The Syncthing Authors.
//
// This Source Code Form is subject to the terms of the Mozilla Public
// License, v. 2.0. If a copy of the MPL was not distributed with this file,
// You can obtain one at https://mozilla.org/MPL/2.0/.

// Package db provides a set type to track local/remote files with newness
// checks. We must do a certain amount of normalization in here. We will get
// fed paths with either native or wire-format separators and encodings
// depending on who calls us. We transform paths to wire-format (NFC and
// slashes) on the way to the database, and transform to native format
// (varying separator and encoding) on the way back out.
package db

import (
	"os"
	"time"

	"github.com/syncthing/syncthing/lib/db/backend"
	"github.com/syncthing/syncthing/lib/fs"
	"github.com/syncthing/syncthing/lib/osutil"
	"github.com/syncthing/syncthing/lib/protocol"
	"github.com/syncthing/syncthing/lib/sync"
)

type FileSet struct {
	folder string
	fs     fs.Filesystem
	db     *Lowlevel
	meta   *metadataTracker

	updateMutex sync.Mutex // protects database updates and the corresponding metadata changes
}

// FileIntf is the set of methods implemented by both protocol.FileInfo and
// FileInfoTruncated.
type FileIntf interface {
	FileSize() int64
	FileName() string
	FileLocalFlags() uint32
	IsDeleted() bool
	IsInvalid() bool
	IsIgnored() bool
	IsUnsupported() bool
	MustRescan() bool
	IsReceiveOnlyChanged() bool
	IsDirectory() bool
	IsSymlink() bool
	ShouldConflict() bool
	HasPermissionBits() bool
	SequenceNo() int64
	BlockSize() int
	FileVersion() protocol.Vector
	FileType() protocol.FileInfoType
	FilePermissions() uint32
	FileModifiedBy() protocol.ShortID
	ModTime() time.Time
}

// The Iterator is called with either a protocol.FileInfo or a
// FileInfoTruncated (depending on the method) and returns true to
// continue iteration, false to stop.
type Iterator func(f FileIntf) bool

var databaseRecheckInterval = 30 * 24 * time.Hour

func init() {
	if dur, err := time.ParseDuration(os.Getenv("STRECHECKDBEVERY")); err == nil {
		databaseRecheckInterval = dur
	}
}

func NewFileSet(folder string, fs fs.Filesystem, db *Lowlevel) *FileSet {
	return &FileSet{
		folder:      folder,
		fs:          fs,
		db:          db,
		meta:        db.loadMetadataTracker(folder),
		updateMutex: sync.NewMutex(),
	}
}

<<<<<<< HEAD
func loadMetadataTracker(db *Lowlevel, folder string) *metadataTracker {
	recalc := func() *metadataTracker {
		meta, err := recalcMeta(db, folder)
		if backend.IsClosed(err) {
			return nil
		} else if err != nil {
			panic(err)
		}
		return meta
	}

	meta := newMetadataTracker()
	if err := meta.fromDB(db, []byte(folder)); err != nil {
		l.Infof("No stored folder metadata for %q; recalculating", folder)
		return recalc()
	}

	curSeq := meta.Sequence(protocol.LocalDeviceID)
	if metaOK := verifyLocalSequence(curSeq, db, folder); !metaOK {
		l.Infof("Stored folder metadata for %q is out of date after crash; recalculating", folder)
		return recalc()
	}

	if age := time.Since(meta.Created()); age > databaseRecheckInterval {
		l.Infof("Stored folder metadata for %q is %v old; recalculating", folder, age)
		return recalc()
	}

	return meta
}

func recalcMeta(db *Lowlevel, folder string) (*metadataTracker, error) {
	meta := newMetadataTracker()
	if err := db.checkGlobals([]byte(folder), meta); err != nil {
		return nil, err
	}

	t, err := db.newReadWriteTransaction()
	if err != nil {
		return nil, err
	}
	defer t.close()

	var deviceID protocol.DeviceID
	err = t.withAllFolderTruncated([]byte(folder), func(device []byte, f FileInfoTruncated) bool {
		copy(deviceID[:], device)
		meta.addFile(deviceID, f)
		return true
	})
	if err != nil {
		return nil, err
	}
	meta.emptyNeeded(protocol.LocalDeviceID)
	err = t.withNeed([]byte(folder), protocol.LocalDeviceID[:], true, func(f FileIntf) bool {
		meta.addNeeded(protocol.LocalDeviceID, f)
		return true
	})
	if err != nil {
		return nil, err
	}
	for _, device := range meta.devices() {
		meta.emptyNeeded(device)
		err = t.withNeed([]byte(folder), device[:], true, func(f FileIntf) bool {
			meta.addNeeded(device, f)
			return true
		})
		if err != nil {
			return nil, err
		}
	}

	meta.SetCreated()
	if err := meta.toDB(t, []byte(folder)); err != nil {
		return nil, err
	}
	if err := t.Commit(); err != nil {
		return nil, err
	}
	return meta, nil
}

// Verify the local sequence number from actual sequence entries. Returns
// true if it was all good, or false if a fixup was necessary.
func verifyLocalSequence(curSeq int64, db *Lowlevel, folder string) bool {
	// Walk the sequence index from the current (supposedly) highest
	// sequence number and raise the alarm if we get anything. This recovers
	// from the occasion where we have written sequence entries to disk but
	// not yet written new metadata to disk.
	//
	// Note that we can have the same thing happen for remote devices but
	// there it's not a problem -- we'll simply advertise a lower sequence
	// number than we've actually seen and receive some duplicate updates
	// and then be in sync again.

	t, err := db.newReadOnlyTransaction()
	if err != nil {
		panic(err)
	}
	ok := true
	if err := t.withHaveSequence([]byte(folder), curSeq+1, func(fi FileIntf) bool {
		ok = false // we got something, which we should not have
		return false
	}); err != nil && !backend.IsClosed(err) {
		panic(err)
	}
	t.close()

	return ok
}

=======
>>>>>>> 8b025af1
func (s *FileSet) Drop(device protocol.DeviceID) {
	l.Debugf("%s Drop(%v)", s.folder, device)

	s.updateMutex.Lock()
	defer s.updateMutex.Unlock()

	if err := s.db.dropDeviceFolder(device[:], []byte(s.folder), s.meta); backend.IsClosed(err) {
		return
	} else if err != nil {
		panic(err)
	}

	if device == protocol.LocalDeviceID {
		s.meta.resetCounts(device)
		// We deliberately do not reset the sequence number here. Dropping
		// all files for the local device ID only happens in testing - which
		// expects the sequence to be retained, like an old Replace() of all
		// files would do. However, if we ever did it "in production" we
		// would anyway want to retain the sequence for delta indexes to be
		// happy.
	} else {
		// Here, on the other hand, we want to make sure that any file
		// announced from the remote is newer than our current sequence
		// number.
		s.meta.resetAll(device)
	}

	t, err := s.db.newReadWriteTransaction()
	if backend.IsClosed(err) {
		return
	} else if err != nil {
		panic(err)
	}
	defer t.close()

	if err := s.meta.toDB(t, []byte(s.folder)); backend.IsClosed(err) {
		return
	} else if err != nil {
		panic(err)
	}
	if err := t.Commit(); backend.IsClosed(err) {
		return
	} else if err != nil {
		panic(err)
	}
}

func (s *FileSet) Update(device protocol.DeviceID, fs []protocol.FileInfo) {
	l.Debugf("%s Update(%v, [%d])", s.folder, device, len(fs))

	// do not modify fs in place, it is still used in outer scope
	fs = append([]protocol.FileInfo(nil), fs...)

	normalizeFilenames(fs)

	s.updateMutex.Lock()
	defer s.updateMutex.Unlock()

	if device == protocol.LocalDeviceID {
		// For the local device we have a bunch of metadata to track.
		if err := s.db.updateLocalFiles([]byte(s.folder), fs, s.meta); err != nil && !backend.IsClosed(err) {
			panic(err)
		}
		return
	}
	// Easy case, just update the files and we're done.
	if err := s.db.updateRemoteFiles([]byte(s.folder), device[:], fs, s.meta); err != nil && !backend.IsClosed(err) {
		panic(err)
	}
}

type Snapshot struct {
	folder string
	t      readOnlyTransaction
	meta   *countsMap
}

func (s *FileSet) Snapshot() *Snapshot {
	t, err := s.db.newReadOnlyTransaction()
	if err != nil {
		panic(err)
	}
	return &Snapshot{
		folder: s.folder,
		t:      t,
		meta:   s.meta.Snapshot(),
	}
}

func (s *Snapshot) Release() {
	s.t.close()
}

func (s *Snapshot) WithNeed(device protocol.DeviceID, fn Iterator) {
	l.Debugf("%s WithNeed(%v)", s.folder, device)
	if err := s.t.withNeed([]byte(s.folder), device[:], false, nativeFileIterator(fn)); err != nil && !backend.IsClosed(err) {
		panic(err)
	}
}

func (s *Snapshot) WithNeedTruncated(device protocol.DeviceID, fn Iterator) {
	l.Debugf("%s WithNeedTruncated(%v)", s.folder, device)
	if err := s.t.withNeed([]byte(s.folder), device[:], true, nativeFileIterator(fn)); err != nil && !backend.IsClosed(err) {
		panic(err)
	}
}

func (s *Snapshot) WithHave(device protocol.DeviceID, fn Iterator) {
	l.Debugf("%s WithHave(%v)", s.folder, device)
	if err := s.t.withHave([]byte(s.folder), device[:], nil, false, nativeFileIterator(fn)); err != nil && !backend.IsClosed(err) {
		panic(err)
	}
}

func (s *Snapshot) WithHaveTruncated(device protocol.DeviceID, fn Iterator) {
	l.Debugf("%s WithHaveTruncated(%v)", s.folder, device)
	if err := s.t.withHave([]byte(s.folder), device[:], nil, true, nativeFileIterator(fn)); err != nil && !backend.IsClosed(err) {
		panic(err)
	}
}

func (s *Snapshot) WithHaveSequence(startSeq int64, fn Iterator) {
	l.Debugf("%s WithHaveSequence(%v)", s.folder, startSeq)
	if err := s.t.withHaveSequence([]byte(s.folder), startSeq, nativeFileIterator(fn)); err != nil && !backend.IsClosed(err) {
		panic(err)
	}
}

// Except for an item with a path equal to prefix, only children of prefix are iterated.
// E.g. for prefix "dir", "dir/file" is iterated, but "dir.file" is not.
func (s *Snapshot) WithPrefixedHaveTruncated(device protocol.DeviceID, prefix string, fn Iterator) {
	l.Debugf(`%s WithPrefixedHaveTruncated(%v, "%v")`, s.folder, device, prefix)
	if err := s.t.withHave([]byte(s.folder), device[:], []byte(osutil.NormalizedFilename(prefix)), true, nativeFileIterator(fn)); err != nil && !backend.IsClosed(err) {
		panic(err)
	}
}

func (s *Snapshot) WithGlobal(fn Iterator) {
	l.Debugf("%s WithGlobal()", s.folder)
	if err := s.t.withGlobal([]byte(s.folder), nil, false, nativeFileIterator(fn)); err != nil && !backend.IsClosed(err) {
		panic(err)
	}
}

func (s *Snapshot) WithGlobalTruncated(fn Iterator) {
	l.Debugf("%s WithGlobalTruncated()", s.folder)
	if err := s.t.withGlobal([]byte(s.folder), nil, true, nativeFileIterator(fn)); err != nil && !backend.IsClosed(err) {
		panic(err)
	}
}

// Except for an item with a path equal to prefix, only children of prefix are iterated.
// E.g. for prefix "dir", "dir/file" is iterated, but "dir.file" is not.
func (s *Snapshot) WithPrefixedGlobalTruncated(prefix string, fn Iterator) {
	l.Debugf(`%s WithPrefixedGlobalTruncated("%v")`, s.folder, prefix)
	if err := s.t.withGlobal([]byte(s.folder), []byte(osutil.NormalizedFilename(prefix)), true, nativeFileIterator(fn)); err != nil && !backend.IsClosed(err) {
		panic(err)
	}
}

func (s *Snapshot) Get(device protocol.DeviceID, file string) (protocol.FileInfo, bool) {
	f, ok, err := s.t.getFile([]byte(s.folder), device[:], []byte(osutil.NormalizedFilename(file)))
	if backend.IsClosed(err) {
		return protocol.FileInfo{}, false
	} else if err != nil {
		panic(err)
	}
	f.Name = osutil.NativeFilename(f.Name)
	return f, ok
}

func (s *Snapshot) GetGlobal(file string) (protocol.FileInfo, bool) {
	_, fi, ok, err := s.t.getGlobal(nil, []byte(s.folder), []byte(osutil.NormalizedFilename(file)), false)
	if backend.IsClosed(err) {
		return protocol.FileInfo{}, false
	} else if err != nil {
		panic(err)
	}
	if !ok {
		return protocol.FileInfo{}, false
	}
	f := fi.(protocol.FileInfo)
	f.Name = osutil.NativeFilename(f.Name)
	return f, true
}

func (s *Snapshot) GetGlobalTruncated(file string) (FileInfoTruncated, bool) {
	_, fi, ok, err := s.t.getGlobal(nil, []byte(s.folder), []byte(osutil.NormalizedFilename(file)), true)
	if backend.IsClosed(err) {
		return FileInfoTruncated{}, false
	} else if err != nil {
		panic(err)
	}
	if !ok {
		return FileInfoTruncated{}, false
	}
	f := fi.(FileInfoTruncated)
	f.Name = osutil.NativeFilename(f.Name)
	return f, true
}

func (s *Snapshot) Availability(file string) []protocol.DeviceID {
	av, err := s.t.availability([]byte(s.folder), []byte(osutil.NormalizedFilename(file)))
	if backend.IsClosed(err) {
		return nil
	} else if err != nil {
		panic(err)
	}
	return av
}

func (s *Snapshot) Sequence(device protocol.DeviceID) int64 {
	return s.meta.Counts(device, 0).Sequence
}

// RemoteSequence returns the change version for the given folder, as
// sent by remote peers. This is guaranteed to increment if the contents of
// the remote or global folder has changed.
func (s *Snapshot) RemoteSequence() int64 {
	var ver int64

	for _, device := range s.meta.devices() {
		ver += s.Sequence(device)
	}

	return ver
}

func (s *Snapshot) LocalSize() Counts {
	local := s.meta.Counts(protocol.LocalDeviceID, 0)
	return local.Add(s.ReceiveOnlyChangedSize())
}

func (s *Snapshot) ReceiveOnlyChangedSize() Counts {
	return s.meta.Counts(protocol.LocalDeviceID, protocol.FlagLocalReceiveOnly)
}

func (s *Snapshot) GlobalSize() Counts {
	global := s.meta.Counts(protocol.GlobalDeviceID, 0)
	recvOnlyChanged := s.meta.Counts(protocol.GlobalDeviceID, protocol.FlagLocalReceiveOnly)
	return global.Add(recvOnlyChanged)
}

func (s *Snapshot) NeedSize(device protocol.DeviceID) Counts {
	return s.meta.Counts(device, needFlag)
}

// LocalChangedFiles returns a paginated list of currently needed files in
// progress, queued, and to be queued on next puller iteration, as well as the
// total number of files currently needed.
func (s *Snapshot) LocalChangedFiles(page, perpage int) []FileInfoTruncated {
	if s.ReceiveOnlyChangedSize().TotalItems() == 0 {
		return nil
	}

	files := make([]FileInfoTruncated, 0, perpage)

	skip := (page - 1) * perpage
	get := perpage

	s.WithHaveTruncated(protocol.LocalDeviceID, func(f FileIntf) bool {
		if !f.IsReceiveOnlyChanged() {
			return true
		}
		if skip > 0 {
			skip--
			return true
		}
		ft := f.(FileInfoTruncated)
		files = append(files, ft)
		get--
		return get > 0
	})

	return files
}

// RemoteNeedFolderFiles returns paginated list of currently needed files in
// progress, queued, and to be queued on next puller iteration, as well as the
// total number of files currently needed.
func (s *Snapshot) RemoteNeedFolderFiles(device protocol.DeviceID, page, perpage int) []FileInfoTruncated {
	files := make([]FileInfoTruncated, 0, perpage)
	skip := (page - 1) * perpage
	get := perpage
	s.WithNeedTruncated(device, func(f FileIntf) bool {
		if skip > 0 {
			skip--
			return true
		}
		files = append(files, f.(FileInfoTruncated))
		get--
		return get > 0
	})
	return files
}

func (s *FileSet) Sequence(device protocol.DeviceID) int64 {
	return s.meta.Sequence(device)
}

func (s *FileSet) IndexID(device protocol.DeviceID) protocol.IndexID {
	id, err := s.db.getIndexID(device[:], []byte(s.folder))
	if backend.IsClosed(err) {
		return 0
	} else if err != nil {
		panic(err)
	}
	if id == 0 && device == protocol.LocalDeviceID {
		// No index ID set yet. We create one now.
		id = protocol.NewIndexID()
		err := s.db.setIndexID(device[:], []byte(s.folder), id)
		if backend.IsClosed(err) {
			return 0
		} else if err != nil {
			panic(err)
		}
	}
	return id
}

func (s *FileSet) SetIndexID(device protocol.DeviceID, id protocol.IndexID) {
	if device == protocol.LocalDeviceID {
		panic("do not explicitly set index ID for local device")
	}
	if err := s.db.setIndexID(device[:], []byte(s.folder), id); err != nil && !backend.IsClosed(err) {
		panic(err)
	}
}

func (s *FileSet) MtimeFS() *fs.MtimeFS {
	prefix, err := s.db.keyer.GenerateMtimesKey(nil, []byte(s.folder))
	if backend.IsClosed(err) {
		return nil
	} else if err != nil {
		panic(err)
	}
	kv := NewNamespacedKV(s.db, string(prefix))
	return fs.NewMtimeFS(s.fs, kv)
}

func (s *FileSet) ListDevices() []protocol.DeviceID {
	return s.meta.devices()
}

func (s *FileSet) RepairSequence() (int, error) {
	s.updateAndGCMutexLock() // Ensures consistent locking order
	defer s.updateMutex.Unlock()
	defer s.db.gcMut.RUnlock()
	return s.db.repairSequenceGCLocked(s.folder, s.meta)
}

func (s *FileSet) updateAndGCMutexLock() {
	s.updateMutex.Lock()
	s.db.gcMut.RLock()
}

// DropFolder clears out all information related to the given folder from the
// database.
func DropFolder(db *Lowlevel, folder string) {
	droppers := []func([]byte) error{
		db.dropFolder,
		db.dropMtimes,
		db.dropFolderMeta,
		db.folderIdx.Delete,
	}
	for _, drop := range droppers {
		if err := drop([]byte(folder)); backend.IsClosed(err) {
			return
		} else if err != nil {
			panic(err)
		}
	}
}

// DropDeltaIndexIDs removes all delta index IDs from the database.
// This will cause a full index transmission on the next connection.
func DropDeltaIndexIDs(db *Lowlevel) {
	dbi, err := db.NewPrefixIterator([]byte{KeyTypeIndexID})
	if backend.IsClosed(err) {
		return
	} else if err != nil {
		panic(err)
	}
	defer dbi.Release()
	for dbi.Next() {
		if err := db.Delete(dbi.Key()); err != nil && !backend.IsClosed(err) {
			panic(err)
		}
	}
	if err := dbi.Error(); err != nil && !backend.IsClosed(err) {
		panic(err)
	}
}

func normalizeFilenames(fs []protocol.FileInfo) {
	for i := range fs {
		fs[i].Name = osutil.NormalizedFilename(fs[i].Name)
	}
}

func nativeFileIterator(fn Iterator) Iterator {
	return func(fi FileIntf) bool {
		switch f := fi.(type) {
		case protocol.FileInfo:
			f.Name = osutil.NativeFilename(f.Name)
			return fn(f)
		case FileInfoTruncated:
			f.Name = osutil.NativeFilename(f.Name)
			return fn(f)
		default:
			panic("unknown interface type")
		}
	}
}<|MERGE_RESOLUTION|>--- conflicted
+++ resolved
@@ -80,119 +80,6 @@
 	}
 }
 
-<<<<<<< HEAD
-func loadMetadataTracker(db *Lowlevel, folder string) *metadataTracker {
-	recalc := func() *metadataTracker {
-		meta, err := recalcMeta(db, folder)
-		if backend.IsClosed(err) {
-			return nil
-		} else if err != nil {
-			panic(err)
-		}
-		return meta
-	}
-
-	meta := newMetadataTracker()
-	if err := meta.fromDB(db, []byte(folder)); err != nil {
-		l.Infof("No stored folder metadata for %q; recalculating", folder)
-		return recalc()
-	}
-
-	curSeq := meta.Sequence(protocol.LocalDeviceID)
-	if metaOK := verifyLocalSequence(curSeq, db, folder); !metaOK {
-		l.Infof("Stored folder metadata for %q is out of date after crash; recalculating", folder)
-		return recalc()
-	}
-
-	if age := time.Since(meta.Created()); age > databaseRecheckInterval {
-		l.Infof("Stored folder metadata for %q is %v old; recalculating", folder, age)
-		return recalc()
-	}
-
-	return meta
-}
-
-func recalcMeta(db *Lowlevel, folder string) (*metadataTracker, error) {
-	meta := newMetadataTracker()
-	if err := db.checkGlobals([]byte(folder), meta); err != nil {
-		return nil, err
-	}
-
-	t, err := db.newReadWriteTransaction()
-	if err != nil {
-		return nil, err
-	}
-	defer t.close()
-
-	var deviceID protocol.DeviceID
-	err = t.withAllFolderTruncated([]byte(folder), func(device []byte, f FileInfoTruncated) bool {
-		copy(deviceID[:], device)
-		meta.addFile(deviceID, f)
-		return true
-	})
-	if err != nil {
-		return nil, err
-	}
-	meta.emptyNeeded(protocol.LocalDeviceID)
-	err = t.withNeed([]byte(folder), protocol.LocalDeviceID[:], true, func(f FileIntf) bool {
-		meta.addNeeded(protocol.LocalDeviceID, f)
-		return true
-	})
-	if err != nil {
-		return nil, err
-	}
-	for _, device := range meta.devices() {
-		meta.emptyNeeded(device)
-		err = t.withNeed([]byte(folder), device[:], true, func(f FileIntf) bool {
-			meta.addNeeded(device, f)
-			return true
-		})
-		if err != nil {
-			return nil, err
-		}
-	}
-
-	meta.SetCreated()
-	if err := meta.toDB(t, []byte(folder)); err != nil {
-		return nil, err
-	}
-	if err := t.Commit(); err != nil {
-		return nil, err
-	}
-	return meta, nil
-}
-
-// Verify the local sequence number from actual sequence entries. Returns
-// true if it was all good, or false if a fixup was necessary.
-func verifyLocalSequence(curSeq int64, db *Lowlevel, folder string) bool {
-	// Walk the sequence index from the current (supposedly) highest
-	// sequence number and raise the alarm if we get anything. This recovers
-	// from the occasion where we have written sequence entries to disk but
-	// not yet written new metadata to disk.
-	//
-	// Note that we can have the same thing happen for remote devices but
-	// there it's not a problem -- we'll simply advertise a lower sequence
-	// number than we've actually seen and receive some duplicate updates
-	// and then be in sync again.
-
-	t, err := db.newReadOnlyTransaction()
-	if err != nil {
-		panic(err)
-	}
-	ok := true
-	if err := t.withHaveSequence([]byte(folder), curSeq+1, func(fi FileIntf) bool {
-		ok = false // we got something, which we should not have
-		return false
-	}); err != nil && !backend.IsClosed(err) {
-		panic(err)
-	}
-	t.close()
-
-	return ok
-}
-
-=======
->>>>>>> 8b025af1
 func (s *FileSet) Drop(device protocol.DeviceID) {
 	l.Debugf("%s Drop(%v)", s.folder, device)
 
