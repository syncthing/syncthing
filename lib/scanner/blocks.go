// Copyright (C) 2014 The Syncthing Authors.
//
// This Source Code Form is subject to the terms of the Mozilla Public
// License, v. 2.0. If a copy of the MPL was not distributed with this file,
// You can obtain one at http://mozilla.org/MPL/2.0/.

package scanner

import (
	"bytes"
	"crypto/sha256"
	"errors"
	"fmt"
	"hash"
	"io"
	"sync/atomic"

	"github.com/spaolacci/murmur3"
	"github.com/syncthing/syncthing/lib/protocol"
)

type HashAlgorithm int

const (
	SHA256 HashAlgorithm = iota
	Murmur3
)

func (h HashAlgorithm) String() string {
	switch h {
	case SHA256:
		return "sha256"
	case Murmur3:
		return "murmur3"
	default:
		return "unknown"
	}
}

func (h *HashAlgorithm) UnmarshalText(bs []byte) error {
	switch string(bs) {
	case "sha256":
		*h = SHA256
		return nil
	case "murmur3":
		*h = Murmur3
		return nil
	}
	return errors.New("unknown hash algorithm")
}

func (h *HashAlgorithm) MarshalText() ([]byte, error) {
	return []byte(h.String()), nil
}

// Blocks returns the blockwise hash of the reader.
<<<<<<< HEAD
func Blocks(algo HashAlgorithm, r io.Reader, blocksize int, sizehint int64, counter *int64) ([]protocol.BlockInfo, error) {
=======
func Blocks(r io.Reader, blocksize int, sizehint int64, counter *int64) ([]protocol.BlockInfo, error) {
	hf := sha256.New()
	hashLength := hf.Size()

>>>>>>> 58d320c2
	var blocks []protocol.BlockInfo
	var hashes, thisHash []byte

	if sizehint > 0 {
		// Allocate contiguous blocks for the BlockInfo structures and their
		// hashes once and for all.
		numBlocks := int(sizehint / int64(blocksize))
		blocks = make([]protocol.BlockInfo, 0, numBlocks)
		hashes = make([]byte, 0, hashLength*numBlocks)
	}

<<<<<<< HEAD
	var hf hash.Hash
	switch algo {
	case SHA256:
		hf = sha256.New()
	case Murmur3:
		hf = murmur3.New128()
	default:
		panic("unknown hash algorithm")
	}
=======
	// A 32k buffer is used for copying into the hash function.
	buf := make([]byte, 32<<10)
>>>>>>> 58d320c2

	var offset int64
	for {
		lr := io.LimitReader(r, int64(blocksize))
		n, err := copyBuffer(hf, lr, buf)
		if err != nil {
			return nil, err
		}

		if n == 0 {
			break
		}

		if counter != nil {
			atomic.AddInt64(counter, int64(n))
		}

		// Carve out a hash-sized chunk of "hashes" to store the hash for this
		// block.
		hashes = hf.Sum(hashes)
		thisHash, hashes = hashes[:hashLength], hashes[hashLength:]

		b := protocol.BlockInfo{
			Size:   int32(n),
			Offset: offset,
<<<<<<< HEAD
			Hash:   sum256(hf),
=======
			Hash:   thisHash,
>>>>>>> 58d320c2
		}

		blocks = append(blocks, b)
		offset += int64(n)

		hf.Reset()
	}

	if len(blocks) == 0 {
		// Empty file
		blocks = append(blocks, protocol.BlockInfo{
			Offset: 0,
			Size:   0,
			Hash:   sum256(hf),
		})
	}

	return blocks, nil
}

// This returns a 256 bit (32 byte) hash, regardless of the size of the hash
// function. We make assumptions in a number of places that hashes are 32
// bytes long...
func sum256(hf hash.Hash) []byte {
	h := hf.Sum(nil)
	if len(h) > 32 {
		panic("unsupported hash length > 256 bits")
	}
	if len(h) == 32 {
		return h
	}
	h256 := make([]byte, 32)
	copy(h256, h)
	return h256
}

// PopulateOffsets sets the Offset field on each block
func PopulateOffsets(blocks []protocol.BlockInfo) {
	var offset int64
	for i := range blocks {
		blocks[i].Offset = offset
		offset += int64(blocks[i].Size)
	}
}

// BlockDiff returns lists of common and missing (to transform src into tgt)
// blocks. Both block lists must have been created with the same block size.
func BlockDiff(src, tgt []protocol.BlockInfo) (have, need []protocol.BlockInfo) {
	if len(tgt) == 0 && len(src) != 0 {
		return nil, nil
	}

	if len(tgt) != 0 && len(src) == 0 {
		// Copy the entire file
		return nil, tgt
	}

	for i := range tgt {
		if i >= len(src) || bytes.Compare(tgt[i].Hash, src[i].Hash) != 0 {
			// Copy differing block
			need = append(need, tgt[i])
		} else {
			have = append(have, tgt[i])
		}
	}

	return have, need
}

// Verify returns nil or an error describing the mismatch between the block
// list and actual reader contents
func Verify(r io.Reader, blocksize int, blocks []protocol.BlockInfo) error {
	hf := sha256.New()
	for i, block := range blocks {
		lr := &io.LimitedReader{R: r, N: int64(blocksize)}
		_, err := io.Copy(hf, lr)
		if err != nil {
			return err
		}

		hash := sum256(hf)
		hf.Reset()

		if bytes.Compare(hash, block.Hash) != 0 {
			return fmt.Errorf("hash mismatch %x != %x for block %d", hash, block.Hash, i)
		}
	}

	// We should have reached the end  now
	bs := make([]byte, 1)
	n, err := r.Read(bs)
	if n != 0 || err != io.EOF {
		return fmt.Errorf("file continues past end of blocks")
	}

	return nil
}

func VerifyBuffer(buf []byte, block protocol.BlockInfo) ([]byte, error) {
	if len(buf) != int(block.Size) {
		return nil, fmt.Errorf("length mismatch %d != %d", len(buf), block.Size)
	}
	hf := sha256.New()
	_, err := hf.Write(buf)
	if err != nil {
		return nil, err
	}
	hash := sum256(hf)

	if !bytes.Equal(hash, block.Hash) {
		return hash, fmt.Errorf("hash mismatch %x != %x", hash, block.Hash)
	}

	return hash, nil
}

// BlocksEqual returns whether two slices of blocks are exactly the same hash
// and index pair wise.
func BlocksEqual(src, tgt []protocol.BlockInfo) bool {
	if len(tgt) != len(src) {
		return false
	}

	for i, sblk := range src {
		if !bytes.Equal(sblk.Hash, tgt[i].Hash) {
			return false
		}
	}
	return true
}

// This is a copy & paste of io.copyBuffer from the Go 1.5 standard library,
// as we want this but also want to build with Go 1.3+.

// copyBuffer is the actual implementation of Copy and CopyBuffer.
// if buf is nil, one is allocated.
func copyBuffer(dst io.Writer, src io.Reader, buf []byte) (written int64, err error) {
	// If the reader has a WriteTo method, use it to do the copy.
	// Avoids an allocation and a copy.
	if wt, ok := src.(io.WriterTo); ok {
		return wt.WriteTo(dst)
	}
	// Similarly, if the writer has a ReadFrom method, use it to do the copy.
	if rt, ok := dst.(io.ReaderFrom); ok {
		return rt.ReadFrom(src)
	}
	if buf == nil {
		buf = make([]byte, 32*1024)
	}
	for {
		nr, er := src.Read(buf)
		if nr > 0 {
			nw, ew := dst.Write(buf[0:nr])
			if nw > 0 {
				written += int64(nw)
			}
			if ew != nil {
				err = ew
				break
			}
			if nr != nw {
				err = io.ErrShortWrite
				break
			}
		}
		if er == io.EOF {
			break
		}
		if er != nil {
			err = er
			break
		}
	}
	return written, err
}<|MERGE_RESOLUTION|>--- conflicted
+++ resolved
@@ -54,26 +54,7 @@
 }
 
 // Blocks returns the blockwise hash of the reader.
-<<<<<<< HEAD
 func Blocks(algo HashAlgorithm, r io.Reader, blocksize int, sizehint int64, counter *int64) ([]protocol.BlockInfo, error) {
-=======
-func Blocks(r io.Reader, blocksize int, sizehint int64, counter *int64) ([]protocol.BlockInfo, error) {
-	hf := sha256.New()
-	hashLength := hf.Size()
-
->>>>>>> 58d320c2
-	var blocks []protocol.BlockInfo
-	var hashes, thisHash []byte
-
-	if sizehint > 0 {
-		// Allocate contiguous blocks for the BlockInfo structures and their
-		// hashes once and for all.
-		numBlocks := int(sizehint / int64(blocksize))
-		blocks = make([]protocol.BlockInfo, 0, numBlocks)
-		hashes = make([]byte, 0, hashLength*numBlocks)
-	}
-
-<<<<<<< HEAD
 	var hf hash.Hash
 	switch algo {
 	case SHA256:
@@ -83,10 +64,21 @@
 	default:
 		panic("unknown hash algorithm")
 	}
-=======
+	hashLength := hf.Size()
+
+	var blocks []protocol.BlockInfo
+	var hashes, thisHash []byte
+
+	if sizehint > 0 {
+		// Allocate contiguous blocks for the BlockInfo structures and their
+		// hashes once and for all.
+		numBlocks := int(sizehint / int64(blocksize))
+		blocks = make([]protocol.BlockInfo, 0, numBlocks)
+		hashes = make([]byte, 0, hashLength*numBlocks)
+	}
+
 	// A 32k buffer is used for copying into the hash function.
 	buf := make([]byte, 32<<10)
->>>>>>> 58d320c2
 
 	var offset int64
 	for {
@@ -112,11 +104,7 @@
 		b := protocol.BlockInfo{
 			Size:   int32(n),
 			Offset: offset,
-<<<<<<< HEAD
 			Hash:   sum256(hf),
-=======
-			Hash:   thisHash,
->>>>>>> 58d320c2
 		}
 
 		blocks = append(blocks, b)
