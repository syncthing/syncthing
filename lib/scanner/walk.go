--- conflicted
+++ resolved
@@ -521,11 +521,7 @@
 // normalizePath returns the normalized relative path (possibly after fixing
 // it on disk), or skip is true.
 func (w *walker) normalizePath(path string, info fs.FileInfo) (normPath string, err error) {
-<<<<<<< HEAD
-	if runtime.GOOS == "darwin" || runtime.GOOS == "ios" {
-=======
-	if build.IsDarwin {
->>>>>>> b10d106a
+	if build.IsDarwin || build.IsIOS {
 		// Mac OS X file names should always be NFD normalized.
 		normPath = norm.NFD.String(path)
 	} else {
