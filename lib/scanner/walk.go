--- conflicted
+++ resolved
@@ -579,13 +579,6 @@
 		// from there.
 		dst.Permissions |= (src.Permissions & 0111)
 	}
-<<<<<<< HEAD
-	file.OsPrivate = curFile.OsPrivate
-	file.Version = curFile.Version.Update(w.ShortID)
-	file.ModifiedBy = w.ShortID
-	file.LocalFlags = w.LocalFlags
-	return file
-=======
 	dst.Version = src.Version.Update(w.ShortID)
 	dst.ModifiedBy = w.ShortID
 	dst.LocalFlags = w.LocalFlags
@@ -602,7 +595,6 @@
 	}
 
 	return dst
->>>>>>> 5fa98518
 }
 
 func handleError(ctx context.Context, context, path string, err error, finishedChan chan<- ScanResult) {
