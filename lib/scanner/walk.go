// Copyright (C) 2014 The Syncthing Authors.
//
// This Source Code Form is subject to the terms of the Mozilla Public
// License, v. 2.0. If a copy of the MPL was not distributed with this file,
// You can obtain one at https://mozilla.org/MPL/2.0/.

package scanner

import (
	"context"
	"runtime"
	"strings"
	"sync/atomic"
	"time"
	"unicode/utf8"

	"github.com/rcrowley/go-metrics"
	"github.com/syncthing/syncthing/lib/events"
	"github.com/syncthing/syncthing/lib/fs"
	"github.com/syncthing/syncthing/lib/ignore"
	"github.com/syncthing/syncthing/lib/osutil"
	"github.com/syncthing/syncthing/lib/protocol"
	"golang.org/x/text/unicode/norm"
)

var maskModePerm fs.FileMode

func init() {
	if runtime.GOOS == "windows" {
		// There is no user/group/others in Windows' read-only
		// attribute, and all "w" bits are set in fs.FileMode
		// if the file is not read-only.  Do not send these
		// group/others-writable bits to other devices in order to
		// avoid unexpected world-writable files on other platforms.
		maskModePerm = fs.ModePerm & 0755
	} else {
		maskModePerm = fs.ModePerm
	}
}

type Config struct {
	// Folder for which the walker has been created
	Folder string
	// Limit walking to these paths within Dir, or no limit if Sub is empty
	Subs []string
	// BlockSize controls the size of the block used when hashing.
	BlockSize int
	// If Matcher is not nil, it is used to identify files to ignore which were specified by the user.
	Matcher *ignore.Matcher
	// Number of hours to keep temporary files for
	TempLifetime time.Duration
	// Walks over file infos as present in the db before the scan alphabetically.
	Have haveWalker
	// The Filesystem provides an abstraction on top of the actual filesystem.
	Filesystem fs.Filesystem
	// If IgnorePerms is true, changes to permission bits will not be
	// detected. Scanned files will get zero permission bits and the
	// NoPermissionBits flag set.
	IgnorePerms bool
	// When AutoNormalize is set, file names that are in UTF8 but incorrect
	// normalization form will be corrected.
	AutoNormalize bool
	// Number of routines to use for hashing
	Hashers int
	// Our vector clock id
	ShortID protocol.ShortID
	// Optional progress tick interval which defines how often FolderScanProgress
	// events are emitted. Negative number means disabled.
	ProgressTickIntervalS int
	// Whether or not we should also compute weak hashes
	UseWeakHashes bool
}

type haveWalker interface {
	// Walk passes all local file infos from the db which start with prefix
	// to out and aborts early if ctx is cancelled.
	Walk(prefix string, ctx context.Context, out chan<- *protocol.FileInfo)
}

<<<<<<< HEAD
type fsWalkResult struct {
	path string
	info fs.FileInfo
	err  error
}

type ScanResult struct {
	New *protocol.FileInfo
	Old *protocol.FileInfo
}

func Walk(ctx context.Context, cfg Config) (chan ScanResult, error) {
=======
func Walk(ctx context.Context, cfg Config) chan protocol.FileInfo {
>>>>>>> a5052317
	w := walker{cfg}

	if w.Have == nil {
		w.Have = noHaveWalker{}
	}
	if w.Filesystem == nil {
		panic("no filesystem specified")
	}
	if w.Matcher == nil {
		w.Matcher = ignore.New(w.Filesystem)
	}

	return w.walk(ctx)
}

type walker struct {
	Config
}

// Walk returns the list of files found in the local folder by scanning the
// file system. Files are blockwise hashed.
<<<<<<< HEAD
func (w *walker) walk(ctx context.Context) (chan ScanResult, error) {
	l.Debugln("Walk", w.Subs, w.BlockSize, w.Matcher)

	if err := w.checkDir(); err != nil {
		return nil, err
	}

	haveChan := make(chan *protocol.FileInfo)
	haveCtx, haveCancel := context.WithCancel(ctx)
	go w.dbWalkerRoutine(haveCtx, haveChan)
=======
func (w *walker) walk(ctx context.Context) chan protocol.FileInfo {
	l.Debugln("Walk", w.Subs, w.BlockSize, w.Matcher)

	toHashChan := make(chan protocol.FileInfo)
	finishedChan := make(chan protocol.FileInfo)
>>>>>>> a5052317

	fsChan := make(chan fsWalkResult)
	go w.fsWalkerRoutine(ctx, fsChan, haveCancel)

	toHashChan := make(chan ScanResult)
	finishedChan := make(chan ScanResult)
	go w.processWalkResults(ctx, fsChan, haveChan, toHashChan, finishedChan)

	// We're not required to emit scan progress events, just kick off hashers,
	// and feed inputs directly from the walker.
	if w.ProgressTickIntervalS < 0 {
		newParallelHasher(ctx, w.Filesystem, w.BlockSize, w.Hashers, finishedChan, toHashChan, nil, nil, w.UseWeakHashes)
		return finishedChan
	}

	// Defaults to every 2 seconds.
	if w.ProgressTickIntervalS == 0 {
		w.ProgressTickIntervalS = 2
	}

	ticker := time.NewTicker(time.Duration(w.ProgressTickIntervalS) * time.Second)

	// We need to emit progress events, hence we create a routine which buffers
	// the list of files to be hashed, counts the total number of
	// bytes to hash, and once no more files need to be hashed (chan gets closed),
	// start a routine which periodically emits FolderScanProgress events,
	// until a stop signal is sent by the parallel hasher.
	// Parallel hasher is stopped by this routine when we close the channel over
	// which it receives the files we ask it to hash.
	go func() {
		var filesToHash []ScanResult
		var total int64 = 1

		for file := range toHashChan {
			filesToHash = append(filesToHash, file)
			total += file.New.Size
		}

		realToHashChan := make(chan ScanResult)
		done := make(chan struct{})
		progress := newByteCounter()

		newParallelHasher(ctx, w.Filesystem, w.BlockSize, w.Hashers, finishedChan, realToHashChan, progress, done, w.UseWeakHashes)

		// A routine which actually emits the FolderScanProgress events
		// every w.ProgressTicker ticks, until the hasher routines terminate.
		go func() {
			defer progress.Close()

			for {
				select {
				case <-done:
					l.Debugln("Walk progress done", w.Folder, w.Subs, w.BlockSize, w.Matcher)
					ticker.Stop()
					return
				case <-ticker.C:
					current := progress.Total()
					rate := progress.Rate()
					l.Debugf("Walk %s %s current progress %d/%d at %.01f MiB/s (%d%%)", w.Folder, w.Subs, current, total, rate/1024/1024, current*100/total)
					events.Default.Log(events.FolderScanProgress, map[string]interface{}{
						"folder":  w.Folder,
						"current": current,
						"total":   total,
						"rate":    rate, // bytes per second
					})
				case <-ctx.Done():
					ticker.Stop()
					return
				}
			}
		}()

	loop:
		for _, file := range filesToHash {
			l.Debugln("real to hash:", file.New.Name)
			select {
			case realToHashChan <- file:
			case <-ctx.Done():
				break loop
			}
		}
		close(realToHashChan)
	}()

	return finishedChan
}

// dbWalkerRoutine walks the db and sends back file infos to be compared to scan results.
func (w *walker) dbWalkerRoutine(ctx context.Context, haveChan chan<- *protocol.FileInfo) {
	defer close(haveChan)

	if len(w.Subs) == 0 {
		w.Have.Walk("", ctx, haveChan)
		return
	}

	for _, sub := range w.Subs {
		select {
		case <-ctx.Done():
			return
		default:
		}
		w.Have.Walk(sub, ctx, haveChan)
	}
}

// fsWalkerRoutine walks the filesystem tree and sends back file infos and potential
// errors at paths that need to be processed.
func (w *walker) fsWalkerRoutine(ctx context.Context, fsChan chan<- fsWalkResult, haveCancel context.CancelFunc) {
	defer close(fsChan)

	walkFn := w.createFSWalkFn(ctx, fsChan)
	if len(w.Subs) == 0 {
		if err := w.Filesystem.Walk(".", walkFn); err != nil {
			haveCancel()
		}
		return
	}

	for _, sub := range w.Subs {
		if err := w.Filesystem.Walk(sub, walkFn); err != nil {
			haveCancel()
			break
		}
	}
}

func (w *walker) createFSWalkFn(ctx context.Context, fsChan chan<- fsWalkResult) fs.WalkFunc {
	now := time.Now()
	return func(path string, info fs.FileInfo, err error) error {
		// Return value used when we are returning early and don't want to
		// process the item. For directories, this means do-not-descend.
		var skip error // nil
		// info nil when error is not nil
		if info != nil && info.IsDir() {
			skip = fs.SkipDir
		}

		if path == "." {
			if err != nil {
				fsWalkError(ctx, fsChan, path, err)
				return skip
			}
			return nil
		}

		if fs.IsTemporary(path) {
			l.Debugln("temporary:", path)
			if info.IsRegular() && info.ModTime().Add(w.TempLifetime).Before(now) {
				w.Filesystem.Remove(path)
				l.Debugln("removing temporary:", path, info.ModTime())
			}
			return nil
		}

		if fs.IsInternal(path) {
			l.Debugln("skip walking (internal):", path)
			return skip
		}

		if w.Matcher.Match(path).IsIgnored() {
			l.Debugln("skip walking (patterns):", path)
			return skip
		}

		if err != nil {
			if sendErr := fsWalkError(ctx, fsChan, path, err); sendErr != nil {
				return sendErr
			}
			return skip
		}

		if !utf8.ValidString(path) {
			if err := fsWalkError(ctx, fsChan, path, errors.New("path isn't a valid utf8 string")); err != nil {
				return err
			}
			l.Warnf("File name %q is not in UTF8 encoding; skipping.", path)
			return skip
		}

		path, shouldSkip := w.normalizePath(path, info)
		if shouldSkip {
			if err := fsWalkError(ctx, fsChan, path, errors.New("failed to normalize path")); err != nil {
				return err
			}
			return skip
		}

		select {
		case fsChan <- fsWalkResult{
			path: path,
			info: info,
			err:  nil,
		}:
		case <-ctx.Done():
			return ctx.Err()
		}

		// under no circumstances shall we descend into a symlink
		if info.IsSymlink() && info.IsDir() {
			l.Debugln("skip walking (symlinked directory):", path)
			return skip
		}

		return err
	}
}

func fsWalkError(ctx context.Context, dst chan<- fsWalkResult, path string, err error) error {
	select {
	case dst <- fsWalkResult{
		path: path,
		info: nil,
		err:  err,
	}:
	case <-ctx.Done():
		return ctx.Err()
	}

	return nil
}

func (w *walker) processWalkResults(ctx context.Context, fsChan <-chan fsWalkResult, haveChan <-chan *protocol.FileInfo, toHashChan, finishedChan chan<- ScanResult) {
	ctxChan := ctx.Done()
	fsRes, fsChanOpen := <-fsChan
	currDBFile, haveChanOpen := <-haveChan
	for fsChanOpen {
		if haveChanOpen {
			// File infos below an error walking the filesystem tree
			// may be marked as ignored but should not be deleted.
			if fsRes.err != nil && (strings.HasPrefix(currDBFile.Name, fsRes.path+string(fs.PathSeparator)) || fsRes.path == ".") {
				w.checkIgnored(currDBFile, finishedChan, ctxChan)
				currDBFile, haveChanOpen = <-haveChan
				continue
			}
			// Delete file infos that were not encountered when
			// walking the filesystem tree, except on error (see
			// above) or if they are ignored.
			if currDBFile.Name < fsRes.path {
				w.checkIgnoredAndDelete(currDBFile, finishedChan, ctxChan)
				currDBFile, haveChanOpen = <-haveChan
				continue
			}
		}

		var oldFile *protocol.FileInfo
		if haveChanOpen && currDBFile.Name == fsRes.path {
			oldFile = currDBFile
			currDBFile, haveChanOpen = <-haveChan
		}

		if fsRes.err != nil {
			if fs.IsNotExist(fsRes.err) && oldFile != nil && !oldFile.Deleted {
				select {
				case finishedChan <- ScanResult{
					New: oldFile.DeletedCopy(w.ShortID),
					Old: oldFile,
				}:
				case <-ctx.Done():
					return
				}
			}
			fsRes, fsChanOpen = <-fsChan
			continue
		}

		switch {
		case fsRes.info.IsDir():
			w.walkDir(ctx, fsRes.path, fsRes.info, oldFile, finishedChan)

		case fsRes.info.IsSymlink():
			w.walkSymlink(ctx, fsRes.path, oldFile, finishedChan)

		case fsRes.info.IsRegular():
			w.walkRegular(ctx, fsRes.path, fsRes.info, oldFile, toHashChan)
		}

		fsRes, fsChanOpen = <-fsChan
	}

	// Filesystem tree walking finished, if there is anything left in the
	// db, mark it as deleted, except when it's ignored.
	if haveChanOpen {
		w.checkIgnoredAndDelete(currDBFile, finishedChan, ctxChan)
		for currDBFile = range haveChan {
			w.checkIgnoredAndDelete(currDBFile, finishedChan, ctxChan)
		}
	}

	close(toHashChan)
}

func (w *walker) checkIgnoredAndDelete(f *protocol.FileInfo, finishedChan chan<- ScanResult, done <-chan struct{}) {
	if w.checkIgnored(f, finishedChan, done) {
		return
	}

	if !f.Invalid && !f.Deleted {
		select {
		case finishedChan <- ScanResult{
			New: f.DeletedCopy(w.ShortID),
			Old: f,
		}:
		case <-done:
		}
	}
}

func (w *walker) checkIgnored(f *protocol.FileInfo, finishedChan chan<- ScanResult, done <-chan struct{}) bool {
	if !w.Matcher.Match(f.Name).IsIgnored() {
		return false
	}

	if !f.Invalid {
		select {
		case finishedChan <- ScanResult{
			New: f.InvalidatedCopy(w.ShortID),
			Old: f,
		}:
		case <-done:
		}
	}

	return true
}

func (w *walker) walkRegular(ctx context.Context, relPath string, info fs.FileInfo, cf *protocol.FileInfo, toHashChan chan<- ScanResult) {
	curMode := uint32(info.Mode())
	if runtime.GOOS == "windows" && osutil.IsWindowsExecutable(relPath) {
		curMode |= 0111
	}

	// A file is "unchanged", if it
	//  - exists
	//  - has the same permissions as previously, unless we are ignoring permissions
	//  - was not marked deleted (since it apparently exists now)
	//  - had the same modification time as it has now
	//  - was not a directory previously (since it's a file now)
	//  - was not a symlink (since it's a file now)
	//  - was not invalid (since it looks valid now)
	//  - has the same size as previously
	if cf != nil {
		permUnchanged := w.IgnorePerms || !cf.HasPermissionBits() || PermsEqual(cf.Permissions, curMode)
		if permUnchanged && !cf.IsDeleted() && cf.ModTime().Equal(info.ModTime()) && !cf.IsDirectory() &&
			!cf.IsSymlink() && !cf.IsInvalid() && cf.Size == info.Size() {
			return
		}
		l.Debugln("rescan:", cf, info.ModTime().Unix(), info.Mode()&fs.ModePerm)
	}

	f := ScanResult{
		New: &protocol.FileInfo{
			Name:          relPath,
			Type:          protocol.FileInfoTypeFile,
			Version:       w.updatedVersion(cf),
			Permissions:   curMode & uint32(maskModePerm),
			NoPermissions: w.IgnorePerms,
			ModifiedS:     info.ModTime().Unix(),
			ModifiedNs:    int32(info.ModTime().Nanosecond()),
			ModifiedBy:    w.ShortID,
			Size:          info.Size(),
		},
		Old: cf,
	}
	l.Debugln("to hash:", relPath, f)

	select {
	case toHashChan <- f:
	case <-ctx.Done():
	}
}

func (w *walker) walkDir(ctx context.Context, relPath string, info fs.FileInfo, cf *protocol.FileInfo, finishedChan chan<- ScanResult) {
	// A directory is "unchanged", if it
	//  - exists
	//  - has the same permissions as previously, unless we are ignoring permissions
	//  - was not marked deleted (since it apparently exists now)
	//  - was a directory previously (not a file or something else)
	//  - was not a symlink (since it's a directory now)
	//  - was not invalid (since it looks valid now)
	if cf != nil {
		permUnchanged := w.IgnorePerms || !cf.HasPermissionBits() || PermsEqual(cf.Permissions, uint32(info.Mode()))
		if permUnchanged && !cf.IsDeleted() && cf.IsDirectory() && !cf.IsSymlink() && !cf.IsInvalid() {
			return
		}
	}

	f := ScanResult{
		New: &protocol.FileInfo{
			Name:          relPath,
			Type:          protocol.FileInfoTypeDirectory,
			Version:       w.updatedVersion(cf),
			Permissions:   uint32(info.Mode() & maskModePerm),
			NoPermissions: w.IgnorePerms,
			ModifiedS:     info.ModTime().Unix(),
			ModifiedNs:    int32(info.ModTime().Nanosecond()),
			ModifiedBy:    w.ShortID,
		},
		Old: cf,
	}
	l.Debugln("dir:", relPath, f)

	select {
	case finishedChan <- f:
	case <-ctx.Done():
	}
}

// walkSymlink returns nil or an error, if the error is of the nature that
// it should stop the entire walk.
func (w *walker) walkSymlink(ctx context.Context, relPath string, cf *protocol.FileInfo, finishedChan chan<- ScanResult) {
	// Symlinks are not supported on Windows. We ignore instead of returning
	// an error.
	if runtime.GOOS == "windows" {
		return
	}

	// We always rehash symlinks as they have no modtime or
	// permissions. We check if they point to the old target by
	// checking that their existing blocks match with the blocks in
	// the index.

	target, err := w.Filesystem.ReadSymlink(relPath)
	if err != nil {
		l.Debugln("readlink error:", relPath, err)
		return
	}

	// A symlink is "unchanged", if
	//  - it exists
	//  - it wasn't deleted (because it isn't now)
	//  - it was a symlink
	//  - it wasn't invalid
	//  - the target was the same
	if cf != nil && !cf.IsDeleted() && cf.IsSymlink() && !cf.IsInvalid() && cf.SymlinkTarget == target {
		return
	}

	f := ScanResult{
		New: &protocol.FileInfo{
			Name:          relPath,
			Type:          protocol.FileInfoTypeSymlink,
			Version:       w.updatedVersion(cf),
			NoPermissions: true, // Symlinks don't have permissions of their own
			SymlinkTarget: target,
		},
		Old: cf,
	}

	l.Debugln("symlink changedb:", relPath, f)

	select {
	case finishedChan <- f:
	case <-ctx.Done():
	}
}

// normalizePath returns the normalized relative path (possibly after fixing
// it on disk), or skip is true.
func (w *walker) normalizePath(path string, info fs.FileInfo) (normPath string, skip bool) {
	if runtime.GOOS == "darwin" {
		// Mac OS X file names should always be NFD normalized.
		normPath = norm.NFD.String(path)
	} else {
		// Every other OS in the known universe uses NFC or just plain
		// doesn't bother to define an encoding. In our case *we* do care,
		// so we enforce NFC regardless.
		normPath = norm.NFC.String(path)
	}

	if path == normPath {
		// The file name is already normalized: nothing to do
		return path, false
	}

	if !w.AutoNormalize {
		// We're not authorized to do anything about it, so complain and skip.

		l.Warnf("File name %q is not in the correct UTF8 normalization form; skipping.", path)
		return "", true
	}

	// We will attempt to normalize it.
	normInfo, err := w.Filesystem.Lstat(normPath)
	if fs.IsNotExist(err) {
		// Nothing exists with the normalized filename. Good.
		if err = w.Filesystem.Rename(path, normPath); err != nil {
			l.Infof(`Error normalizing UTF8 encoding of file "%s": %v`, path, err)
			return "", true
		}
		l.Infof(`Normalized UTF8 encoding of file name "%s".`, path)
	} else if w.Filesystem.SameFile(info, normInfo) {
		// With some filesystems (ZFS), if there is an un-normalized path and you ask whether the normalized
		// version exists, it responds with true. Therefore we need to check fs.SameFile as well.
		// In this case, a call to Rename won't do anything, so we have to rename via a temp file.

		// We don't want to use the standard syncthing prefix here, as that will result in the file being ignored
		// and eventually deleted by Syncthing if the rename back fails.

		tempPath := fs.TempNameWithPrefix(normPath, "")
		if err = w.Filesystem.Rename(path, tempPath); err != nil {
			l.Infof(`Error during normalizing UTF8 encoding of file "%s" (renamed to "%s"): %v`, path, tempPath, err)
			return "", true
		}
		if err = w.Filesystem.Rename(tempPath, normPath); err != nil {
			// I don't ever expect this to happen, but if it does, we should probably tell our caller that the normalized
			// path is the temp path: that way at least the user's data still gets synced.
			l.Warnf(`Error renaming "%s" to "%s" while normalizating UTF8 encoding: %v. You will want to rename this file back manually`, tempPath, normPath, err)
			return tempPath, false
		}
	} else {
		// There is something already in the way at the normalized
		// file name.
		l.Infof(`File "%s" path has UTF8 encoding conflict with another file; ignoring.`, path)
		return "", true
	}

	return normPath, false
}

<<<<<<< HEAD
func (w *walker) checkDir() error {
	info, err := w.Filesystem.Lstat(".")
	if err != nil {
		return err
	}

	if !info.IsDir() {
		return errors.New(w.Filesystem.URI() + ": not a directory")
	}

	l.Debugln("checkDir", w.Filesystem.Type(), w.Filesystem.URI(), info)

	return nil
}

func (w *walker) updatedVersion(f *protocol.FileInfo) protocol.Vector {
	if f == nil {
		return protocol.Vector{}.Update(w.ShortID)
	}
	return f.Version.Update(w.ShortID)
}

=======
>>>>>>> a5052317
func PermsEqual(a, b uint32) bool {
	switch runtime.GOOS {
	case "windows":
		// There is only writeable and read only, represented for user, group
		// and other equally. We only compare against user.
		return a&0600 == b&0600
	default:
		// All bits count
		return a&0777 == b&0777
	}
}

// A byteCounter gets bytes added to it via Update() and then provides the
// Total() and one minute moving average Rate() in bytes per second.
type byteCounter struct {
	total int64
	metrics.EWMA
	stop chan struct{}
}

func newByteCounter() *byteCounter {
	c := &byteCounter{
		EWMA: metrics.NewEWMA1(), // a one minute exponentially weighted moving average
		stop: make(chan struct{}),
	}
	go c.ticker()
	return c
}

func (c *byteCounter) ticker() {
	// The metrics.EWMA expects clock ticks every five seconds in order to
	// decay the average properly.
	t := time.NewTicker(5 * time.Second)
	for {
		select {
		case <-t.C:
			c.Tick()
		case <-c.stop:
			t.Stop()
			return
		}
	}
}

func (c *byteCounter) Update(bytes int64) {
	atomic.AddInt64(&c.total, bytes)
	c.EWMA.Update(bytes)
}

func (c *byteCounter) Total() int64 {
	return atomic.LoadInt64(&c.total)
}

func (c *byteCounter) Close() {
	close(c.stop)
}

type noHaveWalker struct{}

func (noHaveWalker) Walk(prefix string, ctx context.Context, out chan<- *protocol.FileInfo) {}<|MERGE_RESOLUTION|>--- conflicted
+++ resolved
@@ -8,6 +8,7 @@
 
 import (
 	"context"
+	"errors"
 	"runtime"
 	"strings"
 	"sync/atomic"
@@ -77,7 +78,6 @@
 	Walk(prefix string, ctx context.Context, out chan<- *protocol.FileInfo)
 }
 
-<<<<<<< HEAD
 type fsWalkResult struct {
 	path string
 	info fs.FileInfo
@@ -89,10 +89,7 @@
 	Old *protocol.FileInfo
 }
 
-func Walk(ctx context.Context, cfg Config) (chan ScanResult, error) {
-=======
-func Walk(ctx context.Context, cfg Config) chan protocol.FileInfo {
->>>>>>> a5052317
+func Walk(ctx context.Context, cfg Config) chan ScanResult {
 	w := walker{cfg}
 
 	if w.Have == nil {
@@ -114,24 +111,12 @@
 
 // Walk returns the list of files found in the local folder by scanning the
 // file system. Files are blockwise hashed.
-<<<<<<< HEAD
-func (w *walker) walk(ctx context.Context) (chan ScanResult, error) {
+func (w *walker) walk(ctx context.Context) chan ScanResult {
 	l.Debugln("Walk", w.Subs, w.BlockSize, w.Matcher)
-
-	if err := w.checkDir(); err != nil {
-		return nil, err
-	}
 
 	haveChan := make(chan *protocol.FileInfo)
 	haveCtx, haveCancel := context.WithCancel(ctx)
 	go w.dbWalkerRoutine(haveCtx, haveChan)
-=======
-func (w *walker) walk(ctx context.Context) chan protocol.FileInfo {
-	l.Debugln("Walk", w.Subs, w.BlockSize, w.Matcher)
-
-	toHashChan := make(chan protocol.FileInfo)
-	finishedChan := make(chan protocol.FileInfo)
->>>>>>> a5052317
 
 	fsChan := make(chan fsWalkResult)
 	go w.fsWalkerRoutine(ctx, fsChan, haveCancel)
@@ -652,22 +637,6 @@
 	return normPath, false
 }
 
-<<<<<<< HEAD
-func (w *walker) checkDir() error {
-	info, err := w.Filesystem.Lstat(".")
-	if err != nil {
-		return err
-	}
-
-	if !info.IsDir() {
-		return errors.New(w.Filesystem.URI() + ": not a directory")
-	}
-
-	l.Debugln("checkDir", w.Filesystem.Type(), w.Filesystem.URI(), info)
-
-	return nil
-}
-
 func (w *walker) updatedVersion(f *protocol.FileInfo) protocol.Vector {
 	if f == nil {
 		return protocol.Vector{}.Update(w.ShortID)
@@ -675,8 +644,6 @@
 	return f.Version.Update(w.ShortID)
 }
 
-=======
->>>>>>> a5052317
 func PermsEqual(a, b uint32) bool {
 	switch runtime.GOOS {
 	case "windows":
