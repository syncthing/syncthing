// Copyright (C) 2014 The Syncthing Authors.
//
// This Source Code Form is subject to the terms of the Mozilla Public
// License, v. 2.0. If a copy of the MPL was not distributed with this file,
// You can obtain one at https://mozilla.org/MPL/2.0/.

package scanner

import (
	"context"
	"runtime"
	"sync/atomic"
	"time"
	"unicode/utf8"

	"github.com/rcrowley/go-metrics"
	"github.com/syncthing/syncthing/lib/events"
	"github.com/syncthing/syncthing/lib/fs"
	"github.com/syncthing/syncthing/lib/ignore"
	"github.com/syncthing/syncthing/lib/osutil"
	"github.com/syncthing/syncthing/lib/protocol"
	"golang.org/x/text/unicode/norm"
)

var maskModePerm fs.FileMode

func init() {
	if runtime.GOOS == "windows" {
		// There is no user/group/others in Windows' read-only
		// attribute, and all "w" bits are set in fs.FileMode
		// if the file is not read-only.  Do not send these
		// group/others-writable bits to other devices in order to
		// avoid unexpected world-writable files on other platforms.
		maskModePerm = fs.ModePerm & 0755
	} else {
		maskModePerm = fs.ModePerm
	}
}

type Config struct {
	// Folder for which the walker has been created
	Folder string
	// Limit walking to these paths within Dir, or no limit if Sub is empty
	Subs []string
	// BlockSize controls the size of the block used when hashing.
	BlockSize int
	// If Matcher is not nil, it is used to identify files to ignore which were specified by the user.
	Matcher *ignore.Matcher
	// Number of hours to keep temporary files for
	TempLifetime time.Duration
	// If CurrentFiler is not nil, it is queried for the current file before rescanning.
	CurrentFiler CurrentFiler
	// The Filesystem provides an abstraction on top of the actual filesystem.
	Filesystem fs.Filesystem
	// If IgnorePerms is true, changes to permission bits will not be
	// detected. Scanned files will get zero permission bits and the
	// NoPermissionBits flag set.
	IgnorePerms bool
	// When AutoNormalize is set, file names that are in UTF8 but incorrect
	// normalization form will be corrected.
	AutoNormalize bool
	// Number of routines to use for hashing
	Hashers int
	// Our vector clock id
	ShortID protocol.ShortID
	// Optional progress tick interval which defines how often FolderScanProgress
	// events are emitted. Negative number means disabled.
	ProgressTickIntervalS int
	// Whether or not we should also compute weak hashes
	UseWeakHashes bool
}

type CurrentFiler interface {
	// CurrentFile returns the file as seen at last scan.
	CurrentFile(name string) (protocol.FileInfo, bool)
}

func Walk(ctx context.Context, cfg Config) chan protocol.FileInfo {
	w := walker{cfg}

	if w.CurrentFiler == nil {
		w.CurrentFiler = noCurrentFiler{}
	}
	if w.Filesystem == nil {
		panic("no filesystem specified")
	}
	if w.Matcher == nil {
		w.Matcher = ignore.New(w.Filesystem)
	}

	return w.walk(ctx)
}

type walker struct {
	Config
}

// Walk returns the list of files found in the local folder by scanning the
// file system. Files are blockwise hashed.
func (w *walker) walk(ctx context.Context) chan protocol.FileInfo {
	l.Debugln("Walk", w.Subs, w.BlockSize, w.Matcher)

	toHashChan := make(chan protocol.FileInfo)
	finishedChan := make(chan protocol.FileInfo)

<<<<<<< HEAD
	fsChan := make(chan fsWalkResult)
	go w.fsWalkerRoutine(ctx, fsChan, haveCancel)

	toHashChan := make(chan ScanResult)
	finisherChan := make(chan ScanResult)
	go w.processWalkResults(ctx, fsChan, haveChan, toHashChan, finisherChan)

	outChan := make(chan ScanResult)
	go w.finisher(ctx, finisherChan, outChan)
=======
	// A routine which walks the filesystem tree, and sends files which have
	// been modified to the counter routine.
	go func() {
		hashFiles := w.walkAndHashFiles(ctx, toHashChan, finishedChan)
		if len(w.Subs) == 0 {
			w.Filesystem.Walk(".", hashFiles)
		} else {
			for _, sub := range w.Subs {
				w.Filesystem.Walk(sub, hashFiles)
			}
		}
		close(toHashChan)
	}()
>>>>>>> 7a92f6c6

	// We're not required to emit scan progress events, just kick off hashers,
	// and feed inputs directly from the walker.
	if w.ProgressTickIntervalS < 0 {
		newParallelHasher(ctx, w.Filesystem, w.BlockSize, w.Hashers, finisherChan, toHashChan, nil, nil, w.UseWeakHashes)
		return outChan
	}

	// Defaults to every 2 seconds.
	if w.ProgressTickIntervalS == 0 {
		w.ProgressTickIntervalS = 2
	}

	ticker := time.NewTicker(time.Duration(w.ProgressTickIntervalS) * time.Second)

	// We need to emit progress events, hence we create a routine which buffers
	// the list of files to be hashed, counts the total number of
	// bytes to hash, and once no more files need to be hashed (chan gets closed),
	// start a routine which periodically emits FolderScanProgress events,
	// until a stop signal is sent by the parallel hasher.
	// Parallel hasher is stopped by this routine when we close the channel over
	// which it receives the files we ask it to hash.
	go func() {
		var filesToHash []protocol.FileInfo
		var total int64 = 1

		for file := range toHashChan {
			filesToHash = append(filesToHash, file)
			total += file.Size
		}

		realToHashChan := make(chan protocol.FileInfo)
		done := make(chan struct{})
		progress := newByteCounter()

		newParallelHasher(ctx, w.Filesystem, w.BlockSize, w.Hashers, finisherChan, realToHashChan, progress, done, w.UseWeakHashes)

		// A routine which actually emits the FolderScanProgress events
		// every w.ProgressTicker ticks, until the hasher routines terminate.
		go func() {
			defer progress.Close()

			for {
				select {
				case <-done:
					l.Debugln("Walk progress done", w.Folder, w.Subs, w.BlockSize, w.Matcher)
					ticker.Stop()
					return
				case <-ticker.C:
					current := progress.Total()
					rate := progress.Rate()
					l.Debugf("Walk %s %s current progress %d/%d at %.01f MiB/s (%d%%)", w.Folder, w.Subs, current, total, rate/1024/1024, current*100/total)
					events.Default.Log(events.FolderScanProgress, map[string]interface{}{
						"folder":  w.Folder,
						"current": current,
						"total":   total,
						"rate":    rate, // bytes per second
					})
				case <-ctx.Done():
					ticker.Stop()
					return
				}
			}
		}()

	loop:
		for _, file := range filesToHash {
			l.Debugln("real to hash:", file.Name)
			select {
			case realToHashChan <- file:
			case <-ctx.Done():
				break loop
			}
		}
		close(realToHashChan)
	}()

	return outChan
}

func (w *walker) walkAndHashFiles(ctx context.Context, fchan, dchan chan protocol.FileInfo) fs.WalkFunc {
	now := time.Now()
	return func(path string, info fs.FileInfo, err error) error {
		select {
		case <-ctx.Done():
			return ctx.Err()
		default:
		}

		// Return value used when we are returning early and don't want to
		// process the item. For directories, this means do-not-descend.
		var skip error // nil
		// info nil when error is not nil
		if info != nil && info.IsDir() {
			skip = fs.SkipDir
		}

		if err != nil {
			l.Debugln("error:", path, info, err)
			return skip
		}

		if path == "." {
			return nil
		}

		info, err = w.Filesystem.Lstat(path)
		// An error here would be weird as we've already gotten to this point, but act on it nonetheless
		if err != nil {
			return skip
		}

		if fs.IsTemporary(path) {
			l.Debugln("temporary:", path)
			if info.IsRegular() && info.ModTime().Add(w.TempLifetime).Before(now) {
				w.Filesystem.Remove(path)
				l.Debugln("removing temporary:", path, info.ModTime())
			}
			return nil
		}

		if fs.IsInternal(path) {
			l.Debugln("ignored (internal):", path)
			return skip
		}

		if w.Matcher.Match(path).IsIgnored() {
			l.Debugln("ignored (patterns):", path)
			return skip
		}

		if !utf8.ValidString(path) {
			l.Warnf("File name %q is not in UTF8 encoding; skipping.", path)
			return skip
		}

		path, shouldSkip := w.normalizePath(path, info)
		if shouldSkip {
			return skip
		}

<<<<<<< HEAD
		select {
		case fsChan <- fsWalkResult{
			path: path,
			info: info,
			err:  nil,
		}:
		case <-ctx.Done():
			return ctx.Err()
		}

		// under no circumstances shall we descend into a symlink
		if info.IsSymlink() && info.IsDir() {
			l.Debugln("skip walking (symlinked directory):", path)
			return skip
		}

		return err
	}
}

func fsWalkError(ctx context.Context, dst chan<- fsWalkResult, path string, err error) error {
	select {
	case dst <- fsWalkResult{
		path: path,
		info: nil,
		err:  err,
	}:
	case <-ctx.Done():
		return ctx.Err()
	}

	return nil
}

func (w *walker) processWalkResults(ctx context.Context, fsChan <-chan fsWalkResult, haveChan <-chan protocol.FileInfo, toHashChan, finisherChan chan<- ScanResult) {
	ctxChan := ctx.Done()
	fsRes, fsChanOpen := <-fsChan
	currDBFile, haveChanOpen := <-haveChan
	for fsChanOpen {
		if haveChanOpen {
			// File infos below an error walking the filesystem tree
			// may be marked as ignored but should not be deleted.
			if fsRes.err != nil && (strings.HasPrefix(currDBFile.Name, fsRes.path+string(fs.PathSeparator)) || fsRes.path == ".") {
				w.checkIgnoredAndInvalidate(currDBFile, finisherChan, ctxChan)
				currDBFile, haveChanOpen = <-haveChan
				continue
			}
			// Delete file infos that were not encountered when
			// walking the filesystem tree, except on error (see
			// above) or if they are ignored.
			if currDBFile.Name < fsRes.path {
				w.checkIgnoredAndDelete(currDBFile, finisherChan, ctxChan)
				currDBFile, haveChanOpen = <-haveChan
				continue
			}
		}

		var oldFile protocol.FileInfo
		if haveChanOpen && currDBFile.Name == fsRes.path {
			oldFile = currDBFile
			currDBFile, haveChanOpen = <-haveChan
		}

		if fsRes.err != nil {
			if fs.IsNotExist(fsRes.err) && !oldFile.IsEmpty() && !oldFile.Deleted {
				select {
				case finisherChan <- ScanResult{
					New: oldFile.DeletedCopy(w.ShortID),
					Old: oldFile,
				}:
				case <-ctx.Done():
					return
				}
			}
			fsRes, fsChanOpen = <-fsChan
			continue
		}

		switch {
		case fsRes.info.IsDir():
			w.walkDir(ctx, fsRes.path, fsRes.info, oldFile, finisherChan)

		case fsRes.info.IsSymlink():
			w.walkSymlink(ctx, fsRes.path, oldFile, finisherChan)

		case fsRes.info.IsRegular():
			w.walkRegular(ctx, fsRes.path, fsRes.info, oldFile, toHashChan)
		}

		fsRes, fsChanOpen = <-fsChan
	}

	// Filesystem tree walking finished, if there is anything left in the
	// db, mark it as deleted, except when it's ignored.
	if haveChanOpen {
		w.checkIgnoredAndDelete(currDBFile, finisherChan, ctxChan)
		for currDBFile = range haveChan {
			w.checkIgnoredAndDelete(currDBFile, finisherChan, ctxChan)
		}
	}

	close(toHashChan)
}

func (w *walker) checkIgnoredAndDelete(f protocol.FileInfo, finisherChan chan<- ScanResult, done <-chan struct{}) {
	if w.checkIgnoredAndInvalidate(f, finisherChan, done) {
		return
	}

	if !f.Deleted {
		select {
		case finisherChan <- ScanResult{
			New: f.DeletedCopy(w.ShortID),
			Old: f,
		}:
		case <-done:
		}
	}
}

func (w *walker) checkIgnoredAndInvalidate(f protocol.FileInfo, finisherChan chan<- ScanResult, done <-chan struct{}) bool {
	if !w.Matcher.Match(f.Name).IsIgnored() {
		return false
	}

	if !f.Invalid {
		select {
		case finisherChan <- ScanResult{
			New: f.InvalidatedCopy(w.ShortID),
			Old: f,
		}:
		case <-done:
		}
=======
		switch {
		case info.IsSymlink():
			if err := w.walkSymlink(ctx, path, dchan); err != nil {
				return err
			}
			if info.IsDir() {
				// under no circumstances shall we descend into a symlink
				return fs.SkipDir
			}
			return nil

		case info.IsDir():
			err = w.walkDir(ctx, path, info, dchan)

		case info.IsRegular():
			err = w.walkRegular(ctx, path, info, fchan)
		}

		return err
>>>>>>> 7a92f6c6
	}
}

func (w *walker) walkRegular(ctx context.Context, relPath string, info fs.FileInfo, fchan chan protocol.FileInfo) error {
	curMode := uint32(info.Mode())
	if runtime.GOOS == "windows" && osutil.IsWindowsExecutable(relPath) {
		curMode |= 0111
	}

<<<<<<< HEAD
	nf := protocol.FileInfo{
		Name:          relPath,
		Type:          protocol.FileInfoTypeFile,
		Version:       cf.Version.Update(w.ShortID),
		Permissions:   curMode & uint32(maskModePerm),
		NoPermissions: w.IgnorePerms,
		ModifiedS:     info.ModTime().Unix(),
		ModifiedNs:    int32(info.ModTime().Nanosecond()),
		ModifiedBy:    w.ShortID,
		Size:          info.Size(),
	}

	if nf.IsEquivalent(cf, w.IgnorePerms, true) {
		return
	}

	f := ScanResult{
		New: nf,
		Old: cf,
=======
	// A file is "unchanged", if it
	//  - exists
	//  - has the same permissions as previously, unless we are ignoring permissions
	//  - was not marked deleted (since it apparently exists now)
	//  - had the same modification time as it has now
	//  - was not a directory previously (since it's a file now)
	//  - was not a symlink (since it's a file now)
	//  - was not invalid (since it looks valid now)
	//  - has the same size as previously
	cf, ok := w.CurrentFiler.CurrentFile(relPath)
	permUnchanged := w.IgnorePerms || !cf.HasPermissionBits() || PermsEqual(cf.Permissions, curMode)
	if ok && permUnchanged && !cf.IsDeleted() && cf.ModTime().Equal(info.ModTime()) && !cf.IsDirectory() &&
		!cf.IsSymlink() && !cf.IsInvalid() && cf.Size == info.Size() {
		return nil
	}

	if ok {
		l.Debugln("rescan:", cf, info.ModTime().Unix(), info.Mode()&fs.ModePerm)
	}

	f := protocol.FileInfo{
		Name:          relPath,
		Type:          protocol.FileInfoTypeFile,
		Version:       cf.Version.Update(w.ShortID),
		Permissions:   curMode & uint32(maskModePerm),
		NoPermissions: w.IgnorePerms,
		ModifiedS:     info.ModTime().Unix(),
		ModifiedNs:    int32(info.ModTime().Nanosecond()),
		ModifiedBy:    w.ShortID,
		Size:          info.Size(),
>>>>>>> 7a92f6c6
	}

	l.Debugln("to hash:", relPath, f)

	select {
	case fchan <- f:
	case <-ctx.Done():
		return ctx.Err()
	}

	return nil
}

<<<<<<< HEAD
func (w *walker) walkDir(ctx context.Context, relPath string, info fs.FileInfo, cf protocol.FileInfo, finisherChan chan<- ScanResult) {
	nf := protocol.FileInfo{
=======
func (w *walker) walkDir(ctx context.Context, relPath string, info fs.FileInfo, dchan chan protocol.FileInfo) error {
	// A directory is "unchanged", if it
	//  - exists
	//  - has the same permissions as previously, unless we are ignoring permissions
	//  - was not marked deleted (since it apparently exists now)
	//  - was a directory previously (not a file or something else)
	//  - was not a symlink (since it's a directory now)
	//  - was not invalid (since it looks valid now)
	cf, ok := w.CurrentFiler.CurrentFile(relPath)
	permUnchanged := w.IgnorePerms || !cf.HasPermissionBits() || PermsEqual(cf.Permissions, uint32(info.Mode()))
	if ok && permUnchanged && !cf.IsDeleted() && cf.IsDirectory() && !cf.IsSymlink() && !cf.IsInvalid() {
		return nil
	}

	f := protocol.FileInfo{
>>>>>>> 7a92f6c6
		Name:          relPath,
		Type:          protocol.FileInfoTypeDirectory,
		Version:       cf.Version.Update(w.ShortID),
		Permissions:   uint32(info.Mode() & maskModePerm),
		NoPermissions: w.IgnorePerms,
		ModifiedS:     info.ModTime().Unix(),
		ModifiedNs:    int32(info.ModTime().Nanosecond()),
		ModifiedBy:    w.ShortID,
<<<<<<< HEAD
	}

	if nf.IsEquivalent(cf, w.IgnorePerms, true) {
		return
	}

	f := ScanResult{
		New: nf,
		Old: cf,
=======
>>>>>>> 7a92f6c6
	}

	l.Debugln("dir:", relPath, f)

	select {
<<<<<<< HEAD
	case finisherChan <- f:
=======
	case dchan <- f:
>>>>>>> 7a92f6c6
	case <-ctx.Done():
		return ctx.Err()
	}

	return nil
}

// walkSymlink returns nil or an error, if the error is of the nature that
// it should stop the entire walk.
<<<<<<< HEAD
func (w *walker) walkSymlink(ctx context.Context, relPath string, cf protocol.FileInfo, finisherChan chan<- ScanResult) {
=======
func (w *walker) walkSymlink(ctx context.Context, relPath string, dchan chan protocol.FileInfo) error {
>>>>>>> 7a92f6c6
	// Symlinks are not supported on Windows. We ignore instead of returning
	// an error.
	if runtime.GOOS == "windows" {
		return nil
	}

	// We always rehash symlinks as they have no modtime or
	// permissions. We check if they point to the old target by
	// checking that their existing blocks match with the blocks in
	// the index.

	target, err := w.Filesystem.ReadSymlink(relPath)
	if err != nil {
		l.Debugln("readlink error:", relPath, err)
		return nil
	}

<<<<<<< HEAD
	nf := protocol.FileInfo{
		Name:          relPath,
		Type:          protocol.FileInfoTypeSymlink,
		Version:       cf.Version.Update(w.ShortID),
		NoPermissions: true, // Symlinks don't have permissions of their own
		SymlinkTarget: target,
	}

	if nf.IsEquivalent(cf, w.IgnorePerms, true) {
		return
	}

	f := ScanResult{
		New: nf,
		Old: cf,
=======
	// A symlink is "unchanged", if
	//  - it exists
	//  - it wasn't deleted (because it isn't now)
	//  - it was a symlink
	//  - it wasn't invalid
	//  - the target was the same
	cf, ok := w.CurrentFiler.CurrentFile(relPath)
	if ok && !cf.IsDeleted() && cf.IsSymlink() && !cf.IsInvalid() && cf.SymlinkTarget == target {
		return nil
	}

	f := protocol.FileInfo{
		Name:          relPath,
		Type:          protocol.FileInfoTypeSymlink,
		Version:       cf.Version.Update(w.ShortID),
		NoPermissions: true, // Symlinks don't have permissions of their own
		SymlinkTarget: target,
>>>>>>> 7a92f6c6
	}

	l.Debugln("symlink changedb:", relPath, f)

	select {
<<<<<<< HEAD
	case finisherChan <- f:
=======
	case dchan <- f:
>>>>>>> 7a92f6c6
	case <-ctx.Done():
		return ctx.Err()
	}

	return nil
}

// normalizePath returns the normalized relative path (possibly after fixing
// it on disk), or skip is true.
func (w *walker) normalizePath(path string, info fs.FileInfo) (normPath string, skip bool) {
	if runtime.GOOS == "darwin" {
		// Mac OS X file names should always be NFD normalized.
		normPath = norm.NFD.String(path)
	} else {
		// Every other OS in the known universe uses NFC or just plain
		// doesn't bother to define an encoding. In our case *we* do care,
		// so we enforce NFC regardless.
		normPath = norm.NFC.String(path)
	}

	if path == normPath {
		// The file name is already normalized: nothing to do
		return path, false
	}

	if !w.AutoNormalize {
		// We're not authorized to do anything about it, so complain and skip.

		l.Warnf("File name %q is not in the correct UTF8 normalization form; skipping.", path)
		return "", true
	}

	// We will attempt to normalize it.
	normInfo, err := w.Filesystem.Lstat(normPath)
	if fs.IsNotExist(err) {
		// Nothing exists with the normalized filename. Good.
		if err = w.Filesystem.Rename(path, normPath); err != nil {
			l.Infof(`Error normalizing UTF8 encoding of file "%s": %v`, path, err)
			return "", true
		}
		l.Infof(`Normalized UTF8 encoding of file name "%s".`, path)
	} else if w.Filesystem.SameFile(info, normInfo) {
		// With some filesystems (ZFS), if there is an un-normalized path and you ask whether the normalized
		// version exists, it responds with true. Therefore we need to check fs.SameFile as well.
		// In this case, a call to Rename won't do anything, so we have to rename via a temp file.

		// We don't want to use the standard syncthing prefix here, as that will result in the file being ignored
		// and eventually deleted by Syncthing if the rename back fails.

		tempPath := fs.TempNameWithPrefix(normPath, "")
		if err = w.Filesystem.Rename(path, tempPath); err != nil {
			l.Infof(`Error during normalizing UTF8 encoding of file "%s" (renamed to "%s"): %v`, path, tempPath, err)
			return "", true
		}
		if err = w.Filesystem.Rename(tempPath, normPath); err != nil {
			// I don't ever expect this to happen, but if it does, we should probably tell our caller that the normalized
			// path is the temp path: that way at least the user's data still gets synced.
			l.Warnf(`Error renaming "%s" to "%s" while normalizating UTF8 encoding: %v. You will want to rename this file back manually`, tempPath, normPath, err)
			return tempPath, false
		}
	} else {
		// There is something already in the way at the normalized
		// file name.
		l.Infof(`File "%s" path has UTF8 encoding conflict with another file; ignoring.`, path)
		return "", true
	}

	return normPath, false
}

func (w *walker) finisher(ctx context.Context, finisherChan <-chan ScanResult, outChan chan<- ScanResult) {
	for r := range finisherChan {
		if !r.Old.IsEmpty() && r.Old.Invalid {
			// We do not want to override the global version with the file we
			// currently have. Keeping only our local counter makes sure we are in
			// conflict with any other existing versions, which will be resolved by
			// the normal pulling mechanisms.
			for i, c := range r.New.Version.Counters {
				if c.ID == w.ShortID {
					r.New.Version.Counters = r.New.Version.Counters[i : i+1]
					break
				}
			}
		}
		select {
		case outChan <- r:
		case <-ctx.Done():
			return
		}
	}

	close(outChan)
}

// A byteCounter gets bytes added to it via Update() and then provides the
// Total() and one minute moving average Rate() in bytes per second.
type byteCounter struct {
	total int64
	metrics.EWMA
	stop chan struct{}
}

func newByteCounter() *byteCounter {
	c := &byteCounter{
		EWMA: metrics.NewEWMA1(), // a one minute exponentially weighted moving average
		stop: make(chan struct{}),
	}
	go c.ticker()
	return c
}

func (c *byteCounter) ticker() {
	// The metrics.EWMA expects clock ticks every five seconds in order to
	// decay the average properly.
	t := time.NewTicker(5 * time.Second)
	for {
		select {
		case <-t.C:
			c.Tick()
		case <-c.stop:
			t.Stop()
			return
		}
	}
}

func (c *byteCounter) Update(bytes int64) {
	atomic.AddInt64(&c.total, bytes)
	c.EWMA.Update(bytes)
}

func (c *byteCounter) Total() int64 {
	return atomic.LoadInt64(&c.total)
}

func (c *byteCounter) Close() {
	close(c.stop)
}

// A no-op CurrentFiler

type noCurrentFiler struct{}

func (noCurrentFiler) CurrentFile(name string) (protocol.FileInfo, bool) {
	return protocol.FileInfo{}, false
}<|MERGE_RESOLUTION|>--- conflicted
+++ resolved
@@ -103,17 +103,6 @@
 	toHashChan := make(chan protocol.FileInfo)
 	finishedChan := make(chan protocol.FileInfo)
 
-<<<<<<< HEAD
-	fsChan := make(chan fsWalkResult)
-	go w.fsWalkerRoutine(ctx, fsChan, haveCancel)
-
-	toHashChan := make(chan ScanResult)
-	finisherChan := make(chan ScanResult)
-	go w.processWalkResults(ctx, fsChan, haveChan, toHashChan, finisherChan)
-
-	outChan := make(chan ScanResult)
-	go w.finisher(ctx, finisherChan, outChan)
-=======
 	// A routine which walks the filesystem tree, and sends files which have
 	// been modified to the counter routine.
 	go func() {
@@ -127,13 +116,12 @@
 		}
 		close(toHashChan)
 	}()
->>>>>>> 7a92f6c6
 
 	// We're not required to emit scan progress events, just kick off hashers,
 	// and feed inputs directly from the walker.
 	if w.ProgressTickIntervalS < 0 {
-		newParallelHasher(ctx, w.Filesystem, w.BlockSize, w.Hashers, finisherChan, toHashChan, nil, nil, w.UseWeakHashes)
-		return outChan
+		newParallelHasher(ctx, w.Filesystem, w.BlockSize, w.Hashers, finishedChan, toHashChan, nil, nil, w.UseWeakHashes)
+		return finishedChan
 	}
 
 	// Defaults to every 2 seconds.
@@ -163,7 +151,7 @@
 		done := make(chan struct{})
 		progress := newByteCounter()
 
-		newParallelHasher(ctx, w.Filesystem, w.BlockSize, w.Hashers, finisherChan, realToHashChan, progress, done, w.UseWeakHashes)
+		newParallelHasher(ctx, w.Filesystem, w.BlockSize, w.Hashers, finishedChan, realToHashChan, progress, done, w.UseWeakHashes)
 
 		// A routine which actually emits the FolderScanProgress events
 		// every w.ProgressTicker ticks, until the hasher routines terminate.
@@ -205,7 +193,7 @@
 		close(realToHashChan)
 	}()
 
-	return outChan
+	return finishedChan
 }
 
 func (w *walker) walkAndHashFiles(ctx context.Context, fchan, dchan chan protocol.FileInfo) fs.WalkFunc {
@@ -269,141 +257,6 @@
 			return skip
 		}
 
-<<<<<<< HEAD
-		select {
-		case fsChan <- fsWalkResult{
-			path: path,
-			info: info,
-			err:  nil,
-		}:
-		case <-ctx.Done():
-			return ctx.Err()
-		}
-
-		// under no circumstances shall we descend into a symlink
-		if info.IsSymlink() && info.IsDir() {
-			l.Debugln("skip walking (symlinked directory):", path)
-			return skip
-		}
-
-		return err
-	}
-}
-
-func fsWalkError(ctx context.Context, dst chan<- fsWalkResult, path string, err error) error {
-	select {
-	case dst <- fsWalkResult{
-		path: path,
-		info: nil,
-		err:  err,
-	}:
-	case <-ctx.Done():
-		return ctx.Err()
-	}
-
-	return nil
-}
-
-func (w *walker) processWalkResults(ctx context.Context, fsChan <-chan fsWalkResult, haveChan <-chan protocol.FileInfo, toHashChan, finisherChan chan<- ScanResult) {
-	ctxChan := ctx.Done()
-	fsRes, fsChanOpen := <-fsChan
-	currDBFile, haveChanOpen := <-haveChan
-	for fsChanOpen {
-		if haveChanOpen {
-			// File infos below an error walking the filesystem tree
-			// may be marked as ignored but should not be deleted.
-			if fsRes.err != nil && (strings.HasPrefix(currDBFile.Name, fsRes.path+string(fs.PathSeparator)) || fsRes.path == ".") {
-				w.checkIgnoredAndInvalidate(currDBFile, finisherChan, ctxChan)
-				currDBFile, haveChanOpen = <-haveChan
-				continue
-			}
-			// Delete file infos that were not encountered when
-			// walking the filesystem tree, except on error (see
-			// above) or if they are ignored.
-			if currDBFile.Name < fsRes.path {
-				w.checkIgnoredAndDelete(currDBFile, finisherChan, ctxChan)
-				currDBFile, haveChanOpen = <-haveChan
-				continue
-			}
-		}
-
-		var oldFile protocol.FileInfo
-		if haveChanOpen && currDBFile.Name == fsRes.path {
-			oldFile = currDBFile
-			currDBFile, haveChanOpen = <-haveChan
-		}
-
-		if fsRes.err != nil {
-			if fs.IsNotExist(fsRes.err) && !oldFile.IsEmpty() && !oldFile.Deleted {
-				select {
-				case finisherChan <- ScanResult{
-					New: oldFile.DeletedCopy(w.ShortID),
-					Old: oldFile,
-				}:
-				case <-ctx.Done():
-					return
-				}
-			}
-			fsRes, fsChanOpen = <-fsChan
-			continue
-		}
-
-		switch {
-		case fsRes.info.IsDir():
-			w.walkDir(ctx, fsRes.path, fsRes.info, oldFile, finisherChan)
-
-		case fsRes.info.IsSymlink():
-			w.walkSymlink(ctx, fsRes.path, oldFile, finisherChan)
-
-		case fsRes.info.IsRegular():
-			w.walkRegular(ctx, fsRes.path, fsRes.info, oldFile, toHashChan)
-		}
-
-		fsRes, fsChanOpen = <-fsChan
-	}
-
-	// Filesystem tree walking finished, if there is anything left in the
-	// db, mark it as deleted, except when it's ignored.
-	if haveChanOpen {
-		w.checkIgnoredAndDelete(currDBFile, finisherChan, ctxChan)
-		for currDBFile = range haveChan {
-			w.checkIgnoredAndDelete(currDBFile, finisherChan, ctxChan)
-		}
-	}
-
-	close(toHashChan)
-}
-
-func (w *walker) checkIgnoredAndDelete(f protocol.FileInfo, finisherChan chan<- ScanResult, done <-chan struct{}) {
-	if w.checkIgnoredAndInvalidate(f, finisherChan, done) {
-		return
-	}
-
-	if !f.Deleted {
-		select {
-		case finisherChan <- ScanResult{
-			New: f.DeletedCopy(w.ShortID),
-			Old: f,
-		}:
-		case <-done:
-		}
-	}
-}
-
-func (w *walker) checkIgnoredAndInvalidate(f protocol.FileInfo, finisherChan chan<- ScanResult, done <-chan struct{}) bool {
-	if !w.Matcher.Match(f.Name).IsIgnored() {
-		return false
-	}
-
-	if !f.Invalid {
-		select {
-		case finisherChan <- ScanResult{
-			New: f.InvalidatedCopy(w.ShortID),
-			Old: f,
-		}:
-		case <-done:
-		}
-=======
 		switch {
 		case info.IsSymlink():
 			if err := w.walkSymlink(ctx, path, dchan); err != nil {
@@ -423,7 +276,6 @@
 		}
 
 		return err
->>>>>>> 7a92f6c6
 	}
 }
 
@@ -433,27 +285,6 @@
 		curMode |= 0111
 	}
 
-<<<<<<< HEAD
-	nf := protocol.FileInfo{
-		Name:          relPath,
-		Type:          protocol.FileInfoTypeFile,
-		Version:       cf.Version.Update(w.ShortID),
-		Permissions:   curMode & uint32(maskModePerm),
-		NoPermissions: w.IgnorePerms,
-		ModifiedS:     info.ModTime().Unix(),
-		ModifiedNs:    int32(info.ModTime().Nanosecond()),
-		ModifiedBy:    w.ShortID,
-		Size:          info.Size(),
-	}
-
-	if nf.IsEquivalent(cf, w.IgnorePerms, true) {
-		return
-	}
-
-	f := ScanResult{
-		New: nf,
-		Old: cf,
-=======
 	// A file is "unchanged", if it
 	//  - exists
 	//  - has the same permissions as previously, unless we are ignoring permissions
@@ -484,9 +315,7 @@
 		ModifiedNs:    int32(info.ModTime().Nanosecond()),
 		ModifiedBy:    w.ShortID,
 		Size:          info.Size(),
->>>>>>> 7a92f6c6
-	}
-
+	}
 	l.Debugln("to hash:", relPath, f)
 
 	select {
@@ -498,10 +327,6 @@
 	return nil
 }
 
-<<<<<<< HEAD
-func (w *walker) walkDir(ctx context.Context, relPath string, info fs.FileInfo, cf protocol.FileInfo, finisherChan chan<- ScanResult) {
-	nf := protocol.FileInfo{
-=======
 func (w *walker) walkDir(ctx context.Context, relPath string, info fs.FileInfo, dchan chan protocol.FileInfo) error {
 	// A directory is "unchanged", if it
 	//  - exists
@@ -517,7 +342,6 @@
 	}
 
 	f := protocol.FileInfo{
->>>>>>> 7a92f6c6
 		Name:          relPath,
 		Type:          protocol.FileInfoTypeDirectory,
 		Version:       cf.Version.Update(w.ShortID),
@@ -526,28 +350,11 @@
 		ModifiedS:     info.ModTime().Unix(),
 		ModifiedNs:    int32(info.ModTime().Nanosecond()),
 		ModifiedBy:    w.ShortID,
-<<<<<<< HEAD
-	}
-
-	if nf.IsEquivalent(cf, w.IgnorePerms, true) {
-		return
-	}
-
-	f := ScanResult{
-		New: nf,
-		Old: cf,
-=======
->>>>>>> 7a92f6c6
-	}
-
+	}
 	l.Debugln("dir:", relPath, f)
 
 	select {
-<<<<<<< HEAD
-	case finisherChan <- f:
-=======
 	case dchan <- f:
->>>>>>> 7a92f6c6
 	case <-ctx.Done():
 		return ctx.Err()
 	}
@@ -557,11 +364,7 @@
 
 // walkSymlink returns nil or an error, if the error is of the nature that
 // it should stop the entire walk.
-<<<<<<< HEAD
-func (w *walker) walkSymlink(ctx context.Context, relPath string, cf protocol.FileInfo, finisherChan chan<- ScanResult) {
-=======
 func (w *walker) walkSymlink(ctx context.Context, relPath string, dchan chan protocol.FileInfo) error {
->>>>>>> 7a92f6c6
 	// Symlinks are not supported on Windows. We ignore instead of returning
 	// an error.
 	if runtime.GOOS == "windows" {
@@ -579,23 +382,6 @@
 		return nil
 	}
 
-<<<<<<< HEAD
-	nf := protocol.FileInfo{
-		Name:          relPath,
-		Type:          protocol.FileInfoTypeSymlink,
-		Version:       cf.Version.Update(w.ShortID),
-		NoPermissions: true, // Symlinks don't have permissions of their own
-		SymlinkTarget: target,
-	}
-
-	if nf.IsEquivalent(cf, w.IgnorePerms, true) {
-		return
-	}
-
-	f := ScanResult{
-		New: nf,
-		Old: cf,
-=======
 	// A symlink is "unchanged", if
 	//  - it exists
 	//  - it wasn't deleted (because it isn't now)
@@ -613,17 +399,12 @@
 		Version:       cf.Version.Update(w.ShortID),
 		NoPermissions: true, // Symlinks don't have permissions of their own
 		SymlinkTarget: target,
->>>>>>> 7a92f6c6
 	}
 
 	l.Debugln("symlink changedb:", relPath, f)
 
 	select {
-<<<<<<< HEAD
-	case finisherChan <- f:
-=======
 	case dchan <- f:
->>>>>>> 7a92f6c6
 	case <-ctx.Done():
 		return ctx.Err()
 	}
@@ -694,28 +475,16 @@
 	return normPath, false
 }
 
-func (w *walker) finisher(ctx context.Context, finisherChan <-chan ScanResult, outChan chan<- ScanResult) {
-	for r := range finisherChan {
-		if !r.Old.IsEmpty() && r.Old.Invalid {
-			// We do not want to override the global version with the file we
-			// currently have. Keeping only our local counter makes sure we are in
-			// conflict with any other existing versions, which will be resolved by
-			// the normal pulling mechanisms.
-			for i, c := range r.New.Version.Counters {
-				if c.ID == w.ShortID {
-					r.New.Version.Counters = r.New.Version.Counters[i : i+1]
-					break
-				}
-			}
-		}
-		select {
-		case outChan <- r:
-		case <-ctx.Done():
-			return
-		}
-	}
-
-	close(outChan)
+func PermsEqual(a, b uint32) bool {
+	switch runtime.GOOS {
+	case "windows":
+		// There is only writeable and read only, represented for user, group
+		// and other equally. We only compare against user.
+		return a&0600 == b&0600
+	default:
+		// All bits count
+		return a&0777 == b&0777
+	}
 }
 
 // A byteCounter gets bytes added to it via Update() and then provides the
