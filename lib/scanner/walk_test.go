// Copyright (C) 2014 The Syncthing Authors.
//
// This Source Code Form is subject to the terms of the Mozilla Public
// License, v. 2.0. If a copy of the MPL was not distributed with this file,
// You can obtain one at https://mozilla.org/MPL/2.0/.

package scanner

import (
	"bytes"
	"context"
	"crypto/rand"
	"errors"
	"fmt"
	"io"
	"os"
	"path/filepath"
	"runtime"
	rdebug "runtime/debug"
	"sort"
	"sync"
	"testing"

	"github.com/d4l3k/messagediff"
	"github.com/syncthing/syncthing/lib/events"
	"github.com/syncthing/syncthing/lib/fs"
	"github.com/syncthing/syncthing/lib/ignore"
	"github.com/syncthing/syncthing/lib/protocol"
	"github.com/syncthing/syncthing/lib/sha256"
	"golang.org/x/text/unicode/norm"
)

type testfile struct {
	name   string
	length int64
	hash   string
}

type testfileList []testfile

const (
	testFsType     = fs.FilesystemTypeBasic
	testFsLocation = "testdata"
)

var (
	testFs   fs.Filesystem
	testdata = testfileList{
		{"afile", 4, "b5bb9d8014a0f9b1d61e21e796d78dccdf1352f23cd32812f4850b878ae4944c"},
		{"dir1", 128, ""},
		{filepath.Join("dir1", "dfile"), 5, "49ae93732fcf8d63fe1cce759664982dbd5b23161f007dba8561862adc96d063"},
		{"dir2", 128, ""},
		{filepath.Join("dir2", "cfile"), 4, "bf07a7fbb825fc0aae7bf4a1177b2b31fcf8a3feeaf7092761e18c859ee52a9c"},
		{"excludes", 37, "df90b52f0c55dba7a7a940affe482571563b1ac57bd5be4d8a0291e7de928e06"},
		{"further-excludes", 5, "7eb0a548094fa6295f7fd9200d69973e5f5ec5c04f2a86d998080ac43ecf89f1"},
	}
)

func init() {
	// This test runs the risk of entering infinite recursion if it fails.
	// Limit the stack size to 10 megs to crash early in that case instead of
	// potentially taking down the box...
	rdebug.SetMaxStack(10 * 1 << 20)

	testFs = fs.NewFilesystem(testFsType, testFsLocation)
}

func TestWalkSub(t *testing.T) {
	ignores := ignore.New(testFs)
	err := ignores.Load(".stignore")
	if err != nil {
		t.Fatal(err)
	}

	cfg, cancel := testConfig()
	defer cancel()
	cfg.Subs = []string{"dir2"}
	cfg.Matcher = ignores
	fchan := Walk(context.TODO(), cfg)
	var files []protocol.FileInfo
	for f := range fchan {
		if f.Err != nil {
			t.Errorf("Error while scanning %v: %v", f.Err, f.Path)
		}
		files = append(files, f.File)
	}

	// The directory contains two files, where one is ignored from a higher
	// level. We should see only the directory and one of the files.

	if len(files) != 2 {
		t.Fatalf("Incorrect length %d != 2", len(files))
	}
	if files[0].Name != "dir2" {
		t.Errorf("Incorrect file %v != dir2", files[0])
	}
	if files[1].Name != filepath.Join("dir2", "cfile") {
		t.Errorf("Incorrect file %v != dir2/cfile", files[1])
	}
}

func TestWalk(t *testing.T) {
	ignores := ignore.New(testFs)
	err := ignores.Load(".stignore")
	if err != nil {
		t.Fatal(err)
	}
	t.Log(ignores)

	cfg, cancel := testConfig()
	defer cancel()
	cfg.Matcher = ignores
	fchan := Walk(context.TODO(), cfg)

	var tmp []protocol.FileInfo
	for f := range fchan {
		if f.Err != nil {
			t.Errorf("Error while scanning %v: %v", f.Err, f.Path)
		}
		tmp = append(tmp, f.File)
	}
	sort.Sort(fileList(tmp))
	files := fileList(tmp).testfiles()

	if diff, equal := messagediff.PrettyDiff(testdata, files); !equal {
		t.Errorf("Walk returned unexpected data. Diff:\n%s", diff)
	}
}

func TestVerify(t *testing.T) {
	blocksize := 16
	// data should be an even multiple of blocksize long
	data := []byte("Lorem ipsum dolor sit amet, consectetur adipiscing elit, sed do eiusmod tempor incididunt ut labore et dolore magna aliqua. Ut e")
	buf := bytes.NewBuffer(data)
	progress := newByteCounter()
	defer progress.Close()

	blocks, err := Blocks(context.TODO(), buf, blocksize, -1, progress, false)
	if err != nil {
		t.Fatal(err)
	}
	if exp := len(data) / blocksize; len(blocks) != exp {
		t.Fatalf("Incorrect number of blocks %d != %d", len(blocks), exp)
	}

	if int64(len(data)) != progress.Total() {
		t.Fatalf("Incorrect counter value %d  != %d", len(data), progress.Total())
	}

	buf = bytes.NewBuffer(data)
	err = verify(buf, blocksize, blocks)
	t.Log(err)
	if err != nil {
		t.Fatal("Unexpected verify failure", err)
	}

	buf = bytes.NewBuffer(append(data, '\n'))
	err = verify(buf, blocksize, blocks)
	t.Log(err)
	if err == nil {
		t.Fatal("Unexpected verify success")
	}

	buf = bytes.NewBuffer(data[:len(data)-1])
	err = verify(buf, blocksize, blocks)
	t.Log(err)
	if err == nil {
		t.Fatal("Unexpected verify success")
	}

	data[42] = 42
	buf = bytes.NewBuffer(data)
	err = verify(buf, blocksize, blocks)
	t.Log(err)
	if err == nil {
		t.Fatal("Unexpected verify success")
	}
}

func TestNormalization(t *testing.T) {
	if runtime.GOOS == "darwin" {
		t.Skip("Normalization test not possible on darwin")
		return
	}

	os.RemoveAll("testdata/normalization")
	defer os.RemoveAll("testdata/normalization")

	tests := []string{
		"0-A",            // ASCII A -- accepted
		"1-\xC3\x84",     // NFC 'Ä' -- conflicts with the entry below, accepted
		"1-\x41\xCC\x88", // NFD 'Ä' -- conflicts with the entry above, ignored
		"2-\xC3\x85",     // NFC 'Å' -- accepted
		"3-\x41\xCC\x83", // NFD 'Ã' -- converted to NFC
		"4-\xE2\x98\x95", // U+2615 HOT BEVERAGE (☕) -- accepted
		"5-\xCD\xE2",     // EUC-CN "wài" (外) -- ignored (not UTF8)
	}
	numInvalid := 2

	if runtime.GOOS == "windows" {
		// On Windows, in case 5 the character gets replaced with a
		// replacement character \xEF\xBF\xBD at the point it's written to disk,
		// which means it suddenly becomes valid (sort of).
		numInvalid--
	}

	numValid := len(tests) - numInvalid

	for _, s1 := range tests {
		// Create a directory for each of the interesting strings above
		if err := testFs.MkdirAll(filepath.Join("normalization", s1), 0755); err != nil {
			t.Fatal(err)
		}

		for _, s2 := range tests {
			// Within each dir, create a file with each of the interesting
			// file names. Ensure that the file doesn't exist when it's
			// created. This detects and fails if there's file name
			// normalization stuff at the filesystem level.
			if fd, err := testFs.OpenFile(filepath.Join("normalization", s1, s2), os.O_CREATE|os.O_EXCL, 0644); err != nil {
				t.Fatal(err)
			} else {
				fd.Write([]byte("test"))
				fd.Close()
			}
		}
	}

	// We can normalize a directory name, but we can't descend into it in the
	// same pass due to how filepath.Walk works. So we run the scan twice to
	// make sure it all gets done. In production, things will be correct
	// eventually...

	walkDir(testFs, "normalization", nil, nil, 0)
	tmp := walkDir(testFs, "normalization", nil, nil, 0)

	files := fileList(tmp).testfiles()

	// We should have one file per combination, plus the directories
	// themselves, plus the "testdata/normalization" directory

	expectedNum := numValid*numValid + numValid + 1
	if len(files) != expectedNum {
		t.Errorf("Expected %d files, got %d", expectedNum, len(files))
	}

	// The file names should all be in NFC form.

	for _, f := range files {
		t.Logf("%q (% x) %v", f.name, f.name, norm.NFC.IsNormalString(f.name))
		if !norm.NFC.IsNormalString(f.name) {
			t.Errorf("File name %q is not NFC normalized", f.name)
		}
	}
}

func TestNormalizationDarwinCaseFS(t *testing.T) {
	// This tests that normalization works on Darwin, through a CaseFS.

	if runtime.GOOS != "darwin" {
		t.Skip("Normalization test not possible on non-Darwin")
		return
	}

	testFs := fs.NewFilesystem(testFsType, testFsLocation, new(fs.OptionDetectCaseConflicts))

	testFs.RemoveAll("normalization")
	defer testFs.RemoveAll("normalization")
	testFs.MkdirAll("normalization", 0755)

	const (
		inNFC = "\xC3\x84"
		inNFD = "\x41\xCC\x88"
	)

	// Create dir in NFC
	if err := testFs.Mkdir(filepath.Join("normalization", "dir-"+inNFC), 0755); err != nil {
		t.Fatal(err)
	}

	// Create file in NFC
	fd, err := testFs.Create(filepath.Join("normalization", "dir-"+inNFC, "file-"+inNFC))
	if err != nil {
		t.Fatal(err)
	}
	fd.Close()

	// Walk, which should normalize and return
	walkDir(testFs, "normalization", nil, nil, 0)
	tmp := walkDir(testFs, "normalization", nil, nil, 0)
	if len(tmp) != 3 {
		t.Error("Expected one file and one dir scanned")
	}

	// Verify we see the normalized entries in the result
	foundFile := false
	foundDir := false
	for _, f := range tmp {
		if f.Name == filepath.Join("normalization", "dir-"+inNFD) {
			foundDir = true
			continue
		}
		if f.Name == filepath.Join("normalization", "dir-"+inNFD, "file-"+inNFD) {
			foundFile = true
			continue
		}
	}
	if !foundFile || !foundDir {
		t.Error("Didn't find expected normalization form")
	}
}

func TestIssue1507(t *testing.T) {
	w := &walker{}
	w.Matcher = ignore.New(w.Filesystem)
	h := make(chan protocol.FileInfo, 100)
	f := make(chan ScanResult, 100)
	fn := w.walkAndHashFiles(context.TODO(), h, f)

	fn("", nil, protocol.ErrClosed)
}

func TestWalkSymlinkUnix(t *testing.T) {
	if runtime.GOOS == "windows" {
		t.Skip("skipping unsupported symlink test")
		return
	}

	// Create a folder with a symlink in it
	os.RemoveAll("_symlinks")
	os.Mkdir("_symlinks", 0755)
	defer os.RemoveAll("_symlinks")
	os.Symlink("../testdata", "_symlinks/link")

	fs := fs.NewFilesystem(testFsType, "_symlinks")
	for _, path := range []string{".", "link"} {
		// Scan it
		files := walkDir(fs, path, nil, nil, 0)

		// Verify that we got one symlink and with the correct attributes
		if len(files) != 1 {
			t.Errorf("expected 1 symlink, not %d", len(files))
		}
		if len(files[0].Blocks) != 0 {
			t.Errorf("expected zero blocks for symlink, not %d", len(files[0].Blocks))
		}
		if files[0].SymlinkTarget != "../testdata" {
			t.Errorf("expected symlink to have target destination, not %q", files[0].SymlinkTarget)
		}
	}
}

func TestWalkSymlinkWindows(t *testing.T) {
	if runtime.GOOS != "windows" {
		t.Skip("skipping unsupported symlink test")
	}

	// Create a folder with a symlink in it
	name := "_symlinks-win"
	os.RemoveAll(name)
	os.Mkdir(name, 0755)
	defer os.RemoveAll(name)
	testFs := fs.NewFilesystem(testFsType, name)
	if err := fs.DebugSymlinkForTestsOnly(testFs, testFs, "../testdata", "link"); err != nil {
		// Probably we require permissions we don't have.
		t.Skip(err)
	}

	for _, path := range []string{".", "link"} {
		// Scan it
		files := walkDir(testFs, path, nil, nil, 0)

		// Verify that we got zero symlinks
		if len(files) != 0 {
			t.Errorf("expected zero symlinks, not %d", len(files))
		}
	}
}

func TestWalkRootSymlink(t *testing.T) {
	// Create a folder with a symlink in it
	tmp := t.TempDir()
	testFs := fs.NewFilesystem(testFsType, tmp)

	link := "link"
	dest, _ := filepath.Abs("testdata/dir1")
	destFs := fs.NewFilesystem(testFsType, dest)
	if err := fs.DebugSymlinkForTestsOnly(destFs, testFs, ".", "link"); err != nil {
		if runtime.GOOS == "windows" {
			// Probably we require permissions we don't have.
			t.Skip("Need admin permissions or developer mode to run symlink test on Windows: " + err.Error())
		} else {
			t.Fatal(err)
		}
	}

	// Scan root with symlink at FS root
	files := walkDir(fs.NewFilesystem(testFsType, filepath.Join(testFs.URI(), link)), ".", nil, nil, 0)

	// Verify that we got two files
	if len(files) != 2 {
		t.Fatalf("expected two files, not %d", len(files))
	}

	// Scan symlink below FS root
	files = walkDir(testFs, "link", nil, nil, 0)

	// Verify that we got the one symlink, except on windows
	if runtime.GOOS == "windows" {
		if len(files) != 0 {
			t.Errorf("expected no files, not %d", len(files))
		}
	} else if len(files) != 1 {
		t.Errorf("expected one file, not %d", len(files))
	}

	// Scan path below symlink
	files = walkDir(fs.NewFilesystem(testFsType, tmp), filepath.Join("link", "cfile"), nil, nil, 0)

	// Verify that we get nothing
	if len(files) != 0 {
		t.Errorf("expected no files, not %d", len(files))
	}
}

func TestBlocksizeHysteresis(t *testing.T) {
	// Verify that we select the right block size in the presence of old
	// file information.

	if testing.Short() {
		t.Skip("long and hard test")
	}

	sf := fs.NewWalkFilesystem(&singleFileFS{
		name:     "testfile.dat",
		filesize: 500 << 20, // 500 MiB
	})

	current := make(fakeCurrentFiler)

	runTest := func(expectedBlockSize int) {
		files := walkDir(sf, ".", current, nil, 0)
		if len(files) != 1 {
			t.Fatalf("expected one file, not %d", len(files))
		}
		if s := files[0].BlockSize(); s != expectedBlockSize {
			t.Fatalf("incorrect block size %d != expected %d", s, expectedBlockSize)
		}
	}

	// Scan with no previous knowledge. We should get a 512 KiB block size.

	runTest(512 << 10)

	// Scan on the assumption that previous size was 256 KiB. Retain 256 KiB
	// block size.

	current["testfile.dat"] = protocol.FileInfo{
		Name:         "testfile.dat",
		Size:         500 << 20,
		RawBlockSize: 256 << 10,
	}
	runTest(256 << 10)

	// Scan on the assumption that previous size was 1 MiB. Retain 1 MiB
	// block size.

	current["testfile.dat"] = protocol.FileInfo{
		Name:         "testfile.dat",
		Size:         500 << 20,
		RawBlockSize: 1 << 20,
	}
	runTest(1 << 20)

	// Scan on the assumption that previous size was 128 KiB. Move to 512
	// KiB because the difference is large.

	current["testfile.dat"] = protocol.FileInfo{
		Name:         "testfile.dat",
		Size:         500 << 20,
		RawBlockSize: 128 << 10,
	}
	runTest(512 << 10)

	// Scan on the assumption that previous size was 2 MiB. Move to 512
	// KiB because the difference is large.

	current["testfile.dat"] = protocol.FileInfo{
		Name:         "testfile.dat",
		Size:         500 << 20,
		RawBlockSize: 2 << 20,
	}
	runTest(512 << 10)
}

func TestWalkReceiveOnly(t *testing.T) {
	sf := fs.NewWalkFilesystem(&singleFileFS{
		name:     "testfile.dat",
		filesize: 1024,
	})

	current := make(fakeCurrentFiler)

	// Initial scan, no files in the CurrentFiler. Should pick up the file and
	// set the ReceiveOnly flag on it, because that's the flag we give the
	// walker to set.

	files := walkDir(sf, ".", current, nil, protocol.FlagLocalReceiveOnly)
	if len(files) != 1 {
		t.Fatal("Should have scanned one file")
	}

	if files[0].LocalFlags != protocol.FlagLocalReceiveOnly {
		t.Fatal("Should have set the ReceiveOnly flag")
	}

	// Update the CurrentFiler and scan again. It should not return
	// anything, because the file has not changed. This verifies that the
	// ReceiveOnly flag is properly ignored and doesn't trigger a rescan
	// every time.

	cur := files[0]
	current[cur.Name] = cur

	files = walkDir(sf, ".", current, nil, protocol.FlagLocalReceiveOnly)
	if len(files) != 0 {
		t.Fatal("Should not have scanned anything")
	}

	// Now pretend the file was previously ignored instead. We should pick up
	// the difference in flags and set just the LocalReceive flags.

	cur.LocalFlags = protocol.FlagLocalIgnored
	current[cur.Name] = cur

	files = walkDir(sf, ".", current, nil, protocol.FlagLocalReceiveOnly)
	if len(files) != 1 {
		t.Fatal("Should have scanned one file")
	}

	if files[0].LocalFlags != protocol.FlagLocalReceiveOnly {
		t.Fatal("Should have set the ReceiveOnly flag")
	}
}

func TestScanOwnershipPOSIX(t *testing.T) {
	// This test works on all operating systems because the FakeFS is always POSIXy.

	fakeFS := fs.NewFilesystem(fs.FilesystemTypeFake, "TestScanOwnership")
	current := make(fakeCurrentFiler)

	fakeFS.Create("root-owned")
	fakeFS.Create("user-owned")
	fakeFS.Lchown("user-owned", "1234", "5678")
	fakeFS.Mkdir("user-owned-dir", 0755)
	fakeFS.Lchown("user-owned-dir", "2345", "6789")

	expected := []struct {
		name     string
		uid, gid int
	}{
		{"root-owned", 0, 0},
		{"user-owned", 1234, 5678},
		{"user-owned-dir", 2345, 6789},
	}

	files := walkDir(fakeFS, ".", current, nil, 0)
	if len(files) != len(expected) {
		t.Fatalf("expected %d items, not %d", len(expected), len(files))
	}
	for i := range expected {
		if files[i].Name != expected[i].name {
			t.Errorf("expected %s, got %s", expected[i].name, files[i].Name)
			continue
		}

<<<<<<< HEAD
		var pd protocol.POSIXOSData
		if !files[i].LoadOSData(protocol.OsPosix, &pd) {
			t.Error("failed to load POSIX data on", files[i].Name)
			continue
		}
		if pd.UID != expected[i].uid {
			t.Errorf("expected %d, got %d", expected[i].uid, pd.UID)
		}
		if pd.GID != expected[i].gid {
			t.Errorf("expected %d, got %d", expected[i].gid, pd.GID)
=======
		if files[i].Platform.Unix == nil {
			t.Error("failed to load POSIX data on", files[i].Name)
			continue
		}
		if files[i].Platform.Unix.UID != expected[i].uid {
			t.Errorf("expected %d, got %d", expected[i].uid, files[i].Platform.Unix.UID)
		}
		if files[i].Platform.Unix.GID != expected[i].gid {
			t.Errorf("expected %d, got %d", expected[i].gid, files[i].Platform.Unix.GID)
>>>>>>> a2c5d901
		}
	}
}

func TestScanOwnershipWindows(t *testing.T) {
	if runtime.GOOS != "windows" {
		t.Skip("This test only works on Windows")
	}

	testFS := fs.NewFilesystem(fs.FilesystemTypeBasic, t.TempDir())
	current := make(fakeCurrentFiler)

	fd, err := testFS.Create("user-owned")
	if err != nil {
		t.Fatal(err)
	}
	fd.Close()

	files := walkDir(testFS, ".", current, nil, 0)
	if len(files) != 1 {
		t.Fatalf("expected %d items, not %d", 1, len(files))
	}
	t.Log(files[0])

	// The file should have an owner name set.
<<<<<<< HEAD
	var pd protocol.WindowsOSData
	if !files[0].LoadOSData(protocol.OsWindows, &pd) {
		t.Fatal("failed to load Windows data")
	}
	if pd.OwnerName == "" {
=======
	if files[0].Platform.Windows == nil {
		t.Fatal("failed to load Windows data")
	}
	if files[0].Platform.Windows.OwnerName == "" {
>>>>>>> a2c5d901
		t.Errorf("expected owner name to be set")
	}
}

func walkDir(fs fs.Filesystem, dir string, cfiler CurrentFiler, matcher *ignore.Matcher, localFlags uint32) []protocol.FileInfo {
	cfg, cancel := testConfig()
	defer cancel()
	cfg.Filesystem = fs
	cfg.Subs = []string{dir}
	cfg.AutoNormalize = true
	cfg.CurrentFiler = cfiler
	cfg.Matcher = matcher
	cfg.LocalFlags = localFlags
	fchan := Walk(context.TODO(), cfg)

	var tmp []protocol.FileInfo
	for f := range fchan {
		if f.Err == nil {
			tmp = append(tmp, f.File)
		}
	}
	sort.Sort(fileList(tmp))

	return tmp
}

type fileList []protocol.FileInfo

func (l fileList) Len() int {
	return len(l)
}

func (l fileList) Less(a, b int) bool {
	return l[a].Name < l[b].Name
}

func (l fileList) Swap(a, b int) {
	l[a], l[b] = l[b], l[a]
}

func (l fileList) testfiles() testfileList {
	testfiles := make(testfileList, len(l))
	for i, f := range l {
		if len(f.Blocks) > 1 {
			panic("simple test case stuff only supports a single block per file")
		}
		testfiles[i] = testfile{name: f.Name, length: f.FileSize()}
		if len(f.Blocks) == 1 {
			testfiles[i].hash = fmt.Sprintf("%x", f.Blocks[0].Hash)
		}
	}
	return testfiles
}

func (l testfileList) String() string {
	var b bytes.Buffer
	b.WriteString("{\n")
	for _, f := range l {
		fmt.Fprintf(&b, "  %s (%d bytes): %s\n", f.name, f.length, f.hash)
	}
	b.WriteString("}")
	return b.String()
}

var initOnce sync.Once

const (
	testdataSize = 17<<20 + 1
	testdataName = "_random.data"
)

func BenchmarkHashFile(b *testing.B) {
	initOnce.Do(initTestFile)
	b.ResetTimer()

	for i := 0; i < b.N; i++ {
		if _, err := HashFile(context.TODO(), fs.NewFilesystem(testFsType, ""), testdataName, protocol.MinBlockSize, nil, true); err != nil {
			b.Fatal(err)
		}
	}

	b.SetBytes(testdataSize)
	b.ReportAllocs()
}

func initTestFile() {
	fd, err := os.Create(testdataName)
	if err != nil {
		panic(err)
	}

	lr := io.LimitReader(rand.Reader, testdataSize)
	if _, err := io.Copy(fd, lr); err != nil {
		panic(err)
	}

	if err := fd.Close(); err != nil {
		panic(err)
	}
}

func TestStopWalk(t *testing.T) {
	// Create tree that is 100 levels deep, with each level containing 100
	// files (each 1 MB) and 100 directories (in turn containing 100 files
	// and 100 directories, etc). That is, in total > 100^100 files and as
	// many directories. It'll take a while to scan, giving us time to
	// cancel it and make sure the scan stops.

	// Use an errorFs as the backing fs for the rest of the interface
	// The way we get it is a bit hacky tho.
	errorFs := fs.NewFilesystem(fs.FilesystemType(-1), ".")
	fs := fs.NewWalkFilesystem(&infiniteFS{errorFs, 100, 100, 1e6})

	const numHashers = 4
	ctx, cancel := context.WithCancel(context.Background())
	cfg, cfgCancel := testConfig()
	defer cfgCancel()
	cfg.Filesystem = fs
	cfg.Hashers = numHashers
	cfg.ProgressTickIntervalS = -1 // Don't attempt to build the full list of files before starting to scan...
	fchan := Walk(ctx, cfg)

	// Receive a few entries to make sure the walker is up and running,
	// scanning both files and dirs. Do some quick sanity tests on the
	// returned file entries to make sure we are not just reading crap from
	// a closed channel or something.
	dirs := 0
	files := 0
	for {
		res := <-fchan
		if res.Err != nil {
			t.Errorf("Error while scanning %v: %v", res.Err, res.Path)
		}
		f := res.File
		t.Log("Scanned", f)
		if f.IsDirectory() {
			if len(f.Name) == 0 || f.Permissions == 0 {
				t.Error("Bad directory entry", f)
			}
			dirs++
		} else {
			if len(f.Name) == 0 || len(f.Blocks) == 0 || f.Permissions == 0 {
				t.Error("Bad file entry", f)
			}
			files++
		}
		if dirs > 5 && files > 5 {
			break
		}
	}

	// Cancel the walker.
	cancel()

	// Empty out any waiting entries and wait for the channel to close.
	// Count them, they should be zero or very few - essentially, each
	// hasher has the choice of returning a fully handled entry or
	// cancelling, but they should not start on another item.
	extra := 0
	for range fchan {
		extra++
	}
	t.Log("Extra entries:", extra)
	if extra > numHashers {
		t.Error("unexpected extra entries received after cancel")
	}
}

func TestIssue4799(t *testing.T) {
	tmp := t.TempDir()

	fs := fs.NewFilesystem(testFsType, tmp)

	fd, err := fs.Create("foo")
	if err != nil {
		t.Fatal(err)
	}
	fd.Close()

	files := walkDir(fs, "/foo", nil, nil, 0)
	if len(files) != 1 || files[0].Name != "foo" {
		t.Error(`Received unexpected file infos when walking "/foo"`, files)
	}
}

func TestRecurseInclude(t *testing.T) {
	stignore := `
	!/dir1/cfile
	!efile
	!ffile
	*
	`
	ignores := ignore.New(testFs, ignore.WithCache(true))
	if err := ignores.Parse(bytes.NewBufferString(stignore), ".stignore"); err != nil {
		t.Fatal(err)
	}

	files := walkDir(testFs, ".", nil, ignores, 0)

	expected := []string{
		filepath.Join("dir1"),
		filepath.Join("dir1", "cfile"),
		filepath.Join("dir2"),
		filepath.Join("dir2", "dir21"),
		filepath.Join("dir2", "dir21", "dir22"),
		filepath.Join("dir2", "dir21", "dir22", "dir23"),
		filepath.Join("dir2", "dir21", "dir22", "dir23", "efile"),
		filepath.Join("dir2", "dir21", "dir22", "efile"),
		filepath.Join("dir2", "dir21", "dir22", "efile", "efile"),
		filepath.Join("dir2", "dir21", "dira"),
		filepath.Join("dir2", "dir21", "dira", "efile"),
		filepath.Join("dir2", "dir21", "dira", "ffile"),
		filepath.Join("dir2", "dir21", "efile"),
		filepath.Join("dir2", "dir21", "efile", "ign"),
		filepath.Join("dir2", "dir21", "efile", "ign", "efile"),
	}
	if len(files) != len(expected) {
		t.Fatalf("Got %d files %v, expected %d files at %v", len(files), files, len(expected), expected)
	}
	for i := range files {
		if files[i].Name != expected[i] {
			t.Errorf("Got %v, expected file at %v", files[i], expected[i])
		}
	}
}

func TestIssue4841(t *testing.T) {
	tmp := t.TempDir()

	fs := fs.NewFilesystem(testFsType, tmp)

	fd, err := fs.Create("foo")
	if err != nil {
		panic(err)
	}
	fd.Close()

	cfg, cancel := testConfig()
	defer cancel()
	cfg.Filesystem = fs
	cfg.AutoNormalize = true
	cfg.CurrentFiler = fakeCurrentFiler{"foo": {
		Name:       "foo",
		Type:       protocol.FileInfoTypeFile,
		LocalFlags: protocol.FlagLocalIgnored,
		Version:    protocol.Vector{}.Update(1),
	}}
	cfg.ShortID = protocol.LocalDeviceID.Short()
	fchan := Walk(context.TODO(), cfg)

	var files []protocol.FileInfo
	for f := range fchan {
		if f.Err != nil {
			t.Errorf("Error while scanning %v: %v", f.Err, f.Path)
		}
		files = append(files, f.File)
	}
	sort.Sort(fileList(files))

	if len(files) != 1 {
		t.Fatalf("Expected 1 file, got %d: %v", len(files), files)
	}
	if expected := (protocol.Vector{}.Update(protocol.LocalDeviceID.Short())); !files[0].Version.Equal(expected) {
		t.Fatalf("Expected Version == %v, got %v", expected, files[0].Version)
	}
}

// TestNotExistingError reproduces https://github.com/syncthing/syncthing/issues/5385
func TestNotExistingError(t *testing.T) {
	sub := "notExisting"
	if _, err := testFs.Lstat(sub); !fs.IsNotExist(err) {
		t.Fatalf("Lstat returned error %v, while nothing should exist there.", err)
	}

	cfg, cancel := testConfig()
	defer cancel()
	cfg.Subs = []string{sub}
	fchan := Walk(context.TODO(), cfg)
	for f := range fchan {
		t.Fatalf("Expected no result from scan, got %v", f)
	}
}

func TestSkipIgnoredDirs(t *testing.T) {
	fss := fs.NewFilesystem(fs.FilesystemTypeFake, "")

	name := "foo/ignored"
	err := fss.MkdirAll(name, 0777)
	if err != nil {
		t.Fatal(err)
	}

	stat, err := fss.Lstat(name)
	if err != nil {
		t.Fatal(err)
	}

	w := &walker{}

	pats := ignore.New(fss, ignore.WithCache(true))

	stignore := `
	/foo/ign*
	!/f*
	*
	`
	if err := pats.Parse(bytes.NewBufferString(stignore), ".stignore"); err != nil {
		t.Fatal(err)
	}
	if !pats.SkipIgnoredDirs() {
		t.Error("SkipIgnoredDirs should be true")
	}

	w.Matcher = pats

	fn := w.walkAndHashFiles(context.Background(), nil, nil)

	if err := fn(name, stat, nil); err != fs.SkipDir {
		t.Errorf("Expected %v, got %v", fs.SkipDir, err)
	}
}

// https://github.com/syncthing/syncthing/issues/6487
func TestIncludedSubdir(t *testing.T) {
	fss := fs.NewFilesystem(fs.FilesystemTypeFake, "")

	name := filepath.Clean("foo/bar/included")
	err := fss.MkdirAll(name, 0777)
	if err != nil {
		t.Fatal(err)
	}

	pats := ignore.New(fss, ignore.WithCache(true))

	stignore := `
	!/foo/bar
	*
	`
	if err := pats.Parse(bytes.NewBufferString(stignore), ".stignore"); err != nil {
		t.Fatal(err)
	}

	fchan := Walk(context.TODO(), Config{
		CurrentFiler: make(fakeCurrentFiler),
		Filesystem:   fss,
		Matcher:      pats,
	})

	found := false
	for f := range fchan {
		if f.Err != nil {
			t.Fatalf("Error while scanning %v: %v", f.Err, f.Path)
		}
		if f.File.IsIgnored() {
			t.Error("File is ignored:", f.File.Name)
		}
		if f.File.Name == name {
			found = true
		}
	}

	if !found {
		t.Errorf("File not present in scan results")
	}
}

// Verify returns nil or an error describing the mismatch between the block
// list and actual reader contents
func verify(r io.Reader, blocksize int, blocks []protocol.BlockInfo) error {
	hf := sha256.New()
	// A 32k buffer is used for copying into the hash function.
	buf := make([]byte, 32<<10)

	for i, block := range blocks {
		lr := &io.LimitedReader{R: r, N: int64(blocksize)}
		_, err := io.CopyBuffer(hf, lr, buf)
		if err != nil {
			return err
		}

		hash := hf.Sum(nil)
		hf.Reset()

		if !bytes.Equal(hash, block.Hash) {
			return fmt.Errorf("hash mismatch %x != %x for block %d", hash, block.Hash, i)
		}
	}

	// We should have reached the end  now
	bs := make([]byte, 1)
	n, err := r.Read(bs)
	if n != 0 || err != io.EOF {
		return errors.New("file continues past end of blocks")
	}

	return nil
}

type fakeCurrentFiler map[string]protocol.FileInfo

func (fcf fakeCurrentFiler) CurrentFile(name string) (protocol.FileInfo, bool) {
	f, ok := fcf[name]
	return f, ok
}

func testConfig() (Config, context.CancelFunc) {
	evLogger := events.NewLogger()
	ctx, cancel := context.WithCancel(context.Background())
	go evLogger.Serve(ctx)
	return Config{
		Filesystem:  testFs,
		Hashers:     2,
		EventLogger: evLogger,
	}, cancel
}<|MERGE_RESOLUTION|>--- conflicted
+++ resolved
@@ -574,18 +574,6 @@
 			continue
 		}
 
-<<<<<<< HEAD
-		var pd protocol.POSIXOSData
-		if !files[i].LoadOSData(protocol.OsPosix, &pd) {
-			t.Error("failed to load POSIX data on", files[i].Name)
-			continue
-		}
-		if pd.UID != expected[i].uid {
-			t.Errorf("expected %d, got %d", expected[i].uid, pd.UID)
-		}
-		if pd.GID != expected[i].gid {
-			t.Errorf("expected %d, got %d", expected[i].gid, pd.GID)
-=======
 		if files[i].Platform.Unix == nil {
 			t.Error("failed to load POSIX data on", files[i].Name)
 			continue
@@ -595,7 +583,6 @@
 		}
 		if files[i].Platform.Unix.GID != expected[i].gid {
 			t.Errorf("expected %d, got %d", expected[i].gid, files[i].Platform.Unix.GID)
->>>>>>> a2c5d901
 		}
 	}
 }
@@ -621,18 +608,10 @@
 	t.Log(files[0])
 
 	// The file should have an owner name set.
-<<<<<<< HEAD
-	var pd protocol.WindowsOSData
-	if !files[0].LoadOSData(protocol.OsWindows, &pd) {
-		t.Fatal("failed to load Windows data")
-	}
-	if pd.OwnerName == "" {
-=======
 	if files[0].Platform.Windows == nil {
 		t.Fatal("failed to load Windows data")
 	}
 	if files[0].Platform.Windows.OwnerName == "" {
->>>>>>> a2c5d901
 		t.Errorf("expected owner name to be set")
 	}
 }
