// Copyright (C) 2017 The Syncthing Authors.
//
// This Source Code Form is subject to the terms of the Mozilla Public
// License, v. 2.0. If a copy of the MPL was not distributed with this file,
// You can obtain one at https://mozilla.org/MPL/2.0/.

package scanner

import (
	"errors"
	"fmt"
	"io"
	"path/filepath"
	"strings"
	"time"

	"github.com/syncthing/syncthing/lib/fs"
	"github.com/syncthing/syncthing/lib/protocol"
)

type infiniteFS struct {
	fs.Filesystem
	width    int   // number of files and directories per level
	depth    int   // number of tree levels to simulate
	filesize int64 // size of each file in bytes
}

var errNotSupp = errors.New("not supported")

func (i infiniteFS) Lstat(name string) (fs.FileInfo, error) {
	return fakeInfo{name, i.filesize}, nil
}

func (i infiniteFS) Stat(name string) (fs.FileInfo, error) {
	return fakeInfo{name, i.filesize}, nil
}

func (i infiniteFS) DirNames(name string) ([]string, error) {
	// Returns a list of fake files and directories. Names are such that
	// files appear before directories - this makes it so the scanner will
	// actually see a few files without having to reach the max depth.
	var names []string
	for j := 0; j < i.width; j++ {
		names = append(names, fmt.Sprintf("aa-file-%d", j))
	}
	if len(fs.PathComponents(name)) < i.depth {
		for j := 0; j < i.width; j++ {
			names = append(names, fmt.Sprintf("zz-dir-%d", j))
		}
	}
	return names, nil
}

func (i infiniteFS) Open(name string) (fs.File, error) {
	return &fakeFile{name, i.filesize, 0}, nil
}

<<<<<<< HEAD
func (i infiniteFS) PlatformData(name string, xattrFilter fs.StringFilter) (protocol.PlatformData, error) {
=======
func (infiniteFS) PlatformData(_ string) (protocol.PlatformData, error) {
>>>>>>> 8e3f1190
	return protocol.PlatformData{}, nil
}

type singleFileFS struct {
	fs.Filesystem
	name     string
	filesize int64
}

func (s singleFileFS) Lstat(name string) (fs.FileInfo, error) {
	switch name {
	case ".":
		return fakeInfo{".", 0}, nil
	case s.name:
		return fakeInfo{s.name, s.filesize}, nil
	default:
		return nil, errors.New("no such file")
	}
}

func (s singleFileFS) Stat(name string) (fs.FileInfo, error) {
	switch name {
	case ".":
		return fakeInfo{".", 0}, nil
	case s.name:
		return fakeInfo{s.name, s.filesize}, nil
	default:
		return nil, errors.New("no such file")
	}
}

func (s singleFileFS) DirNames(name string) ([]string, error) {
	if name != "." {
		return nil, errors.New("no such file")
	}
	return []string{s.name}, nil
}

func (s singleFileFS) Open(name string) (fs.File, error) {
	if name != s.name {
		return nil, errors.New("no such file")
	}
	return &fakeFile{s.name, s.filesize, 0}, nil
}

func (singleFileFS) Options() []fs.Option {
	return nil
}

<<<<<<< HEAD
func (s singleFileFS) PlatformData(name string, xattrFilter fs.StringFilter) (protocol.PlatformData, error) {
=======
func (singleFileFS) PlatformData(_ string) (protocol.PlatformData, error) {
>>>>>>> 8e3f1190
	return protocol.PlatformData{}, nil
}

type fakeInfo struct {
	name string
	size int64
}

func (f fakeInfo) Name() string     { return f.name }
func (fakeInfo) Mode() fs.FileMode  { return 0755 }
func (f fakeInfo) Size() int64      { return f.size }
func (fakeInfo) ModTime() time.Time { return time.Unix(1234567890, 0) }
func (f fakeInfo) IsDir() bool {
	return strings.Contains(filepath.Base(f.name), "dir") || f.name == "."
}
<<<<<<< HEAD
func (f fakeInfo) IsRegular() bool  { return !f.IsDir() }
func (f fakeInfo) IsSymlink() bool  { return false }
func (f fakeInfo) Owner() int       { return 0 }
func (f fakeInfo) Group() int       { return 0 }
func (f fakeInfo) Sys() interface{} { return nil }
=======
func (f fakeInfo) IsRegular() bool { return !f.IsDir() }
func (fakeInfo) IsSymlink() bool   { return false }
func (fakeInfo) Owner() int        { return 0 }
func (fakeInfo) Group() int        { return 0 }
>>>>>>> 8e3f1190

type fakeFile struct {
	name       string
	size       int64
	readOffset int64
}

func (f *fakeFile) Name() string {
	return f.name
}

func (f *fakeFile) Read(bs []byte) (int, error) {
	remaining := f.size - f.readOffset
	if remaining == 0 {
		return 0, io.EOF
	}
	if remaining < int64(len(bs)) {
		f.readOffset = f.size
		return int(remaining), nil
	}
	f.readOffset += int64(len(bs))
	return len(bs), nil
}

func (f *fakeFile) Stat() (fs.FileInfo, error) {
	return fakeInfo{f.name, f.size}, nil
}

func (*fakeFile) Write([]byte) (int, error)          { return 0, errNotSupp }
func (*fakeFile) WriteAt([]byte, int64) (int, error) { return 0, errNotSupp }
func (*fakeFile) Close() error                       { return nil }
func (*fakeFile) Truncate(_ int64) error             { return errNotSupp }
func (*fakeFile) ReadAt([]byte, int64) (int, error)  { return 0, errNotSupp }
func (*fakeFile) Seek(int64, int) (int64, error)     { return 0, errNotSupp }
func (*fakeFile) Sync() error                        { return nil }<|MERGE_RESOLUTION|>--- conflicted
+++ resolved
@@ -55,11 +55,7 @@
 	return &fakeFile{name, i.filesize, 0}, nil
 }
 
-<<<<<<< HEAD
-func (i infiniteFS) PlatformData(name string, xattrFilter fs.StringFilter) (protocol.PlatformData, error) {
-=======
-func (infiniteFS) PlatformData(_ string) (protocol.PlatformData, error) {
->>>>>>> 8e3f1190
+func (infiniteFS) PlatformData(_ string, _ fs.StringFilter) (protocol.PlatformData, error) {
 	return protocol.PlatformData{}, nil
 }
 
@@ -109,11 +105,7 @@
 	return nil
 }
 
-<<<<<<< HEAD
-func (s singleFileFS) PlatformData(name string, xattrFilter fs.StringFilter) (protocol.PlatformData, error) {
-=======
-func (singleFileFS) PlatformData(_ string) (protocol.PlatformData, error) {
->>>>>>> 8e3f1190
+func (singleFileFS) PlatformData(_ string, _ fs.StringFilter) (protocol.PlatformData, error) {
 	return protocol.PlatformData{}, nil
 }
 
@@ -129,18 +121,11 @@
 func (f fakeInfo) IsDir() bool {
 	return strings.Contains(filepath.Base(f.name), "dir") || f.name == "."
 }
-<<<<<<< HEAD
-func (f fakeInfo) IsRegular() bool  { return !f.IsDir() }
-func (f fakeInfo) IsSymlink() bool  { return false }
-func (f fakeInfo) Owner() int       { return 0 }
-func (f fakeInfo) Group() int       { return 0 }
-func (f fakeInfo) Sys() interface{} { return nil }
-=======
 func (f fakeInfo) IsRegular() bool { return !f.IsDir() }
 func (fakeInfo) IsSymlink() bool   { return false }
 func (fakeInfo) Owner() int        { return 0 }
 func (fakeInfo) Group() int        { return 0 }
->>>>>>> 8e3f1190
+func (fakeInfo) Sys() interface{}  { return nil }
 
 type fakeFile struct {
 	name       string
