// Copyright (C) 2016 The Syncthing Authors.
//
// This Source Code Form is subject to the terms of the Mozilla Public
// License, v. 2.0. If a copy of the MPL was not distributed with this file,
// You can obtain one at https://mozilla.org/MPL/2.0/.

package util

import (
	"context"
	"fmt"
	"net"
	"net/url"
	"reflect"
	"strconv"
	"strings"
	"time"
<<<<<<< HEAD
=======

	"github.com/syncthing/syncthing/lib/logger"
	"github.com/syncthing/syncthing/lib/sync"

	"github.com/thejerf/suture/v4"
>>>>>>> b5de4991
)

type defaultParser interface {
	ParseDefault(string) error
}

// SetDefaults sets default values on a struct, based on the default annotation.
func SetDefaults(data interface{}) {
	s := reflect.ValueOf(data).Elem()
	t := s.Type()

	for i := 0; i < s.NumField(); i++ {
		f := s.Field(i)
		tag := t.Field(i).Tag

		v := tag.Get("default")
		if len(v) > 0 {
			if f.CanInterface() {
				if parser, ok := f.Interface().(defaultParser); ok {
					if err := parser.ParseDefault(v); err != nil {
						panic(err)
					}
					continue
				}
			}

			if f.CanAddr() && f.Addr().CanInterface() {
				if parser, ok := f.Addr().Interface().(defaultParser); ok {
					if err := parser.ParseDefault(v); err != nil {
						panic(err)
					}
					continue
				}
			}

			switch f.Interface().(type) {
			case string:
				f.SetString(v)

			case int, uint32, int32, int64, uint64:
				i, err := strconv.ParseInt(v, 10, 64)
				if err != nil {
					panic(err)
				}
				f.SetInt(i)

			case float64, float32:
				i, err := strconv.ParseFloat(v, 64)
				if err != nil {
					panic(err)
				}
				f.SetFloat(i)

			case bool:
				f.SetBool(v == "true")

			case []string:
				// We don't do anything with string slices here. Any default
				// we set will be appended to by the XML decoder, so we fill
				// those after decoding.

			default:
				panic(f.Type())
			}
		} else if f.CanSet() && f.Kind() == reflect.Struct && f.CanAddr() {
			if addr := f.Addr(); addr.CanInterface() {
				SetDefaults(addr.Interface())
			}
		}
	}
}

// CopyMatchingTag copies fields tagged tag:"value" from "from" struct onto "to" struct.
func CopyMatchingTag(from interface{}, to interface{}, tag string, shouldCopy func(value string) bool) {
	fromStruct := reflect.ValueOf(from).Elem()
	fromType := fromStruct.Type()

	toStruct := reflect.ValueOf(to).Elem()
	toType := toStruct.Type()

	if fromType != toType {
		panic(fmt.Sprintf("non equal types: %s != %s", fromType, toType))
	}

	for i := 0; i < toStruct.NumField(); i++ {
		fromField := fromStruct.Field(i)
		toField := toStruct.Field(i)

		if !toField.CanSet() {
			// Unexported fields
			continue
		}

		structTag := toType.Field(i).Tag

		v := structTag.Get(tag)
		if shouldCopy(v) {
			toField.Set(fromField)
		}
	}
}

// UniqueTrimmedStrings returns a list on unique strings, trimming at the same time.
func UniqueTrimmedStrings(ss []string) []string {
	// Trim all first
	for i, v := range ss {
		ss[i] = strings.Trim(v, " ")
	}

	var m = make(map[string]struct{}, len(ss))
	var us = make([]string, 0, len(ss))
	for _, v := range ss {
		if _, ok := m[v]; ok {
			continue
		}
		m[v] = struct{}{}
		us = append(us, v)
	}

	return us
}

func FillNilExceptDeprecated(data interface{}) {
	fillNil(data, true)
}

func FillNil(data interface{}) {
	fillNil(data, false)
}

func fillNil(data interface{}, skipDeprecated bool) {
	s := reflect.ValueOf(data).Elem()
	t := s.Type()
	for i := 0; i < s.NumField(); i++ {
		if skipDeprecated && strings.HasPrefix(t.Field(i).Name, "Deprecated") {
			continue
		}

		f := s.Field(i)

		for f.Kind() == reflect.Ptr && f.IsZero() && f.CanSet() {
			newValue := reflect.New(f.Type().Elem())
			f.Set(newValue)
			f = f.Elem()
		}

		if f.CanSet() {
			if f.IsZero() {
				switch f.Kind() {
				case reflect.Map:
					f.Set(reflect.MakeMap(f.Type()))
				case reflect.Slice:
					f.Set(reflect.MakeSlice(f.Type(), 0, 0))
				case reflect.Chan:
					f.Set(reflect.MakeChan(f.Type(), 0))
				}
			}

			switch f.Kind() {
			case reflect.Slice:
				if f.Type().Elem().Kind() != reflect.Struct {
					continue
				}
				for i := 0; i < f.Len(); i++ {
					fillNil(f.Index(i).Addr().Interface(), skipDeprecated)
				}
			case reflect.Struct:
				if f.CanAddr() {
					if addr := f.Addr(); addr.CanInterface() {
						fillNil(addr.Interface(), skipDeprecated)
					}
				}
			}
		}
	}
}

// FillNilSlices sets default value on slices that are still nil.
func FillNilSlices(data interface{}) error {
	s := reflect.ValueOf(data).Elem()
	t := s.Type()

	for i := 0; i < s.NumField(); i++ {
		f := s.Field(i)
		tag := t.Field(i).Tag

		v := tag.Get("default")
		if len(v) > 0 {
			switch f.Interface().(type) {
			case []string:
				if f.IsNil() {
					// Treat the default as a comma separated slice
					vs := strings.Split(v, ",")
					for i := range vs {
						vs[i] = strings.TrimSpace(vs[i])
					}

					rv := reflect.MakeSlice(reflect.TypeOf([]string{}), len(vs), len(vs))
					for i, v := range vs {
						rv.Index(i).SetString(v)
					}
					f.Set(rv)
				}
			}
		}
	}
	return nil
}

// Address constructs a URL from the given network and hostname.
func Address(network, host string) string {
	u := url.URL{
		Scheme: network,
		Host:   host,
	}
	return u.String()
}

// AddressUnspecifiedLess is a comparator function preferring least specific network address (most widely listening,
// namely preferring 0.0.0.0 over some IP), if both IPs are equal, it prefers the less restrictive network (prefers tcp
// over tcp4)
func AddressUnspecifiedLess(a, b net.Addr) bool {
	aIsUnspecified := false
	bIsUnspecified := false
	if host, _, err := net.SplitHostPort(a.String()); err == nil {
		aIsUnspecified = host == "" || net.ParseIP(host).IsUnspecified()
	}
	if host, _, err := net.SplitHostPort(b.String()); err == nil {
		bIsUnspecified = host == "" || net.ParseIP(host).IsUnspecified()
	}

	if aIsUnspecified == bIsUnspecified {
		return len(a.Network()) < len(b.Network())
	}
	return aIsUnspecified
}

<<<<<<< HEAD
=======
type FatalErr struct {
	Err    error
	Status ExitStatus
}

func (e *FatalErr) Error() string {
	return e.Err.Error()
}

func (e *FatalErr) Unwrap() error {
	return e.Err
}

func (e *FatalErr) Is(target error) bool {
	return target == suture.ErrTerminateSupervisorTree
}

// NoRestartErr wraps the given error err (which may be nil) to make sure that
// `errors.Is(err, suture.ErrDoNotRestart) == true`.
func NoRestartErr(err error) error {
	if err == nil {
		return suture.ErrDoNotRestart
	}
	return &noRestartErr{err}
}

type noRestartErr struct {
	err error
}

func (e *noRestartErr) Error() string {
	return e.err.Error()
}

func (e *noRestartErr) Unwrap() error {
	return e.err
}

func (e *noRestartErr) Is(target error) bool {
	return target == suture.ErrDoNotRestart
}

type ExitStatus int

const (
	ExitSuccess            ExitStatus = 0
	ExitError              ExitStatus = 1
	ExitNoUpgradeAvailable ExitStatus = 2
	ExitRestart            ExitStatus = 3
	ExitUpgrade            ExitStatus = 4
)

func (s ExitStatus) AsInt() int {
	return int(s)
}

type ServiceWithError interface {
	suture.Service
	fmt.Stringer
	Error() error
	SetError(error)
}

// AsService wraps the given function to implement suture.Service. In addition
// it keeps track of the returned error and allows querying and setting that error.
func AsService(fn func(ctx context.Context) error, creator string) ServiceWithError {
	return &service{
		creator: creator,
		serve:   fn,
		mut:     sync.NewMutex(),
	}
}

type service struct {
	creator string
	serve   func(ctx context.Context) error
	err     error
	mut     sync.Mutex
}

func (s *service) Serve(ctx context.Context) error {
	s.mut.Lock()
	s.err = nil
	s.mut.Unlock()

	err := s.serve(ctx)

	s.mut.Lock()
	s.err = err
	s.mut.Unlock()

	return err
}

func (s *service) Error() error {
	s.mut.Lock()
	defer s.mut.Unlock()
	return s.err
}

func (s *service) SetError(err error) {
	s.mut.Lock()
	s.err = err
	s.mut.Unlock()
}

func (s *service) String() string {
	return fmt.Sprintf("Service@%p created by %v", s, s.creator)

}

// OnDone calls fn when ctx is cancelled.
func OnDone(ctx context.Context, fn func()) {
	go func() {
		<-ctx.Done()
		fn()
	}()
}

type doneService struct {
	fn func()
}

func (s *doneService) Serve(ctx context.Context) error {
	<-ctx.Done()
	s.fn()
	return nil
}

// OnSupervisorDone calls fn when sup is done.
func OnSupervisorDone(sup *suture.Supervisor, fn func()) {
	sup.Add(&doneService{fn})
}

func SpecWithDebugLogger(l logger.Logger) suture.Spec {
	return spec(func(e suture.Event) { l.Debugln(e) })
}

func SpecWithInfoLogger(l logger.Logger) suture.Spec {
	return spec(func(e suture.Event) { l.Infoln(e) })
}

func spec(eventHook suture.EventHook) suture.Spec {
	return suture.Spec{
		EventHook:                eventHook,
		PassThroughPanics:        true,
		DontPropagateTermination: false,
	}
}

>>>>>>> b5de4991
func CallWithContext(ctx context.Context, fn func() error) error {
	var err error
	done := make(chan struct{})
	go func() {
		err = fn()
		close(done)
	}()
	select {
	case <-done:
		return err
	case <-ctx.Done():
		return ctx.Err()
	}
}

func NiceDurationString(d time.Duration) string {
	switch {
	case d > 24*time.Hour:
		d = d.Round(time.Hour)
	case d > time.Hour:
		d = d.Round(time.Minute)
	case d > time.Minute:
		d = d.Round(time.Second)
	case d > time.Second:
		d = d.Round(time.Millisecond)
	case d > time.Millisecond:
		d = d.Round(time.Microsecond)
	}
	return d.String()
}<|MERGE_RESOLUTION|>--- conflicted
+++ resolved
@@ -15,14 +15,8 @@
 	"strconv"
 	"strings"
 	"time"
-<<<<<<< HEAD
-=======
-
-	"github.com/syncthing/syncthing/lib/logger"
-	"github.com/syncthing/syncthing/lib/sync"
 
 	"github.com/thejerf/suture/v4"
->>>>>>> b5de4991
 )
 
 type defaultParser interface {
@@ -260,8 +254,6 @@
 	return aIsUnspecified
 }
 
-<<<<<<< HEAD
-=======
 type FatalErr struct {
 	Err    error
 	Status ExitStatus
@@ -318,61 +310,6 @@
 	return int(s)
 }
 
-type ServiceWithError interface {
-	suture.Service
-	fmt.Stringer
-	Error() error
-	SetError(error)
-}
-
-// AsService wraps the given function to implement suture.Service. In addition
-// it keeps track of the returned error and allows querying and setting that error.
-func AsService(fn func(ctx context.Context) error, creator string) ServiceWithError {
-	return &service{
-		creator: creator,
-		serve:   fn,
-		mut:     sync.NewMutex(),
-	}
-}
-
-type service struct {
-	creator string
-	serve   func(ctx context.Context) error
-	err     error
-	mut     sync.Mutex
-}
-
-func (s *service) Serve(ctx context.Context) error {
-	s.mut.Lock()
-	s.err = nil
-	s.mut.Unlock()
-
-	err := s.serve(ctx)
-
-	s.mut.Lock()
-	s.err = err
-	s.mut.Unlock()
-
-	return err
-}
-
-func (s *service) Error() error {
-	s.mut.Lock()
-	defer s.mut.Unlock()
-	return s.err
-}
-
-func (s *service) SetError(err error) {
-	s.mut.Lock()
-	s.err = err
-	s.mut.Unlock()
-}
-
-func (s *service) String() string {
-	return fmt.Sprintf("Service@%p created by %v", s, s.creator)
-
-}
-
 // OnDone calls fn when ctx is cancelled.
 func OnDone(ctx context.Context, fn func()) {
 	go func() {
@@ -381,38 +318,6 @@
 	}()
 }
 
-type doneService struct {
-	fn func()
-}
-
-func (s *doneService) Serve(ctx context.Context) error {
-	<-ctx.Done()
-	s.fn()
-	return nil
-}
-
-// OnSupervisorDone calls fn when sup is done.
-func OnSupervisorDone(sup *suture.Supervisor, fn func()) {
-	sup.Add(&doneService{fn})
-}
-
-func SpecWithDebugLogger(l logger.Logger) suture.Spec {
-	return spec(func(e suture.Event) { l.Debugln(e) })
-}
-
-func SpecWithInfoLogger(l logger.Logger) suture.Spec {
-	return spec(func(e suture.Event) { l.Infoln(e) })
-}
-
-func spec(eventHook suture.EventHook) suture.Spec {
-	return suture.Spec{
-		EventHook:                eventHook,
-		PassThroughPanics:        true,
-		DontPropagateTermination: false,
-	}
-}
-
->>>>>>> b5de4991
 func CallWithContext(ctx context.Context, fn func() error) error {
 	var err error
 	done := make(chan struct{})
