--- conflicted
+++ resolved
@@ -176,15 +176,6 @@
 	return u.String()
 }
 
-<<<<<<< HEAD
-func StringIndex(slice []string, search string) int {
-	for i, item := range slice {
-		if item == search {
-			return i
-		}
-	}
-	return -1
-=======
 // AsService wraps the given function to implement suture.Service by calling
 // that function on serve and closing the passed channel when Stop is called.
 func AsService(fn func(ctx context.Context), creator string) suture.Service {
@@ -302,5 +293,13 @@
 	case <-ctx.Done():
 		return ctx.Err()
 	}
->>>>>>> 74ea9c5f
+}
+
+func StringIndex(slice []string, search string) int {
+	for i, item := range slice {
+		if item == search {
+			return i
+		}
+	}
+	return -1
 }