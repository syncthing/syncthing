--- conflicted
+++ resolved
@@ -15,7 +15,14 @@
 	return s[:len(s)-1]
 }
 
-<<<<<<< HEAD
+func Map[E, R any, S ~[]E](s S, f func(E) R) []R {
+	r := make([]R, len(s))
+	for i, v := range s {
+		r[i] = f(v)
+	}
+	return r
+}
+
 // Return a new slice containing only the elements of `s`, in the same order, for which the predicate `pred` returns `true`.
 // The argument `s` is not modified.
 func Filter[E any, S ~[]E, P func(*E) bool](s S, pred P) S {
@@ -26,12 +33,4 @@
 		}
 	}
 	return result
-=======
-func Map[E, R any, S ~[]E](s S, f func(E) R) []R {
-	r := make([]R, len(s))
-	for i, v := range s {
-		r[i] = f(v)
-	}
-	return r
->>>>>>> 6a147091
 }