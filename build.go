--- conflicted
+++ resolved
@@ -925,28 +925,9 @@
 }
 
 func proto() {
-<<<<<<< HEAD
 	// buf needs to be installed
 	// https://buf.build/docs/installation/
 	runPrint("buf", "generate")
-=======
-	pv := protobufVersion()
-	repo := "https://github.com/gogo/protobuf.git"
-	path := filepath.Join("repos", "protobuf")
-
-	runPrint(goCmd, "install", fmt.Sprintf("github.com/gogo/protobuf/protoc-gen-gogofast@%v", pv))
-	os.MkdirAll("repos", 0o755)
-
-	if _, err := os.Stat(path); err != nil {
-		runPrint("git", "clone", repo, path)
-	} else {
-		runPrintInDir(path, "git", "fetch")
-	}
-	runPrintInDir(path, "git", "checkout", pv)
-
-	runPrint(goCmd, "generate", "github.com/syncthing/syncthing/cmd/stdiscosrv")
-	runPrint(goCmd, "generate", "proto/generate.go")
->>>>>>> e82ed6e3
 }
 
 func testmocks() {
