// Copyright (C) 2014 The Syncthing Authors.
//
// This Source Code Form is subject to the terms of the Mozilla Public
// License, v. 2.0. If a copy of the MPL was not distributed with this file,
// You can obtain one at https://mozilla.org/MPL/2.0/.

// +build ignore

package main

import (
	"archive/tar"
	"archive/zip"
	"bytes"
	"compress/flate"
	"compress/gzip"
	"crypto/sha256"
	"encoding/json"
	"errors"
	"flag"
	"fmt"
	"io"
	"io/ioutil"
	"log"
	"os"
	"os/exec"
	"os/user"
	"path/filepath"
	"regexp"
	"runtime"
	"strconv"
	"strings"
	"time"
)

var (
	goarch        string
	goos          string
	noupgrade     bool
	version       string
	goCmd         string
	race          bool
	debug         = os.Getenv("BUILDDEBUG") != ""
	extraTags     string
	installSuffix string
	pkgdir        string
	cc            string
	run           string
	benchRun      string
	debugBinary   bool
	coverage      bool
	timeout       = "120s"
	numVersions   = 5
)

type target struct {
	name              string
	debname           string
	debdeps           []string
	debpre            string
	debpost           string
	description       string
	buildPkgs         []string
	binaryName        string
	archiveFiles      []archiveFile
	systemdServices   []string
	installationFiles []archiveFile
	tags              []string
}

type archiveFile struct {
	src  string
	dst  string
	perm os.FileMode
}

var targets = map[string]target{
	"all": {
		// Only valid for the "build" and "install" commands as it lacks all
		// the archive creation stuff. buildPkgs gets filled out in init()
		tags: []string{"purego"},
	},
	"syncthing": {
		// The default target for "build", "install", "tar", "zip", "deb", etc.
		name:        "syncthing",
		debname:     "syncthing",
		debdeps:     []string{"libc6", "procps"},
		debpost:     "script/post-upgrade",
		description: "Open Source Continuous File Synchronization",
		buildPkgs:   []string{"github.com/syncthing/syncthing/cmd/syncthing"},
		binaryName:  "syncthing", // .exe will be added automatically for Windows builds
		archiveFiles: []archiveFile{
			{src: "{{binary}}", dst: "{{binary}}", perm: 0755},
			{src: "README.md", dst: "README.txt", perm: 0644},
			{src: "LICENSE", dst: "LICENSE.txt", perm: 0644},
			{src: "AUTHORS", dst: "AUTHORS.txt", perm: 0644},
			// All files from etc/ and extra/ added automatically in init().
		},
		installationFiles: []archiveFile{
			{src: "{{binary}}", dst: "deb/usr/bin/{{binary}}", perm: 0755},
			{src: "README.md", dst: "deb/usr/share/doc/syncthing/README.txt", perm: 0644},
			{src: "LICENSE", dst: "deb/usr/share/doc/syncthing/LICENSE.txt", perm: 0644},
			{src: "AUTHORS", dst: "deb/usr/share/doc/syncthing/AUTHORS.txt", perm: 0644},
			{src: "man/syncthing.1", dst: "deb/usr/share/man/man1/syncthing.1", perm: 0644},
			{src: "man/syncthing-config.5", dst: "deb/usr/share/man/man5/syncthing-config.5", perm: 0644},
			{src: "man/syncthing-stignore.5", dst: "deb/usr/share/man/man5/syncthing-stignore.5", perm: 0644},
			{src: "man/syncthing-device-ids.7", dst: "deb/usr/share/man/man7/syncthing-device-ids.7", perm: 0644},
			{src: "man/syncthing-event-api.7", dst: "deb/usr/share/man/man7/syncthing-event-api.7", perm: 0644},
			{src: "man/syncthing-faq.7", dst: "deb/usr/share/man/man7/syncthing-faq.7", perm: 0644},
			{src: "man/syncthing-networking.7", dst: "deb/usr/share/man/man7/syncthing-networking.7", perm: 0644},
			{src: "man/syncthing-rest-api.7", dst: "deb/usr/share/man/man7/syncthing-rest-api.7", perm: 0644},
			{src: "man/syncthing-security.7", dst: "deb/usr/share/man/man7/syncthing-security.7", perm: 0644},
			{src: "man/syncthing-versioning.7", dst: "deb/usr/share/man/man7/syncthing-versioning.7", perm: 0644},
			{src: "etc/linux-systemd/system/syncthing@.service", dst: "deb/lib/systemd/system/syncthing@.service", perm: 0644},
			{src: "etc/linux-systemd/system/syncthing-resume.service", dst: "deb/lib/systemd/system/syncthing-resume.service", perm: 0644},
			{src: "etc/linux-systemd/user/syncthing.service", dst: "deb/usr/lib/systemd/user/syncthing.service", perm: 0644},
			{src: "etc/firewall-ufw/syncthing", dst: "deb/etc/ufw/applications.d/syncthing", perm: 0644},
			{src: "etc/linux-desktop/syncthing-start.desktop", dst: "deb/usr/share/applications/syncthing-start.desktop", perm: 0644},
			{src: "etc/linux-desktop/syncthing-ui.desktop", dst: "deb/usr/share/applications/syncthing-ui.desktop", perm: 0644},
			{src: "assets/logo-32.png", dst: "deb/usr/share/icons/hicolor/32x32/apps/syncthing.png", perm: 0644},
			{src: "assets/logo-64.png", dst: "deb/usr/share/icons/hicolor/64x64/apps/syncthing.png", perm: 0644},
			{src: "assets/logo-128.png", dst: "deb/usr/share/icons/hicolor/128x128/apps/syncthing.png", perm: 0644},
			{src: "assets/logo-256.png", dst: "deb/usr/share/icons/hicolor/256x256/apps/syncthing.png", perm: 0644},
			{src: "assets/logo-512.png", dst: "deb/usr/share/icons/hicolor/512x512/apps/syncthing.png", perm: 0644},
			{src: "assets/logo-only.svg", dst: "deb/usr/share/icons/hicolor/scalable/apps/syncthing.svg", perm: 0644},
		},
	},
	"stdiscosrv": {
		name:        "stdiscosrv",
		debname:     "syncthing-discosrv",
		debdeps:     []string{"libc6"},
		debpre:      "cmd/stdiscosrv/scripts/preinst",
		description: "Syncthing Discovery Server",
		buildPkgs:   []string{"github.com/syncthing/syncthing/cmd/stdiscosrv"},
		binaryName:  "stdiscosrv", // .exe will be added automatically for Windows builds
		archiveFiles: []archiveFile{
			{src: "{{binary}}", dst: "{{binary}}", perm: 0755},
			{src: "cmd/stdiscosrv/README.md", dst: "README.txt", perm: 0644},
			{src: "LICENSE", dst: "LICENSE.txt", perm: 0644},
			{src: "AUTHORS", dst: "AUTHORS.txt", perm: 0644},
		},
		systemdServices: []string{
			"cmd/stdiscosrv/etc/linux-systemd/stdiscosrv.service",
		},
		installationFiles: []archiveFile{
			{src: "{{binary}}", dst: "deb/usr/bin/{{binary}}", perm: 0755},
			{src: "cmd/stdiscosrv/README.md", dst: "deb/usr/share/doc/syncthing-discosrv/README.txt", perm: 0644},
			{src: "LICENSE", dst: "deb/usr/share/doc/syncthing-discosrv/LICENSE.txt", perm: 0644},
			{src: "AUTHORS", dst: "deb/usr/share/doc/syncthing-discosrv/AUTHORS.txt", perm: 0644},
			{src: "man/stdiscosrv.1", dst: "deb/usr/share/man/man1/stdiscosrv.1", perm: 0644},
			{src: "cmd/stdiscosrv/etc/linux-systemd/default", dst: "deb/etc/default/syncthing-discosrv", perm: 0644},
			{src: "cmd/stdiscosrv/etc/firewall-ufw/stdiscosrv", dst: "deb/etc/ufw/applications.d/stdiscosrv", perm: 0644},
		},
		tags: []string{"purego"},
	},
	"strelaysrv": {
		name:        "strelaysrv",
		debname:     "syncthing-relaysrv",
		debdeps:     []string{"libc6"},
		debpre:      "cmd/strelaysrv/scripts/preinst",
		description: "Syncthing Relay Server",
		buildPkgs:   []string{"github.com/syncthing/syncthing/cmd/strelaysrv"},
		binaryName:  "strelaysrv", // .exe will be added automatically for Windows builds
		archiveFiles: []archiveFile{
			{src: "{{binary}}", dst: "{{binary}}", perm: 0755},
			{src: "cmd/strelaysrv/README.md", dst: "README.txt", perm: 0644},
			{src: "cmd/strelaysrv/LICENSE", dst: "LICENSE.txt", perm: 0644},
			{src: "LICENSE", dst: "LICENSE.txt", perm: 0644},
			{src: "AUTHORS", dst: "AUTHORS.txt", perm: 0644},
		},
		systemdServices: []string{
			"cmd/strelaysrv/etc/linux-systemd/strelaysrv.service",
		},
		installationFiles: []archiveFile{
			{src: "{{binary}}", dst: "deb/usr/bin/{{binary}}", perm: 0755},
			{src: "cmd/strelaysrv/README.md", dst: "deb/usr/share/doc/syncthing-relaysrv/README.txt", perm: 0644},
			{src: "cmd/strelaysrv/LICENSE", dst: "deb/usr/share/doc/syncthing-relaysrv/LICENSE.txt", perm: 0644},
			{src: "LICENSE", dst: "deb/usr/share/doc/syncthing-relaysrv/LICENSE.txt", perm: 0644},
			{src: "AUTHORS", dst: "deb/usr/share/doc/syncthing-relaysrv/AUTHORS.txt", perm: 0644},
			{src: "man/strelaysrv.1", dst: "deb/usr/share/man/man1/strelaysrv.1", perm: 0644},
			{src: "cmd/strelaysrv/etc/linux-systemd/default", dst: "deb/etc/default/syncthing-relaysrv", perm: 0644},
			{src: "cmd/strelaysrv/etc/firewall-ufw/strelaysrv", dst: "deb/etc/ufw/applications.d/strelaysrv", perm: 0644},
		},
	},
	"strelaypoolsrv": {
		name:        "strelaypoolsrv",
		debname:     "syncthing-relaypoolsrv",
		debdeps:     []string{"libc6"},
		description: "Syncthing Relay Pool Server",
		buildPkgs:   []string{"github.com/syncthing/syncthing/cmd/strelaypoolsrv"},
		binaryName:  "strelaypoolsrv", // .exe will be added automatically for Windows builds
		archiveFiles: []archiveFile{
			{src: "{{binary}}", dst: "{{binary}}", perm: 0755},
			{src: "cmd/strelaypoolsrv/README.md", dst: "README.txt", perm: 0644},
			{src: "cmd/strelaypoolsrv/LICENSE", dst: "LICENSE.txt", perm: 0644},
			{src: "AUTHORS", dst: "AUTHORS.txt", perm: 0644},
		},
		installationFiles: []archiveFile{
			{src: "{{binary}}", dst: "deb/usr/bin/{{binary}}", perm: 0755},
			{src: "cmd/strelaypoolsrv/README.md", dst: "deb/usr/share/doc/syncthing-relaypoolsrv/README.txt", perm: 0644},
			{src: "cmd/strelaypoolsrv/LICENSE", dst: "deb/usr/share/doc/syncthing-relaypoolsrv/LICENSE.txt", perm: 0644},
			{src: "AUTHORS", dst: "deb/usr/share/doc/syncthing-relaypoolsrv/AUTHORS.txt", perm: 0644},
		},
	},
}

// These are repos we need to clone to run "go generate"

type dependencyRepo struct {
	path   string
	repo   string
	commit string
}

var dependencyRepos = []dependencyRepo{
	{path: "xdr", repo: "https://github.com/calmh/xdr.git", commit: "08e072f9cb16"},
}

func init() {
	all := targets["all"]
	pkgs, _ := filepath.Glob("cmd/*")
	for _, pkg := range pkgs {
		pkg = filepath.Base(pkg)
		if strings.HasPrefix(pkg, ".") {
			// ignore dotfiles
			continue
		}
		all.buildPkgs = append(all.buildPkgs, fmt.Sprintf("github.com/syncthing/syncthing/cmd/%s", pkg))
	}
	targets["all"] = all

	// The "syncthing" target includes a few more files found in the "etc"
	// and "extra" dirs.
	syncthingPkg := targets["syncthing"]
	for _, file := range listFiles("etc") {
		syncthingPkg.archiveFiles = append(syncthingPkg.archiveFiles, archiveFile{src: file, dst: file, perm: 0644})
	}
	for _, file := range listFiles("extra") {
		syncthingPkg.archiveFiles = append(syncthingPkg.archiveFiles, archiveFile{src: file, dst: file, perm: 0644})
	}
	for _, file := range listFiles("extra") {
		syncthingPkg.installationFiles = append(syncthingPkg.installationFiles, archiveFile{src: file, dst: "deb/usr/share/doc/syncthing/" + filepath.Base(file), perm: 0644})
	}
	targets["syncthing"] = syncthingPkg
}

func main() {
	log.SetFlags(0)

	parseFlags()

	if debug {
		t0 := time.Now()
		defer func() {
			log.Println("... build completed in", time.Since(t0))
		}()
	}

	// Invoking build.go with no parameters at all builds everything (incrementally),
	// which is what you want for maximum error checking during development.
	if flag.NArg() == 0 {
		runCommand("install", targets["all"])
	} else {
		// with any command given but not a target, the target is
		// "syncthing". So "go run build.go install" is "go run build.go install
		// syncthing" etc.
		targetName := "syncthing"
		if flag.NArg() > 1 {
			targetName = flag.Arg(1)
		}
		target, ok := targets[targetName]
		if !ok {
			log.Fatalln("Unknown target", target)
		}

		runCommand(flag.Arg(0), target)
	}
}

func runCommand(cmd string, target target) {
	switch cmd {
	case "install":
		var tags []string
		if noupgrade {
			tags = []string{"noupgrade"}
		}
		tags = append(tags, strings.Fields(extraTags)...)
		install(target, tags)
		metalintShort()

	case "build":
		var tags []string
		if noupgrade {
			tags = []string{"noupgrade"}
		}
		tags = append(tags, strings.Fields(extraTags)...)
		build(target, tags)

	case "test":
		test(strings.Fields(extraTags), "github.com/syncthing/syncthing/lib/...", "github.com/syncthing/syncthing/cmd/...")

	case "bench":
		bench(strings.Fields(extraTags), "github.com/syncthing/syncthing/lib/...", "github.com/syncthing/syncthing/cmd/...")

	case "integration":
		integration(false)

	case "integrationbench":
		integration(true)

	case "assets":
		rebuildAssets()

	case "proto":
		proto()

	case "translate":
		translate()

	case "transifex":
		transifex()

	case "tar":
		buildTar(target)

	case "zip":
		buildZip(target)

	case "deb":
		buildDeb(target)

	case "vet":
		metalintShort()

	case "lint":
		metalintShort()

	case "metalint":
		metalint()

	case "version":
		fmt.Println(getVersion())

	case "changelog":
		vers, err := currentAndLatestVersions(numVersions)
		if err != nil {
			log.Fatal(err)
		}
		for _, ver := range vers {
			underline := strings.Repeat("=", len(ver))
			msg, err := tagMessage(ver)
			if err != nil {
				log.Fatal(err)
			}
			fmt.Printf("%s\n%s\n\n%s\n\n", ver, underline, msg)
		}

	default:
		log.Fatalf("Unknown command %q", cmd)
	}
}

func parseFlags() {
	flag.StringVar(&goarch, "goarch", runtime.GOARCH, "GOARCH")
	flag.StringVar(&goos, "goos", runtime.GOOS, "GOOS")
	flag.StringVar(&goCmd, "gocmd", "go", "Specify `go` command")
	flag.BoolVar(&noupgrade, "no-upgrade", noupgrade, "Disable upgrade functionality")
	flag.StringVar(&version, "version", getVersion(), "Set compiled in version string")
	flag.BoolVar(&race, "race", race, "Use race detector")
	flag.StringVar(&extraTags, "tags", extraTags, "Extra tags, space separated")
	flag.StringVar(&installSuffix, "installsuffix", installSuffix, "Install suffix, optional")
	flag.StringVar(&pkgdir, "pkgdir", "", "Set -pkgdir parameter for `go build`")
	flag.StringVar(&cc, "cc", os.Getenv("CC"), "Set CC environment variable for `go build`")
	flag.BoolVar(&debugBinary, "debug-binary", debugBinary, "Create unoptimized binary to use with delve, set -gcflags='-N -l' and omit -ldflags")
	flag.BoolVar(&coverage, "coverage", coverage, "Write coverage profile of tests to coverage.txt")
	flag.IntVar(&numVersions, "num-versions", numVersions, "Number of versions for changelog command")
	flag.StringVar(&run, "run", "", "Specify which tests to run")
	flag.StringVar(&benchRun, "bench", "", "Specify which benchmarks to run")
	flag.Parse()
}

func test(tags []string, pkgs ...string) {
	lazyRebuildAssets()

	tags = append(tags, "purego")
	args := []string{"test", "-short", "-timeout", timeout, "-tags", strings.Join(tags, " ")}

	if runtime.GOARCH == "amd64" {
		switch runtime.GOOS {
		case "darwin", "linux", "freebsd": // , "windows": # See https://github.com/golang/go/issues/27089
			args = append(args, "-race")
		}
	}

	if coverage {
		args = append(args, "-covermode", "atomic", "-coverprofile", "coverage.txt", "-coverpkg", strings.Join(pkgs, ","))
	}

	args = append(args, runArgs()...)

	runPrint(goCmd, append(args, pkgs...)...)
}

func bench(tags []string, pkgs ...string) {
	lazyRebuildAssets()
	args := append([]string{"test", "-run", "NONE", "-tags", strings.Join(tags, " ")}, benchArgs()...)
	runPrint(goCmd, append(args, pkgs...)...)
}

func integration(bench bool) {
	lazyRebuildAssets()
	args := []string{"test", "-v", "-timeout", "60m", "-tags"}
	tags := "purego,integration"
	if bench {
		tags += ",benchmark"
	}
	args = append(args, tags)
	args = append(args, runArgs()...)
	if bench {
		if run == "" {
			args = append(args, "-run", "Benchmark")
		}
		args = append(args, benchArgs()...)
	}
	args = append(args, "./test")
	fmt.Println(args)
	runPrint(goCmd, args...)
}

func runArgs() []string {
	if run == "" {
		return nil
	}
	return []string{"-run", run}
}

func benchArgs() []string {
	if benchRun == "" {
		return []string{"-bench", "."}
	}
	return []string{"-bench", benchRun}
}

func install(target target, tags []string) {
	lazyRebuildAssets()

	tags = append(target.tags, tags...)

	cwd, err := os.Getwd()
	if err != nil {
		log.Fatal(err)
	}
	os.Setenv("GOBIN", filepath.Join(cwd, "bin"))

	setBuildEnvVars()

	// On Windows generate a special file which the Go compiler will
	// automatically use when generating Windows binaries to set things like
	// the file icon, version, etc.
	if goos == "windows" {
		sysoPath, err := shouldBuildSyso(cwd)
		if err != nil {
			log.Printf("Warning: Windows binaries will not have file information encoded: %v", err)
		}
		defer shouldCleanupSyso(sysoPath)
	}

<<<<<<< HEAD
	for _, pkg := range target.buildPkgs {
		args := []string{"install", "-v", "-trimpath"}
		args = appendParameters(args, tags, pkg)

		runPrint(goCmd, args...)
	}
=======
	args := []string{"install", "-v"}
	args = appendParameters(args, tags, target.buildPkgs...)
	runPrint(goCmd, args...)
>>>>>>> 086d1f8f
}

func build(target target, tags []string) {
	lazyRebuildAssets()
	tags = append(target.tags, tags...)

	rmr(target.BinaryName())

	setBuildEnvVars()

	// On Windows generate a special file which the Go compiler will
	// automatically use when generating Windows binaries to set things like
	// the file icon, version, etc.
	if goos == "windows" {
		cwd, err := os.Getwd()
		if err != nil {
			log.Fatal(err)
		}
		sysoPath, err := shouldBuildSyso(cwd)
		if err != nil {
			log.Printf("Warning: Windows binaries will not have file information encoded: %v", err)
		}
		defer shouldCleanupSyso(sysoPath)
	}

<<<<<<< HEAD
	for _, pkg := range target.buildPkgs {
		args := []string{"build", "-v", "-trimpath"}
		args = appendParameters(args, tags, pkg)
=======
	args := []string{"build", "-v"}
	args = appendParameters(args, tags, target.buildPkgs...)
	runPrint(goCmd, args...)
}
>>>>>>> 086d1f8f

func setBuildEnvVars() {
	os.Setenv("GOOS", goos)
	os.Setenv("GOARCH", goarch)
	os.Setenv("CC", cc)
	if os.Getenv("CGO_ENABLED") == "" {
		switch goos {
		case "darwin", "solaris":
		default:
			os.Setenv("CGO_ENABLED", "0")
		}
	}
}

func appendParameters(args []string, tags []string, pkgs ...string) []string {
	if pkgdir != "" {
		args = append(args, "-pkgdir", pkgdir)
	}
	if len(tags) > 0 {
		args = append(args, "-tags", strings.Join(tags, " "))
	}
	if installSuffix != "" {
		args = append(args, "-installsuffix", installSuffix)
	}
	if race {
		args = append(args, "-race")
	}

	if !debugBinary {
		// Regular binaries get version tagged and skip some debug symbols
		args = append(args, "-ldflags", ldflags(tags))
	} else {
		// -gcflags to disable optimizations and inlining. Skip -ldflags
		// because `Could not launch program: decoding dwarf section info at
		// offset 0x0: too short` on 'dlv exec ...' see
		// https://github.com/derekparker/delve/issues/79
		args = append(args, "-gcflags", "-N -l")
	}

	return append(args, pkgs...)
}

func buildTar(target target) {
	name := archiveName(target)
	filename := name + ".tar.gz"

	var tags []string
	if noupgrade {
		tags = []string{"noupgrade"}
		name += "-noupgrade"
	}

	build(target, tags)
	codesign(target)

	for i := range target.archiveFiles {
		target.archiveFiles[i].src = strings.Replace(target.archiveFiles[i].src, "{{binary}}", target.BinaryName(), 1)
		target.archiveFiles[i].dst = strings.Replace(target.archiveFiles[i].dst, "{{binary}}", target.BinaryName(), 1)
		target.archiveFiles[i].dst = name + "/" + target.archiveFiles[i].dst
	}

	tarGz(filename, target.archiveFiles)
	fmt.Println(filename)
}

func buildZip(target target) {
	name := archiveName(target)
	filename := name + ".zip"

	var tags []string
	if noupgrade {
		tags = []string{"noupgrade"}
		name += "-noupgrade"
	}

	build(target, tags)
	codesign(target)

	for i := range target.archiveFiles {
		target.archiveFiles[i].src = strings.Replace(target.archiveFiles[i].src, "{{binary}}", target.BinaryName(), 1)
		target.archiveFiles[i].dst = strings.Replace(target.archiveFiles[i].dst, "{{binary}}", target.BinaryName(), 1)
		target.archiveFiles[i].dst = name + "/" + target.archiveFiles[i].dst
	}

	zipFile(filename, target.archiveFiles)
	fmt.Println(filename)
}

func buildDeb(target target) {
	os.RemoveAll("deb")

	// "goarch" here is set to whatever the Debian packages expect. We correct
	// it to what we actually know how to build and keep the Debian variant
	// name in "debarch".
	debarch := goarch
	switch goarch {
	case "i386":
		goarch = "386"
	case "armel", "armhf":
		goarch = "arm"
	}

	build(target, []string{"noupgrade"})

	for i := range target.installationFiles {
		target.installationFiles[i].src = strings.Replace(target.installationFiles[i].src, "{{binary}}", target.BinaryName(), 1)
		target.installationFiles[i].dst = strings.Replace(target.installationFiles[i].dst, "{{binary}}", target.BinaryName(), 1)
	}

	for _, af := range target.installationFiles {
		if err := copyFile(af.src, af.dst, af.perm); err != nil {
			log.Fatal(err)
		}
	}

	maintainer := "Syncthing Release Management <release@syncthing.net>"
	debver := version
	if strings.HasPrefix(debver, "v") {
		debver = debver[1:]
		// Debian interprets dashes as separator between main version and
		// Debian package version, and thus thinks 0.14.26-rc.1 is better
		// than just 0.14.26. This rectifies that.
		debver = strings.Replace(debver, "-", "~", -1)
	}
	args := []string{
		"-t", "deb",
		"-s", "dir",
		"-C", "deb",
		"-n", target.debname,
		"-v", debver,
		"-a", debarch,
		"-m", maintainer,
		"--vendor", maintainer,
		"--description", target.description,
		"--url", "https://syncthing.net/",
		"--license", "MPL-2",
	}
	for _, dep := range target.debdeps {
		args = append(args, "-d", dep)
	}
	for _, service := range target.systemdServices {
		args = append(args, "--deb-systemd", service)
	}
	if target.debpost != "" {
		args = append(args, "--after-upgrade", target.debpost)
	}
	if target.debpre != "" {
		args = append(args, "--before-install", target.debpre)
	}
	runPrint("fpm", args...)
}

func shouldBuildSyso(dir string) (string, error) {
	type M map[string]interface{}
	version := getVersion()
	version = strings.TrimPrefix(version, "v")
	major, minor, patch := semanticVersion()
	bs, err := json.Marshal(M{
		"FixedFileInfo": M{
			"FileVersion": M{
				"Major": major,
				"Minor": minor,
				"Patch": patch,
			},
			"ProductVersion": M{
				"Major": major,
				"Minor": minor,
				"Patch": patch,
			},
		},
		"StringFileInfo": M{
			"FileDescription": "Open Source Continuous File Synchronization",
			"LegalCopyright":  "The Syncthing Authors",
			"FileVersion":     version,
			"ProductVersion":  version,
			"ProductName":     "Syncthing",
		},
		"IconPath": "assets/logo.ico",
	})
	if err != nil {
		return "", err
	}

	jsonPath := filepath.Join(dir, "versioninfo.json")
	err = ioutil.WriteFile(jsonPath, bs, 0644)
	if err != nil {
		return "", errors.New("failed to create " + jsonPath + ": " + err.Error())
	}

	defer func() {
		if err := os.Remove(jsonPath); err != nil {
			log.Printf("Warning: unable to remove generated %s: %v. Please remove it manually.", jsonPath, err)
		}
	}()

	sysoPath := filepath.Join(dir, "cmd", "syncthing", "resource.syso")

	if _, err := runError("goversioninfo", "-o", sysoPath); err != nil {
		return "", errors.New("failed to create " + sysoPath + ": " + err.Error())
	}

	return sysoPath, nil
}

func shouldCleanupSyso(sysoFilePath string) {
	if sysoFilePath == "" {
		return
	}
	if err := os.Remove(sysoFilePath); err != nil {
		log.Printf("Warning: unable to remove generated %s: %v. Please remove it manually.", sysoFilePath, err)
	}
}

// copyFile copies a file from src to dst, ensuring the containing directory
// exists. The permission bits are copied as well. If dst already exists and
// the contents are identical to src the modification time is not updated.
func copyFile(src, dst string, perm os.FileMode) error {
	in, err := ioutil.ReadFile(src)
	if err != nil {
		return err
	}

	out, err := ioutil.ReadFile(dst)
	if err != nil {
		// The destination probably doesn't exist, we should create
		// it.
		goto copy
	}

	if bytes.Equal(in, out) {
		// The permission bits may have changed without the contents
		// changing so we always mirror them.
		os.Chmod(dst, perm)
		return nil
	}

copy:
	os.MkdirAll(filepath.Dir(dst), 0777)
	if err := ioutil.WriteFile(dst, in, perm); err != nil {
		return err
	}

	return nil
}

func listFiles(dir string) []string {
	var res []string
	filepath.Walk(dir, func(path string, fi os.FileInfo, err error) error {
		if err != nil {
			return err
		}

		if fi.Mode().IsRegular() {
			res = append(res, path)
		}
		return nil
	})
	return res
}

func rebuildAssets() {
	os.Setenv("SOURCE_DATE_EPOCH", fmt.Sprint(buildStamp()))
	runPrint(goCmd, "generate", "github.com/syncthing/syncthing/lib/api/auto", "github.com/syncthing/syncthing/cmd/strelaypoolsrv/auto")
}

func lazyRebuildAssets() {
	if shouldRebuildAssets("lib/api/auto/gui.files.go", "gui") || shouldRebuildAssets("cmd/strelaypoolsrv/auto/gui.files.go", "cmd/strelaypoolsrv/gui") {
		rebuildAssets()
	}
}

func shouldRebuildAssets(target, srcdir string) bool {
	info, err := os.Stat(target)
	if err != nil {
		// If the file doesn't exist, we must rebuild it
		return true
	}

	// Check if any of the files in gui/ are newer than the asset file. If
	// so we should rebuild it.
	currentBuild := info.ModTime()
	assetsAreNewer := false
	stop := errors.New("no need to iterate further")
	filepath.Walk(srcdir, func(path string, info os.FileInfo, err error) error {
		if err != nil {
			return err
		}
		if info.ModTime().After(currentBuild) {
			assetsAreNewer = true
			return stop
		}
		return nil
	})

	return assetsAreNewer
}

func proto() {
	pv := protobufVersion()
	dependencyRepos = append(dependencyRepos,
		dependencyRepo{path: "protobuf", repo: "https://github.com/gogo/protobuf.git", commit: pv},
	)

	runPrint(goCmd, "get", fmt.Sprintf("github.com/gogo/protobuf/protoc-gen-gogofast@%v", pv))
	os.MkdirAll("repos", 0755)
	for _, dep := range dependencyRepos {
		path := filepath.Join("repos", dep.path)
		if _, err := os.Stat(path); err != nil {
			runPrintInDir("repos", "git", "clone", dep.repo, dep.path)
		} else {
			runPrintInDir(path, "git", "fetch")
		}
		runPrintInDir(path, "git", "checkout", dep.commit)
	}
	runPrint(goCmd, "generate", "github.com/syncthing/syncthing/lib/...", "github.com/syncthing/syncthing/cmd/stdiscosrv")
}

func translate() {
	os.Chdir("gui/default/assets/lang")
	runPipe("lang-en-new.json", goCmd, "run", "../../../../script/translate.go", "lang-en.json", "../../../")
	os.Remove("lang-en.json")
	err := os.Rename("lang-en-new.json", "lang-en.json")
	if err != nil {
		log.Fatal(err)
	}
	os.Chdir("../../../..")
}

func transifex() {
	os.Chdir("gui/default/assets/lang")
	runPrint(goCmd, "run", "../../../../script/transifexdl.go")
}

func ldflags(tags []string) string {
	b := new(strings.Builder)
	b.WriteString("-w")
	fmt.Fprintf(b, " -X github.com/syncthing/syncthing/lib/build.Version=%s", version)
	fmt.Fprintf(b, " -X github.com/syncthing/syncthing/lib/build.Stamp=%d", buildStamp())
	fmt.Fprintf(b, " -X github.com/syncthing/syncthing/lib/build.User=%s", buildUser())
	fmt.Fprintf(b, " -X github.com/syncthing/syncthing/lib/build.Host=%s", buildHost())
	fmt.Fprintf(b, " -X github.com/syncthing/syncthing/lib/build.Tags=%s", strings.Join(tags, ","))
	if v := os.Getenv("EXTRA_LDFLAGS"); v != "" {
		fmt.Fprintf(b, " %s", v)
	}
	return b.String()
}

func rmr(paths ...string) {
	for _, path := range paths {
		if debug {
			log.Println("rm -r", path)
		}
		os.RemoveAll(path)
	}
}

func getReleaseVersion() (string, error) {
	bs, err := ioutil.ReadFile("RELEASE")
	if err != nil {
		return "", err
	}
	return string(bytes.TrimSpace(bs)), nil
}

func getGitVersion() (string, error) {
	// The current version as Git sees it
	bs, err := runError("git", "describe", "--always", "--dirty", "--abbrev=8")
	if err != nil {
		return "", err
	}
	vcur := string(bs)

	// The closest current tag name
	bs, err = runError("git", "describe", "--always", "--abbrev=0")
	if err != nil {
		return "", err
	}
	v0 := string(bs)

	// To be more semantic-versionish and ensure proper ordering in our
	// upgrade process, we make sure there's only one hypen in the version.

	versionRe := regexp.MustCompile(`-([0-9]{1,3}-g[0-9a-f]{5,10}(-dirty)?)`)
	if m := versionRe.FindStringSubmatch(vcur); len(m) > 0 {
		suffix := strings.ReplaceAll(m[1], "-", ".")

		if strings.Contains(v0, "-") {
			// We're based of a tag with a prerelease string. We can just
			// add our dev stuff directly.
			return fmt.Sprintf("%s.dev.%s", v0, suffix), nil
		}

		// We're based on a release version. We need to bump the patch
		// version and then add a -dev prerelease string.
		next := nextPatchVersion(v0)
		return fmt.Sprintf("%s-dev.%s", next, suffix), nil
	}
	return vcur, nil
}

func getVersion() string {
	// First try for a RELEASE file,
	if ver, err := getReleaseVersion(); err == nil {
		return ver
	}
	// ... then see if we have a Git tag.
	if ver, err := getGitVersion(); err == nil {
		if strings.Contains(ver, "-") {
			// The version already contains a hash and stuff. See if we can
			// find a current branch name to tack onto it as well.
			return ver + getBranchSuffix()
		}
		return ver
	}
	// This seems to be a dev build.
	return "unknown-dev"
}

func semanticVersion() (major, minor, patch int) {
	r := regexp.MustCompile(`v(\d+)\.(\d+).(\d+)`)
	matches := r.FindStringSubmatch(getVersion())
	if len(matches) != 4 {
		return 0, 0, 0
	}

	var ints [3]int
	for i, s := range matches[1:] {
		ints[i], _ = strconv.Atoi(s)
	}
	return ints[0], ints[1], ints[2]
}

func getBranchSuffix() string {
	bs, err := runError("git", "branch", "-a", "--contains")
	if err != nil {
		return ""
	}

	branches := strings.Split(string(bs), "\n")
	if len(branches) == 0 {
		return ""
	}

	branch := ""
	for i, candidate := range branches {
		if strings.HasPrefix(candidate, "*") {
			// This is the current branch. Select it!
			branch = strings.TrimLeft(candidate, " \t*")
			break
		} else if i == 0 {
			// Otherwise the first branch in the list will do.
			branch = strings.TrimSpace(branch)
		}
	}

	if branch == "" {
		return ""
	}

	// The branch name may be on the form "remotes/origin/foo" from which we
	// just want "foo".
	parts := strings.Split(branch, "/")
	if len(parts) == 0 || len(parts[len(parts)-1]) == 0 {
		return ""
	}

	branch = parts[len(parts)-1]
	switch branch {
	case "master", "release", "main":
		// these are not special
		return ""
	}

	validBranchRe := regexp.MustCompile(`^[a-zA-Z0-9_.-]+$`)
	if !validBranchRe.MatchString(branch) {
		// There's some odd stuff in the branch name. Better skip it.
		return ""
	}

	return "-" + branch
}

func buildStamp() int64 {
	// If SOURCE_DATE_EPOCH is set, use that.
	if s, _ := strconv.ParseInt(os.Getenv("SOURCE_DATE_EPOCH"), 10, 64); s > 0 {
		return s
	}

	// Try to get the timestamp of the latest commit.
	bs, err := runError("git", "show", "-s", "--format=%ct")
	if err != nil {
		// Fall back to "now".
		return time.Now().Unix()
	}

	s, _ := strconv.ParseInt(string(bs), 10, 64)
	return s
}

func buildUser() string {
	if v := os.Getenv("BUILD_USER"); v != "" {
		return v
	}

	u, err := user.Current()
	if err != nil {
		return "unknown-user"
	}
	return strings.Replace(u.Username, " ", "-", -1)
}

func buildHost() string {
	if v := os.Getenv("BUILD_HOST"); v != "" {
		return v
	}

	h, err := os.Hostname()
	if err != nil {
		return "unknown-host"
	}
	return h
}

func buildArch() string {
	os := goos
	if os == "darwin" {
		os = "macos"
	}
	return fmt.Sprintf("%s-%s", os, goarch)
}

func archiveName(target target) string {
	return fmt.Sprintf("%s-%s-%s", target.name, buildArch(), version)
}

func runError(cmd string, args ...string) ([]byte, error) {
	if debug {
		t0 := time.Now()
		log.Println("runError:", cmd, strings.Join(args, " "))
		defer func() {
			log.Println("... in", time.Since(t0))
		}()
	}
	ecmd := exec.Command(cmd, args...)
	bs, err := ecmd.CombinedOutput()
	return bytes.TrimSpace(bs), err
}

func runPrint(cmd string, args ...string) {
	runPrintInDir(".", cmd, args...)
}

func runPrintInDir(dir string, cmd string, args ...string) {
	if debug {
		t0 := time.Now()
		log.Println("runPrint:", cmd, strings.Join(args, " "))
		defer func() {
			log.Println("... in", time.Since(t0))
		}()
	}
	ecmd := exec.Command(cmd, args...)
	ecmd.Stdout = os.Stdout
	ecmd.Stderr = os.Stderr
	ecmd.Dir = dir
	err := ecmd.Run()
	if err != nil {
		log.Fatal(err)
	}
}

func runPipe(file, cmd string, args ...string) {
	if debug {
		t0 := time.Now()
		log.Println("runPipe:", cmd, strings.Join(args, " "))
		defer func() {
			log.Println("... in", time.Since(t0))
		}()
	}
	fd, err := os.Create(file)
	if err != nil {
		log.Fatal(err)
	}
	ecmd := exec.Command(cmd, args...)
	ecmd.Stdout = fd
	ecmd.Stderr = os.Stderr
	err = ecmd.Run()
	if err != nil {
		log.Fatal(err)
	}
	fd.Close()
}

func tarGz(out string, files []archiveFile) {
	fd, err := os.Create(out)
	if err != nil {
		log.Fatal(err)
	}

	gw, err := gzip.NewWriterLevel(fd, gzip.BestCompression)
	if err != nil {
		log.Fatal(err)
	}
	tw := tar.NewWriter(gw)

	for _, f := range files {
		sf, err := os.Open(f.src)
		if err != nil {
			log.Fatal(err)
		}

		info, err := sf.Stat()
		if err != nil {
			log.Fatal(err)
		}
		h := &tar.Header{
			Name:    f.dst,
			Size:    info.Size(),
			Mode:    int64(info.Mode()),
			ModTime: info.ModTime(),
		}

		err = tw.WriteHeader(h)
		if err != nil {
			log.Fatal(err)
		}
		_, err = io.Copy(tw, sf)
		if err != nil {
			log.Fatal(err)
		}
		sf.Close()
	}

	err = tw.Close()
	if err != nil {
		log.Fatal(err)
	}
	err = gw.Close()
	if err != nil {
		log.Fatal(err)
	}
	err = fd.Close()
	if err != nil {
		log.Fatal(err)
	}
}

func zipFile(out string, files []archiveFile) {
	fd, err := os.Create(out)
	if err != nil {
		log.Fatal(err)
	}

	zw := zip.NewWriter(fd)

	var fw *flate.Writer

	// Register the deflator.
	zw.RegisterCompressor(zip.Deflate, func(out io.Writer) (io.WriteCloser, error) {
		var err error
		if fw == nil {
			// Creating a flate compressor for every file is
			// expensive, create one and reuse it.
			fw, err = flate.NewWriter(out, flate.BestCompression)
		} else {
			fw.Reset(out)
		}
		return fw, err
	})

	for _, f := range files {
		sf, err := os.Open(f.src)
		if err != nil {
			log.Fatal(err)
		}

		info, err := sf.Stat()
		if err != nil {
			log.Fatal(err)
		}

		fh, err := zip.FileInfoHeader(info)
		if err != nil {
			log.Fatal(err)
		}
		fh.Name = filepath.ToSlash(f.dst)
		fh.Method = zip.Deflate

		if strings.HasSuffix(f.dst, ".txt") {
			// Text file. Read it and convert line endings.
			bs, err := ioutil.ReadAll(sf)
			if err != nil {
				log.Fatal(err)
			}
			bs = bytes.Replace(bs, []byte{'\n'}, []byte{'\n', '\r'}, -1)
			fh.UncompressedSize = uint32(len(bs))
			fh.UncompressedSize64 = uint64(len(bs))

			of, err := zw.CreateHeader(fh)
			if err != nil {
				log.Fatal(err)
			}
			of.Write(bs)
		} else {
			// Binary file. Copy verbatim.
			of, err := zw.CreateHeader(fh)
			if err != nil {
				log.Fatal(err)
			}
			_, err = io.Copy(of, sf)
			if err != nil {
				log.Fatal(err)
			}
		}
	}

	err = zw.Close()
	if err != nil {
		log.Fatal(err)
	}
	err = fd.Close()
	if err != nil {
		log.Fatal(err)
	}
}

func codesign(target target) {
	switch goos {
	case "windows":
		windowsCodesign(target.BinaryName())
	case "darwin":
		macosCodesign(target.BinaryName())
	}
}

func macosCodesign(file string) {
	if pass := os.Getenv("CODESIGN_KEYCHAIN_PASS"); pass != "" {
		bs, err := runError("security", "unlock-keychain", "-p", pass)
		if err != nil {
			log.Println("Codesign: unlocking keychain failed:", string(bs))
			return
		}
	}

	if id := os.Getenv("CODESIGN_IDENTITY"); id != "" {
		bs, err := runError("codesign", "--options=runtime", "-s", id, file)
		if err != nil {
			log.Println("Codesign: signing failed:", string(bs))
			return
		}
		log.Println("Codesign: successfully signed", file)
	}
}

func windowsCodesign(file string) {
	st := "signtool.exe"

	if path := os.Getenv("CODESIGN_SIGNTOOL"); path != "" {
		st = path
	}

	for i, algo := range []string{"sha1", "sha256"} {
		args := []string{"sign", "/fd", algo}
		if f := os.Getenv("CODESIGN_CERTIFICATE_FILE"); f != "" {
			args = append(args, "/f", f)
		}
		if p := os.Getenv("CODESIGN_CERTIFICATE_PASSWORD"); p != "" {
			args = append(args, "/p", p)
		}
		if tr := os.Getenv("CODESIGN_TIMESTAMP_SERVER"); tr != "" {
			switch algo {
			case "sha256":
				args = append(args, "/tr", tr, "/td", algo)
			default:
				args = append(args, "/t", tr)
			}
		}
		if i > 0 {
			args = append(args, "/as")
		}
		args = append(args, file)

		bs, err := runError(st, args...)
		if err != nil {
			log.Println("Codesign: signing failed:", string(bs))
			return
		}
		log.Println("Codesign: successfully signed", file, "using", algo)
	}
}

func metalint() {
	lazyRebuildAssets()
	runPrint(goCmd, "test", "-run", "Metalint", "./meta")
}

func metalintShort() {
	lazyRebuildAssets()
	runPrint(goCmd, "test", "-short", "-run", "Metalint", "./meta")
}

func temporaryBuildDir() (string, error) {
	// The base of our temp dir is "syncthing-xxxxxxxx" where the x:es
	// are eight bytes from the sha256 of our working directory. We do
	// this because we want a name in the global temp dir that doesn't
	// conflict with someone else building syncthing on the same
	// machine, yet is persistent between runs from the same source
	// directory.
	wd, err := os.Getwd()
	if err != nil {
		return "", err
	}
	hash := sha256.Sum256([]byte(wd))
	base := fmt.Sprintf("syncthing-%x", hash[:4])

	// The temp dir is taken from $STTMPDIR if set, otherwise the system
	// default (potentially infrluenced by $TMPDIR on unixes).
	var tmpDir string
	if t := os.Getenv("STTMPDIR"); t != "" {
		tmpDir = t
	} else {
		tmpDir = os.TempDir()
	}

	return filepath.Join(tmpDir, base), nil
}

func (t target) BinaryName() string {
	if goos == "windows" {
		return t.binaryName + ".exe"
	}
	return t.binaryName
}

func protobufVersion() string {
	bs, err := runError(goCmd, "list", "-f", "{{.Version}}", "-m", "github.com/gogo/protobuf")
	if err != nil {
		log.Fatal("Getting protobuf version:", err)
	}
	return string(bs)
}

func currentAndLatestVersions(n int) ([]string, error) {
	bs, err := runError("git", "tag", "--sort", "taggerdate")
	if err != nil {
		return nil, err
	}

	lines := strings.Split(string(bs), "\n")
	reverseStrings(lines)

	// The one at the head is the latest version. We always keep that one.
	// Then we filter out remaining ones with dashes (pre-releases etc).

	latest := lines[:1]
	nonPres := filterStrings(lines[1:], func(s string) bool { return !strings.Contains(s, "-") })
	vers := append(latest, nonPres...)
	return vers[:n], nil
}

func reverseStrings(ss []string) {
	for i := 0; i < len(ss)/2; i++ {
		ss[i], ss[len(ss)-1-i] = ss[len(ss)-1-i], ss[i]
	}
}

func filterStrings(ss []string, op func(string) bool) []string {
	n := ss[:0]
	for _, s := range ss {
		if op(s) {
			n = append(n, s)
		}
	}
	return n
}

func tagMessage(tag string) (string, error) {
	hash, err := runError("git", "rev-parse", tag)
	if err != nil {
		return "", err
	}
	obj, err := runError("git", "cat-file", "-p", string(hash))
	if err != nil {
		return "", err
	}
	return trimTagMessage(string(obj), tag), nil
}

func trimTagMessage(msg, tag string) string {
	firstBlank := strings.Index(msg, "\n\n")
	if firstBlank > 0 {
		msg = msg[firstBlank+2:]
	}
	msg = strings.TrimPrefix(msg, tag)
	beginSig := strings.Index(msg, "-----BEGIN PGP")
	if beginSig > 0 {
		msg = msg[:beginSig]
	}
	return strings.TrimSpace(msg)
}

func nextPatchVersion(ver string) string {
	parts := strings.SplitN(ver, "-", 2)
	digits := strings.Split(parts[0], ".")
	n, _ := strconv.Atoi(digits[len(digits)-1])
	digits[len(digits)-1] = strconv.Itoa(n + 1)
	return strings.Join(digits, ".")
}<|MERGE_RESOLUTION|>--- conflicted
+++ resolved
@@ -465,18 +465,9 @@
 		defer shouldCleanupSyso(sysoPath)
 	}
 
-<<<<<<< HEAD
-	for _, pkg := range target.buildPkgs {
-		args := []string{"install", "-v", "-trimpath"}
-		args = appendParameters(args, tags, pkg)
-
-		runPrint(goCmd, args...)
-	}
-=======
-	args := []string{"install", "-v"}
+	args := []string{"install", "-v", "-trimpath"}
 	args = appendParameters(args, tags, target.buildPkgs...)
 	runPrint(goCmd, args...)
->>>>>>> 086d1f8f
 }
 
 func build(target target, tags []string) {
@@ -502,16 +493,10 @@
 		defer shouldCleanupSyso(sysoPath)
 	}
 
-<<<<<<< HEAD
-	for _, pkg := range target.buildPkgs {
-		args := []string{"build", "-v", "-trimpath"}
-		args = appendParameters(args, tags, pkg)
-=======
-	args := []string{"build", "-v"}
+	args := []string{"build", "-v", "-trimpath"}
 	args = appendParameters(args, tags, target.buildPkgs...)
 	runPrint(goCmd, args...)
 }
->>>>>>> 086d1f8f
 
 func setBuildEnvVars() {
 	os.Setenv("GOOS", goos)
