.\" Man page generated from reStructuredText.
.
.
.nr rst2man-indent-level 0
.
.de1 rstReportMargin
\\$1 \\n[an-margin]
level \\n[rst2man-indent-level]
level margin: \\n[rst2man-indent\\n[rst2man-indent-level]]
-
\\n[rst2man-indent0]
\\n[rst2man-indent1]
\\n[rst2man-indent2]
..
.de1 INDENT
.\" .rstReportMargin pre:
. RS \\$1
. nr rst2man-indent\\n[rst2man-indent-level] \\n[an-margin]
. nr rst2man-indent-level +1
.\" .rstReportMargin post:
..
.de UNINDENT
. RE
.\" indent \\n[an-margin]
.\" old: \\n[rst2man-indent\\n[rst2man-indent-level]]
.nr rst2man-indent-level -1
.\" new: \\n[rst2man-indent\\n[rst2man-indent-level]]
.in \\n[rst2man-indent\\n[rst2man-indent-level]]u
..
<<<<<<< HEAD
.TH "SYNCTHING-STIGNORE" "5" "Apr 04, 2025" "v1.29.3" "Syncthing"
=======
.TH "SYNCTHING-STIGNORE" "5" "Apr 26, 2025" "v1.29.3" "Syncthing"
>>>>>>> 0bf21d9d
.SH NAME
syncthing-stignore \- Prevent files from being synchronized to other nodes
.SH SYNOPSIS
.INDENT 0.0
.INDENT 3.5
.sp
.EX
\&.stignore
.EE
.UNINDENT
.UNINDENT
.SH DESCRIPTION
.sp
If some files should not be synchronized to (or from) other devices, a file called
\fB\&.stignore\fP can be created containing file patterns to ignore.  The \fB\&.stignore\fP
file must be placed in the root of the synced folder (files in other locations are
not applied).  The \fB\&.stignore\fP file itself will never be synced to other devices,
although it can \fB#include\fP files that \fIare\fP synchronized between devices.  All
patterns are relative to the synced folder root.  The contents of the \fB\&.stignore\fP
file must be UTF\-8 encoded.
.sp
\fBNOTE:\fP
.INDENT 0.0
.INDENT 3.5
Note that ignored files can block removal of an otherwise empty directory.
See below for the (?d) prefix to allow deletion of ignored files.
.UNINDENT
.UNINDENT
.SH PATTERNS
.sp
The \fB\&.stignore\fP file contains a list of file or path patterns. The
\fIfirst\fP pattern that matches will decide the fate of a given file.
.INDENT 0.0
.IP \(bu 2
Regular file names match themselves, i.e. the pattern \fBfoo\fP matches
the files \fBfoo\fP, \fBsubdir/foo\fP as well as any directory named
\fBfoo\fP\&. Spaces are treated as regular characters, except for leading
and trailing spaces, which are automatically trimmed.
.IP \(bu 2
\fBAsterisk\fP (\fB*\fP) matches zero or more characters in a filename, but does not
match the directory separator. \fBte*ne\fP matches \fBtelephone\fP,
\fBsubdir/telephone\fP but not \fBtele/phone\fP\&.
.IP \(bu 2
\fBDouble asterisk\fP (\fB**\fP) matches as above, but also directory separators.
\fBte**ne\fP matches \fBtelephone\fP, \fBsubdir/telephone\fP and
\fBtele/sub/dir/phone\fP\&.
.IP \(bu 2
\fBQuestion mark\fP (\fB?\fP) matches a single character that is not the directory
separator. \fBte??st\fP matches \fBtebest\fP but not \fBteb/st\fP or
\fBtest\fP\&.
.IP \(bu 2
\fBSquare brackets\fP (\fB[]\fP) denote a character range: \fB[a\-z]\fP matches
any lower case character.
.IP \(bu 2
\fBCurly brackets\fP (\fB{}\fP) denote a set of comma separated alternatives:
\fB{banana,pineapple}\fP matches either \fBbanana\fP or \fBpineapple\fP\&.
.IP \(bu 2
\fBBackslash\fP (\fB\e\fP) “escapes” a special character so that it loses its
special meaning. For example, \fB\e{banana\e}\fP matches \fB{banana}\fP exactly
and does not denote a set of alternatives as above.
.sp
\fBNOTE:\fP
.INDENT 2.0
.INDENT 3.5
Escaped characters are not supported on Windows, where \fB\e\fP is the
path separator. If you still need to match files that have square or
curly brackets in their names, one possible workaround is to replace
them with \fB?\fP, which will then match any character. For example,
you can type \fB?banana?\fP to match both \fB[banana]\fP and
\fB{banana}\fP, and so on.
.UNINDENT
.UNINDENT
.IP \(bu 2
A pattern beginning with \fB/\fP matches in the root of the synced folder only.
\fB/foo\fP matches \fBfoo\fP but not \fBsubdir/foo\fP\&.
.IP \(bu 2
A pattern beginning with \fB#include\fP results in loading patterns
from the named file. It is an error for a file to not exist or be
included more than once. Note that while this can be used to include
patterns from a file in a subdirectory, the patterns themselves are
still relative to the synced folder \fIroot\fP\&. Example:
\fB#include more\-patterns.txt\fP\&.
.sp
Any \fB#include\fP directives inside a file loaded by \fB#include\fP require paths
specified relative to the directory containing the loaded file, rather than the
synchronised root directory.
.IP \(bu 2
A pattern beginning with a \fB!\fP prefix negates the pattern: matching files
are \fIincluded\fP (that is, \fInot\fP ignored). This can be used to override
more general patterns that follow.
.sp
\fBNOTE:\fP
.INDENT 2.0
.INDENT 3.5
Negated patterns that can match items below the folder root will cause
Syncthing to traverse otherwise ignored directories. If the
\fI\%watcher\fP is enabled, those directories will also be
watched. Directories ignored before the first negated pattern can
however be safely skipped, since the first matching pattern wins. For
example:
.INDENT 0.0
.INDENT 3.5
.sp
.EX
/foo
/bar
!baz
*
.EE
.UNINDENT
.UNINDENT
.sp
The directories \fBfoo\fP and \fBbar\fP will be entirely ignored. However any
other directories present must be scanned entirely to find any items
named \fIbaz\fP, despite the fact that they will be ignored due to the
\fB*\fP\&. As a special case, top\-level rooted patterns (e.g. \fB!/foo\fP) do
not cause this behaviour:
.INDENT 0.0
.INDENT 3.5
.sp
.EX
!/baz
*
.EE
.UNINDENT
.UNINDENT
.sp
In this case, only the directory \fBbaz\fP will be scanned, since
everything else is ignored by the \fB*\fP pattern.
.UNINDENT
.UNINDENT
.IP \(bu 2
A pattern beginning with a \fB(?i)\fP prefix enables case\-insensitive pattern
matching. \fB(?i)test\fP matches \fBtest\fP, \fBTEST\fP and \fBtEsT\fP\&. The
\fB(?i)\fP prefix can be combined with other patterns, for example the
pattern \fB(?i)!picture*.png\fP indicates that \fBPicture1.PNG\fP should
be synchronized. On Mac OS and Windows, patterns are always case\-insensitive.
.IP \(bu 2
A pattern beginning with a \fB(?d)\fP prefix enables removal of these files if
they are preventing directory deletion. This prefix should be used by any OS
generated files which you are happy to be removed.
.sp
\fBNOTE:\fP
.INDENT 2.0
.INDENT 3.5
Prefixes can be specified in any order (e.g. \fB(?d)(?i)\fP), but cannot
be combined in a single pair of parentheses like (?di)\&.
.UNINDENT
.UNINDENT
.IP \(bu 2
A line beginning with \fB//\fP is a comment and has no effect. The same double
slashes in any other place are interpreted literally, e.g. trying to do
\fBfile // comment\fP will make Syncthing look for a file called \fBfile // comment\fP\&.
.UNINDENT
.SH EXAMPLE
.sp
Given a directory layout starting at the synced folder’s root:
.INDENT 0.0
.INDENT 3.5
.sp
.EX
\&.DS_Store
\&.stignore
foo
foofoo
bar/
    baz
    quux
    quuz
bar2/
    baz
    frobble
My Pictures/
    Img15.PNG
.EE
.UNINDENT
.UNINDENT
.sp
and an \fB\&.stignore\fP file with the contents:
.INDENT 0.0
.INDENT 3.5
.sp
.EX
(?d).DS_Store
!frobble
!quuz
foo
*2
qu*
(?i)my pictures
.EE
.UNINDENT
.UNINDENT
.sp
all files and directories called “foo”, ending in a “2” or starting with
“qu” will be ignored. The end result becomes:
.INDENT 0.0
.INDENT 3.5
.sp
.EX
\&.DS_Store     # ignored, will be deleted if gets in the way of parent directory removal
foo           # ignored, matches \(dqfoo\(dq
foofoo        # synced, does not match \(dqfoo\(dq but would match \(dqfoo*\(dq or \(dq*foo\(dq
bar/          # synced
    baz       # synced
    quux      # ignored, matches \(dqqu*\(dq
    quuz      # synced, matches \(dqqu*\(dq but is excluded by the preceding \(dq!quuz\(dq
bar2/         # synced, despite matching \(dq*2\(dq due to child frobble
    baz       # ignored, due to parent being ignored
    frobble   # synced, due to \(dq!frobble\(dq
My Pictures/  # ignored, matched case insensitive \(dq(?i)my pictures\(dq pattern
    Img15.PNG # ignored, due to parent being ignored
.EE
.UNINDENT
.UNINDENT
.sp
\fBNOTE:\fP
.INDENT 0.0
.INDENT 3.5
Please note that directory patterns ending with a slash
\fBsome/directory/\fP matches the content of the directory, but not the
directory itself. If you want the pattern to match the directory and its
content, make sure it does not have a \fB/\fP at the end of the pattern.
.UNINDENT
.UNINDENT
.sp
Added in version 1.19.0: Default patterns can be configured which will take effect when automatically
accepting a folder from a remote device.  The GUI suggests the same patterns
when adding a folder manually.  In either case, the \fB\&.stignore\fP file is
created with these defaults if none is present yet.

.SH AUTHOR
The Syncthing Authors
.SH COPYRIGHT
2014-2019, The Syncthing Authors
.\" Generated by docutils manpage writer.
.<|MERGE_RESOLUTION|>--- conflicted
+++ resolved
@@ -27,11 +27,7 @@
 .\" new: \\n[rst2man-indent\\n[rst2man-indent-level]]
 .in \\n[rst2man-indent\\n[rst2man-indent-level]]u
 ..
-<<<<<<< HEAD
-.TH "SYNCTHING-STIGNORE" "5" "Apr 04, 2025" "v1.29.3" "Syncthing"
-=======
 .TH "SYNCTHING-STIGNORE" "5" "Apr 26, 2025" "v1.29.3" "Syncthing"
->>>>>>> 0bf21d9d
 .SH NAME
 syncthing-stignore \- Prevent files from being synchronized to other nodes
 .SH SYNOPSIS
