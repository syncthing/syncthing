--- conflicted
+++ resolved
@@ -28,11 +28,7 @@
 .\" new: \\n[rst2man-indent\\n[rst2man-indent-level]]
 .in \\n[rst2man-indent\\n[rst2man-indent-level]]u
 ..
-<<<<<<< HEAD
-.TH "SYNCTHING-BEP" "7" "Apr 04, 2025" "v1.29.3" "Syncthing"
-=======
 .TH "SYNCTHING-BEP" "7" "Apr 26, 2025" "v1.29.3" "Syncthing"
->>>>>>> 0bf21d9d
 .SH NAME
 syncthing-bep \- Block Exchange Protocol v1
 .SH INTRODUCTION AND DEFINITIONS
