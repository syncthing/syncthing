.\" Man page generated from reStructuredText.
.
.
.nr rst2man-indent-level 0
.
.de1 rstReportMargin
\\$1 \\n[an-margin]
level \\n[rst2man-indent-level]
level margin: \\n[rst2man-indent\\n[rst2man-indent-level]]
-
\\n[rst2man-indent0]
\\n[rst2man-indent1]
\\n[rst2man-indent2]
..
.de1 INDENT
.\" .rstReportMargin pre:
. RS \\$1
. nr rst2man-indent\\n[rst2man-indent-level] \\n[an-margin]
. nr rst2man-indent-level +1
.\" .rstReportMargin post:
..
.de UNINDENT
. RE
.\" indent \\n[an-margin]
.\" old: \\n[rst2man-indent\\n[rst2man-indent-level]]
.nr rst2man-indent-level -1
.\" new: \\n[rst2man-indent\\n[rst2man-indent-level]]
.in \\n[rst2man-indent\\n[rst2man-indent-level]]u
..
<<<<<<< HEAD
.TH "SYNCTHING-VERSIONING" "7" "Apr 04, 2025" "v1.29.3" "Syncthing"
=======
.TH "SYNCTHING-VERSIONING" "7" "Apr 26, 2025" "v1.29.3" "Syncthing"
>>>>>>> 0bf21d9d
.SH NAME
syncthing-versioning \- Keep automatic backups of deleted files by other nodes
.sp
Syncthing supports archiving the old version of a file when it is deleted or
replaced with a newer version from the cluster. This is called “file
versioning” and uses one of the available \fIversioning strategies\fP described
below. File versioning is configured per folder, on a per\-device basis, and
defaults to “no file versioning”, i.e. no old copies of files are kept.
.sp
\fBNOTE:\fP
.INDENT 0.0
.INDENT 3.5
Versioning applies to changes received \fIfrom other devices\fP\&. That is, if
Alice has versioning turned on and Bob changes a file, the old version
will be archived on Alice’s computer when that change is synced from
Bob. If Alice changes a file locally on her own computer Syncthing will
not and can not archive the old version.
.UNINDENT
.UNINDENT
.sp
The applicable configuration options for each versioning strategy are described
below.  For most of them it’s possible to specify where the versions are stored,
with the default being the \fB\&.stversions\fP folder inside the shared folder path.
If you set a custom version path, please ensure that it’s on the same partition
or filesystem as the regular folder path, as moving files there may otherwise
fail.
.SH TRASH CAN FILE VERSIONING
.sp
This versioning strategy emulates the common “trash can” approach. When a file
is deleted or replaced due to a change on a remote device, it is moved to
the trash can in the \fB\&.stversions\fP folder. If a file with the same name was
already in the trash can it is replaced.
.sp
A \fI\%configuration option\fP is
available to clean the trash can from files older than a specified number of
days.  If this is set to a positive number of days, files will be removed when
they have been in the trash can that long.  Setting this to zero prevents any
files from being removed from the trash can automatically.
.SH SIMPLE FILE VERSIONING
.sp
With “Simple File Versioning” files are moved to the \fB\&.stversions\fP folder when
replaced or deleted on a remote device.  In addition to the
\fI\%cleanoutDays\fP option, this strategy also takes a
value in an input titled “Keep Versions” which tells Syncthing how many old
versions of the file it should \fI\%keep\fP\&.  For
example, if you set this value to 5, if a file is replaced 5 times on a remote
device, you will see 5 time\-stamped versions on that file in the \fB\&.stversions\fP
folder on the other devices sharing the same folder.
.SH STAGGERED FILE VERSIONING
.sp
With “Staggered File Versioning” files are also moved to the \fB\&.stversions\fP
folder when replaced or deleted on a remote device (just like “Simple File
Versioning”), however, versions are automatically deleted if they are older than
the maximum age or exceed the number of files allowed in an interval.
.sp
The following intervals are used and they each have a maximum number of files
that will be kept for each.
.INDENT 0.0
.TP
.B 1 Hour
For the first hour, the oldest version in every 30\-seconds interval is
kept.
.TP
.B 1 Day
For the first day, the oldest version in every hour is kept.
.TP
.B 30 Days
For the first 30 days, the oldest version in every day is kept.
.TP
.B Until Maximum Age
Until maximum age, the oldest version in every week is kept.
.TP
.B Maximum Age
The maximum time to keep a version in days. For example, to keep replaced or
deleted files in the \fB\&.stversions\fP folder for an entire year, use 365. If
only for 10 days, use 10.  Corresponds to the
\fI\%maxAge\fP option.
\fBNote: Set to 0 to keep versions forever.\fP
.UNINDENT
.sp
This means that there is only one version in each interval and as files age they
will be deleted unless when the interval they are entering is empty. By keeping
the oldest versions this versioning scheme preserves the file if it is
overwritten.
.sp
For more info, check the \X'tty: link https://github.com/syncthing/syncthing/blob/main/lib/versioner/staggered_test.go#L32'\fI\%unit test file\fP <\fBhttps://github.com/syncthing/syncthing/blob/main/lib/versioner/staggered_test.go#L32\fP>\X'tty: link'
that shows which versions are deleted for a specific run.
.SH EXTERNAL FILE VERSIONING
.sp
This versioning strategy delegates the decision on what to do to an
\fI\%external command\fP (e.g. a program or a
command line script).  Just prior to a file being replaced, the command will be
executed.  The file needs to be removed from the folder in the process, or
otherwise Syncthing will report an error.  The command can use the following
templated arguments:
.INDENT 0.0
.TP
.B %FOLDER_PATH%
Path to the folder
.TP
.B %FILE_PATH%
Path to the file within the folder
.UNINDENT
.sp
Note that the former expands to the path of the actual Syncthing folder,
and the latter to the path inside that folder. For instance, if you use
the default \fBSync\fP folder in Windows, and the full path to the file is
\fBC:\eUsers\eUser\eSync\eFamily photos\eIMG_2021\-03\-01.jpg\fP, then the
\fB%FOLDER_PATH%\fP will be \fBC:\eUsers\eUser\eSync\fP, and the
\fB%FILE_PATH%\fP will be \fBFamily photos\eIMG_2021\-03\-01.jpg\fP\&.
.SS Example for Unixes
.sp
Let’s say I want to keep the latest version of each file as they are replaced
or removed; essentially I want a “trash can”\-like behavior. For this, I create
the following script and store it as \fB/Users/jb/bin/onlylatest.sh\fP (i.e. the
\fBbin\fP directory in my home directory):
.INDENT 0.0
.INDENT 3.5
.sp
.EX
#!/bin/sh
set \-eu

# Where I want my versions stored
versionspath=~/.trashcan

# The parameters we get from Syncthing
folderpath=\(dq$1\(dq
filepath=\(dq$2\(dq

# First ensure the dir where we need to store the file exists
outpath=$(dirname \(dq$versionspath/$filepath\(dq)
mkdir \-p \(dq$outpath\(dq
# Then move the file there
mv \-f \(dq$folderpath/$filepath\(dq \(dq$versionspath/$filepath\(dq
.EE
.UNINDENT
.UNINDENT
.sp
I must ensure that the script has execute permissions (\fBchmod 755
onlylatest.sh\fP), then configure Syncthing with command \fB/Users/jb/bin/onlylatest.sh %FOLDER_PATH% %FILE_PATH%\fP
.sp
Let’s assume I have a folder “default” in ~/Sync, and that within that folder
there is a file \fBdocs/letter.txt\fP that is being replaced or deleted. The
script will be called as if I ran this from the command line:
.INDENT 0.0
.INDENT 3.5
.sp
.EX
$ /Users/jb/bin/onlylatest.sh /Users/jb/Sync docs/letter.txt
.EE
.UNINDENT
.UNINDENT
.sp
The script will then move the file in question to
\fB~/.trashcan/docs/letter.txt\fP, replacing any previous version of that letter
that may already have been there.
.SS Examples for Windows
.SS Move to a given folder using the command prompt (CMD)
.sp
On Windows we can use a batch script to perform the same “trash can”\-like
behavior as mentioned above. I created the following script and saved it as
\fBC:\eUsers\emfrnd\eScripts\eonlylatest.bat\fP\&.
.INDENT 0.0
.INDENT 3.5
.sp
.EX
@echo off

rem Enable UTF\-8 encoding to deal with multilingual folder and file names
chcp 65001

rem We need command extensions for md to create intermediate folders in one go
setlocal enableextensions

rem Where I want my versions stored
set \(dqversions_path=%USERPROFILE%\e.trashcan\(dq

rem The parameters we get from Syncthing, \(aq~\(aq removes quotes if any
set \(dqfolder_path=%~1\(dq
set \(dqfile_path=%~2\(dq

rem First ensure the dir where we need to store the file exists
for %%f in (\(dq%versions_path%\e%file_path%\(dq) do set \(dqoutput_path=%%~dpf\(dq
if not exist \(dq%output_path%\(dq md \(dq%output_path%\(dq || exit /b

rem Finally move the file, overwrite existing file if any
move /y \(dq%folder_path%\e%file_path%\(dq \(dq%versions_path%\e%file_path%\(dq
.EE
.UNINDENT
.UNINDENT
.sp
Finally, I set \fB\(dqC:\eUsers\emfrnd\eScripts\eonlylatest.bat\(dq \(dq%FOLDER_PATH%\(dq
\(dq%FILE_PATH%\(dq\fP as the command name in Syncthing.
.SS Move to the Recycle Bin using PowerShell
.sp
We can use PowerShell to send files directly to the Recycle Bin, which
mimics the behaviour of deleting them using the Windows Explorer.
Firstly, create the following script and save it in your preferred
location, e.g. \fBC:\eUsers\eUser\eScripts\eSendToRecycleBin.ps1\fP\&.
.INDENT 0.0
.INDENT 3.5
.sp
.EX
# PowerShell has no native method to recycle files, so we use Visual
# Basic to perform the operation. If succeeded, we also include the
# recycled file in the Syncthing\(aqs DEBUG output.
Add\-Type \-AssemblyName Microsoft.VisualBasic
[Microsoft.VisualBasic.FileIO.FileSystem]::DeleteFile($args,\(aqOnlyErrorDialogs\(aq,\(aqSendToRecycleBin\(aq)
if ($?) {
  Write\-Output (\(dqRecycled \(dq + $args + \(dq.\(dq)
}
.EE
.UNINDENT
.UNINDENT
.sp
Alternatively, the script can be expanded to send only deleted files to
the Recycle Bin, and permanently delete modified ones, which makes it
more consistent with how the Explorer works.
.INDENT 0.0
.INDENT 3.5
.sp
.EX
# PowerShell has no native method to recycle files, so we use Visual
# Basic to perform the operation.
Add\-Type \-AssemblyName Microsoft.VisualBasic

# We need to test if a Syncthing .tmp file exists. If it does, we assume
# a modification and delete the existing file. If if does not, we assume
# a deletion and recycle the current file. If succeeded, we also include
# the deleted/recycled file in the Syncthing\(aqs DEBUG output.
if (Test\-Path \-LiteralPath ((Split\-Path \-Path $args) + \(dq\e~syncthing~\(dq + (Split\-Path \-Path $args \-Leaf) + \(dq.tmp\(dq)) {
  [Microsoft.VisualBasic.FileIO.FileSystem]::DeleteFile($args,\(aqOnlyErrorDialogs\(aq,\(aqDeletePermanently\(aq)
  if ($?) {
    Write\-Output (\(dqDeleted \(dq + $args + \(dq.\(dq)
  }
} else {
  [Microsoft.VisualBasic.FileIO.FileSystem]::DeleteFile($args,\(aqOnlyErrorDialogs\(aq,\(aqSendToRecycleBin\(aq)
  if ($?) {
    Write\-Output (\(dqRecycled \(dq + $args + \(dq.\(dq)
  }
}
.EE
.UNINDENT
.UNINDENT
.sp
Finally, we set the command name in Syncthing to \fBpowershell.exe
\-ExecutionPolicy Bypass \-File \(dqC:\eUsers\eUser\eScripts\eSendToRecycleBin.ps1\(dq
\(dq%FOLDER_PATH%\e%FILE_PATH%\(dq\fP\&.
.sp
The only caveat that you should be aware of is that if your Syncthing
folder is located on a portable storage, such as a USB stick, or if you
have the Recycle Bin disabled, then the script will end up deleting all
files permanently.
.SH CONFIGURATION PARAMETER REFERENCE
.sp
The versioning settings are grouped into their own section of each folder in the
\fI\%configuration file\fP\&.  The following shows an
example of such a section in the XML:
.INDENT 0.0
.INDENT 3.5
.sp
.EX
<folder id=\(dq...\(dq>
    <versioning type=\(dqsimple\(dq>
        <cleanupIntervalS>3600</cleanupIntervalS>
        <fsPath></fsPath>
        <fsType>basic</fsType>
        <param key=\(dqcleanoutDays\(dq val=\(dq0\(dq></param>
        <param key=\(dqkeep\(dq val=\(dq5\(dq></param>
    </versioning>
</folder>
.EE
.UNINDENT
.UNINDENT
.INDENT 0.0
.TP
.B versioning.type
Selects one of the versioning strategies: \fBtrashcan\fP, \fBsimple\fP,
\fBstaggered\fP, \fBexternal\fP or leave empty to disable versioning completely.
.UNINDENT
.INDENT 0.0
.TP
.B versioning.fsPath
Overrides the path where old versions of files are stored and defaults to
\fB\&.stversions\fP if left empty.  An absolute or relative path can be
specified.  The latter is interpreted relative to the shared folder path, if
the \fI\%fsType\fP is configured as \fBbasic\fP\&.  Ignored
for the \fBexternal\fP versioning strategy.
.sp
This option used to be stored under the keys \fBfsPath\fP or \fBversionsPath\fP
in the \fI\%params\fP element.
.UNINDENT
.INDENT 0.0
.TP
.B versioning.fsType
The internal file system implementation used to access this versions folder.
Only applies if \fI\%fsPath\fP is also set non\-empty,
otherwise the \fI\%filesystemType\fP from the folder element is used
instead.  Refer to that option description for possible values.  Ignored for
the \fBexternal\fP versioning strategy.
.sp
This option used to be stored under the key \fBfsType\fP in the
\fI\%params\fP element.
.UNINDENT
.INDENT 0.0
.TP
.B versioning.cleanupIntervalS
The interval, in seconds, for running cleanup in the versions folder.  Zero
to disable periodic cleaning.  Limited to one year (31536000 seconds).
Ignored for the \fBexternal\fP versioning strategy.
.sp
This option used to be stored under the key \fBcleanInterval\fP in the
\fI\%params\fP element.
.UNINDENT
.INDENT 0.0
.TP
.B versioning.params
Each versioning strategy can have configuration parameters specific to its
implementation under this element.
.UNINDENT
.INDENT 0.0
.TP
.B versioning.params.cleanoutDays
The number of days to keep files in the versions folder.  Zero means to keep
forever.  Older elements encountered during cleanup are removed.
.UNINDENT
.INDENT 0.0
.TP
.B versioning.params.keep
The number of old versions to keep, per file.
.UNINDENT
.INDENT 0.0
.TP
.B versioning.params.maxAge
The maximum time to keep a version, in seconds.  Zero means to keep forever.
.UNINDENT
.INDENT 0.0
.TP
.B versioning.params.command
External command to execute for storing a file version about to be replaced
or deleted.  If the path to the application contains spaces, it should be
quoted.
.UNINDENT
.SH AUTHOR
The Syncthing Authors
.SH COPYRIGHT
2014-2019, The Syncthing Authors
.\" Generated by docutils manpage writer.
.<|MERGE_RESOLUTION|>--- conflicted
+++ resolved
@@ -27,11 +27,7 @@
 .\" new: \\n[rst2man-indent\\n[rst2man-indent-level]]
 .in \\n[rst2man-indent\\n[rst2man-indent-level]]u
 ..
-<<<<<<< HEAD
-.TH "SYNCTHING-VERSIONING" "7" "Apr 04, 2025" "v1.29.3" "Syncthing"
-=======
 .TH "SYNCTHING-VERSIONING" "7" "Apr 26, 2025" "v1.29.3" "Syncthing"
->>>>>>> 0bf21d9d
 .SH NAME
 syncthing-versioning \- Keep automatic backups of deleted files by other nodes
 .sp
