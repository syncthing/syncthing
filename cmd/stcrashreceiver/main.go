// Copyright (C) 2019 The Syncthing Authors.
//
// This Source Code Form is subject to the terms of the Mozilla Public
// License, v. 2.0. If a copy of the MPL was not distributed with this file,
// You can obtain one at https://mozilla.org/MPL/2.0/.

// Command stcrashreceiver is a trivial HTTP server that allows two things:
//
// - uploading files (crash reports) named like a SHA256 hash using a PUT request
// - checking whether such file exists using a HEAD request
//
// Typically this should be deployed behind something that manages HTTPS.
package main

import (
	"encoding/json"
	"flag"
	"fmt"
	"io"
	"io/ioutil"
	"log"
	"net/http"
	"os"
	"path/filepath"

	"github.com/syncthing/syncthing/lib/sha256"
	"github.com/syncthing/syncthing/lib/ur"

	raven "github.com/getsentry/raven-go"
)

const maxRequestSize = 1 << 20 // 1 MiB

func main() {
	dir := flag.String("dir", ".", "Parent directory to store crash and failure reports in")
	dsn := flag.String("dsn", "", "Sentry DSN")
	listen := flag.String("listen", ":22039", "HTTP listen address")
	flag.Parse()

	mux := http.NewServeMux()

	cr := &crashReceiver{
		dir: filepath.Join(*dir, "crash_reports"),
		dsn: *dsn,
	}
	mux.Handle("/", cr)

	if *dsn != "" {
		mux.HandleFunc("/newcrash/failure", handleFailureFn(*dsn, filepath.Join(*dir, "failure_reports")))
	}

	log.SetOutput(os.Stdout)
	if err := http.ListenAndServe(*listen, mux); err != nil {
		log.Fatalln("HTTP serve:", err)
	}
}

func handleFailureFn(dsn, failureDir string) func(w http.ResponseWriter, req *http.Request) {
	return func(w http.ResponseWriter, req *http.Request) {
		lr := io.LimitReader(req.Body, maxRequestSize)
		bs, err := ioutil.ReadAll(lr)
		req.Body.Close()
		if err != nil {
			http.Error(w, err.Error(), 500)
			return
		}

		var reports []ur.FailureReport
		err = json.Unmarshal(bs, &reports)
		if err != nil {
			http.Error(w, err.Error(), 400)
			return
		}
		if len(reports) == 0 {
			// Shouldn't happen
			log.Printf("Got zero failure reports")
			return
		}

		version, err := parseVersion(reports[0].Version)
		if err != nil {
			http.Error(w, err.Error(), 400)
			return
		}
		for _, r := range reports {
			pkt := packet(version, "failure")
			pkt.Message = r.Description
			pkt.Extra = raven.Extra{
				"count": r.Count,
			}
<<<<<<< HEAD
			for k, v := range r.Extra {
				pkt.Extra[k] = v
			}
			if len(r.Goroutines) != 0 {
				url, err := saveFailureWithGoroutines(r.FailureData, failureDir)
				if err != nil {
					log.Println("Saving failure report:", err)
					http.Error(w, "Internal server error", http.StatusInternalServerError)
					return
				}
				pkt.Extra["goroutinesURL"] = url
			}
			pkt.Fingerprint = []string{r.Description}
=======
			message := sanitizeMessageLDB(r.Description)
			pkt.Fingerprint = []string{message}
>>>>>>> cb265524

			if err := sendReport(dsn, pkt, userIDFor(req)); err != nil {
				log.Println("Failed to send failure report:", err)
			} else {
				log.Println("Sent failure report:", r.Description)
			}
		}
	}
}

func saveFailureWithGoroutines(data ur.FailureData, failureDir string) (string, error) {
	bs := make([]byte, len(data.Description)+len(data.Goroutines))
	copy(bs, data.Description)
	copy(bs[len(data.Description):], data.Goroutines)
	id := fmt.Sprintf("%x", sha256.Sum256(bs))
	path := fullPathCompressed(failureDir, id)
	err := compressAndWrite(bs, path)
	if err != nil {
		return "", err
	}
	return reportServer + path, nil
}<|MERGE_RESOLUTION|>--- conflicted
+++ resolved
@@ -88,7 +88,6 @@
 			pkt.Extra = raven.Extra{
 				"count": r.Count,
 			}
-<<<<<<< HEAD
 			for k, v := range r.Extra {
 				pkt.Extra[k] = v
 			}
@@ -101,11 +100,8 @@
 				}
 				pkt.Extra["goroutinesURL"] = url
 			}
-			pkt.Fingerprint = []string{r.Description}
-=======
 			message := sanitizeMessageLDB(r.Description)
 			pkt.Fingerprint = []string{message}
->>>>>>> cb265524
 
 			if err := sendReport(dsn, pkt, userIDFor(req)); err != nil {
 				log.Println("Failed to send failure report:", err)
