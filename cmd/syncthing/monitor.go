// Copyright (C) 2014 The Syncthing Authors.
//
// This Source Code Form is subject to the terms of the Mozilla Public
// License, v. 2.0. If a copy of the MPL was not distributed with this file,
// You can obtain one at https://mozilla.org/MPL/2.0/.

package toplevel

import (
	"bufio"
	"context"
	"fmt"
	"io"
	"os"
	"os/exec"
	"os/signal"
	"path/filepath"
	"runtime"
	"strings"
	"syscall"
	"time"

	"github.com/syncthing/syncthing/lib/events"
	"github.com/syncthing/syncthing/lib/fs"
	"github.com/syncthing/syncthing/lib/locations"
	"github.com/syncthing/syncthing/lib/osutil"
	"github.com/syncthing/syncthing/lib/protocol"
	"github.com/syncthing/syncthing/lib/sync"
	"github.com/syncthing/syncthing/lib/util"
)

var (
	stdoutFirstLines []string // The first 10 lines of stdout
	stdoutLastLines  []string // The last 50 lines of stdout
	stdoutMut        = sync.NewMutex()
)

const (
	countRestarts         = 4
	loopThreshold         = 60 * time.Second
	logFileAutoCloseDelay = 5 * time.Second
	logFileMaxOpenTime    = time.Minute
	panicUploadMaxWait    = 30 * time.Second
	panicUploadNoticeWait = 10 * time.Second
)

func MonitorMain(runtimeOptions RuntimeOptions) int {
	l.SetPrefix("[monitor] ")

	var dst io.Writer = os.Stdout

	logFile := runtimeOptions.logFile
	if logFile != "-" {
		if expanded, err := fs.ExpandTilde(logFile); err == nil {
			logFile = expanded
		}
		var fileDst io.Writer
		var err error
		open := func(name string) (io.WriteCloser, error) {
			return newAutoclosedFile(name, logFileAutoCloseDelay, logFileMaxOpenTime)
		}
		if runtimeOptions.logMaxSize > 0 {
			fileDst, err = newRotatedFile(logFile, open, int64(runtimeOptions.logMaxSize), runtimeOptions.logMaxFiles)
		} else {
			fileDst, err = open(logFile)
		}
		if err != nil {
			l.Warnln("Failed to setup logging to file, proceeding with logging to stdout only:", err)
		} else {
			if runtime.GOOS == "windows" {
				// Translate line breaks to Windows standard
				fileDst = osutil.ReplacingWriter{
					Writer: fileDst,
					From:   '\n',
					To:     []byte{'\r', '\n'},
				}
			}

			// Log to both stdout and file.
			dst = io.MultiWriter(dst, fileDst)

			l.Infof(`Log output saved to file "%s"`, logFile)
		}
	}

	args := os.Args
	var restarts [countRestarts]time.Time

	stopSign := make(chan os.Signal, 1)
	signal.Notify(stopSign, os.Interrupt, sigTerm)
	restartSign := make(chan os.Signal, 1)
	sigHup := syscall.Signal(1)
	signal.Notify(restartSign, sigHup)

	childEnv := childEnv()
	first := true
	for {
		maybeReportPanics()

		if t := time.Since(restarts[0]); t < loopThreshold {
			l.Warnf("%d restarts in %v; not retrying further", countRestarts, t)
<<<<<<< HEAD
			return syncthing.ExitError.AsInt()
=======
			os.Exit(util.ExitError.AsInt())
>>>>>>> c1b452df
		}

		copy(restarts[0:], restarts[1:])
		restarts[len(restarts)-1] = time.Now()

		cmd := exec.Command(args[0], args[1:]...)
		cmd.Env = childEnv

		stderr, err := cmd.StderrPipe()
		if err != nil {
			panic(err)
		}

		stdout, err := cmd.StdoutPipe()
		if err != nil {
			panic(err)
		}

		l.Debugln("Starting syncthing")
		err = cmd.Start()
		if err != nil {
			l.Warnln("Error starting the main Syncthing process:", err)
			panic("Error starting the main Syncthing process")
		}

		stdoutMut.Lock()
		stdoutFirstLines = make([]string, 0, 10)
		stdoutLastLines = make([]string, 0, 50)
		stdoutMut.Unlock()

		wg := sync.NewWaitGroup()

		wg.Add(1)
		go func() {
			copyStderr(stderr, dst)
			wg.Done()
		}()

		wg.Add(1)
		go func() {
			copyStdout(stdout, dst)
			wg.Done()
		}()

		exit := make(chan error)

		go func() {
			wg.Wait()
			exit <- cmd.Wait()
		}()

		stopped := false
		select {
		case s := <-stopSign:
			l.Infof("Signal %d received; exiting", s)
			cmd.Process.Signal(sigTerm)
			err = <-exit
			stopped = true

		case s := <-restartSign:
			l.Infof("Signal %d received; restarting", s)
			cmd.Process.Signal(sigHup)
			err = <-exit

		case err = <-exit:
		}

		if err == nil {
			// Successful exit indicates an intentional shutdown
<<<<<<< HEAD
			return syncthing.ExitSuccess.AsInt()
=======
			os.Exit(util.ExitSuccess.AsInt())
>>>>>>> c1b452df
		}

		if exiterr, ok := err.(*exec.ExitError); ok {
			exitCode := exiterr.ExitCode()
			if stopped || runtimeOptions.noRestart {
				return exitCode
			}
			if exitCode == util.ExitUpgrade.AsInt() {
				// Restart the monitor process to release the .old
				// binary as part of the upgrade process.
				l.Infoln("Restarting monitor...")
				if err = restartMonitor(args); err != nil {
					l.Warnln("Restart:", err)
				}
				return exitCode
			}
		}

		if runtimeOptions.noRestart {
<<<<<<< HEAD
			return syncthing.ExitError.AsInt()
=======
			os.Exit(util.ExitError.AsInt())
>>>>>>> c1b452df
		}

		l.Infoln("Syncthing exited:", err)
		time.Sleep(1 * time.Second)

		if first {
			// Let the next child process know that this is not the first time
			// it's starting up.
			childEnv = append(childEnv, "STRESTART=yes")
			first = false
		}
	}
}

func copyStderr(stderr io.Reader, dst io.Writer) {
	br := bufio.NewReader(stderr)

	var panicFd *os.File
	defer func() {
		if panicFd != nil {
			_ = panicFd.Close()
			maybeReportPanics()
		}
	}()

	for {
		line, err := br.ReadString('\n')
		if err != nil {
			return
		}

		if panicFd == nil {
			dst.Write([]byte(line))

			if strings.Contains(line, "SIGILL") {
				l.Warnln(`
*******************************************************************************
* Crash due to illegal instruction detected. This is most likely due to a CPU *
* incompatibility with the high performance hashing package. Switching to the *
* standard hashing package instead. Please report this issue at:              *
*                                                                             *
*   https://github.com/syncthing/syncthing/issues                             *
*                                                                             *
* Include the details of your CPU.                                            *
*******************************************************************************
`)
				os.Setenv("STHASHING", "standard")
				return
			}

			if strings.HasPrefix(line, "panic:") || strings.HasPrefix(line, "fatal error:") {
				panicFd, err = os.Create(locations.GetTimestamped(locations.PanicLog))
				if err != nil {
					l.Warnln("Create panic log:", err)
					continue
				}

				l.Warnf("Panic detected, writing to \"%s\"", panicFd.Name())
				if strings.Contains(line, "leveldb") && strings.Contains(line, "corrupt") {
					l.Warnln(`
*********************************************************************************
* Crash due to corrupt database.                                                *
*                                                                               *
* This crash usually occurs due to one of the following reasons:                *
*  - Syncthing being stopped abruptly (killed/loss of power)                    *
*  - Bad hardware (memory/disk issues)                                          *
*  - Software that affects disk writes (SSD caching software and simillar)      *
*                                                                               *
* Please see the following URL for instructions on how to recover:              *
*   https://docs.syncthing.net/users/faq.html#my-syncthing-database-is-corrupt  *
*********************************************************************************
`)
				} else {
					l.Warnln("Please check for existing issues with similar panic message at https://github.com/syncthing/syncthing/issues/")
					l.Warnln("If no issue with similar panic message exists, please create a new issue with the panic log attached")
				}

				stdoutMut.Lock()
				for _, line := range stdoutFirstLines {
					panicFd.WriteString(line)
				}
				panicFd.WriteString("...\n")
				for _, line := range stdoutLastLines {
					panicFd.WriteString(line)
				}
				stdoutMut.Unlock()
			}

			panicFd.WriteString("Panic at " + time.Now().Format(time.RFC3339) + "\n")
		}

		if panicFd != nil {
			panicFd.WriteString(line)
		}
	}
}

func copyStdout(stdout io.Reader, dst io.Writer) {
	br := bufio.NewReader(stdout)
	for {
		line, err := br.ReadString('\n')
		if err != nil {
			return
		}

		stdoutMut.Lock()
		if len(stdoutFirstLines) < cap(stdoutFirstLines) {
			stdoutFirstLines = append(stdoutFirstLines, line)
		} else {
			if l := len(stdoutLastLines); l == cap(stdoutLastLines) {
				stdoutLastLines = stdoutLastLines[:l-1]
			}
			stdoutLastLines = append(stdoutLastLines, line)
		}
		stdoutMut.Unlock()

		dst.Write([]byte(line))
	}
}

func restartMonitor(args []string) error {
	// Set the STRESTART environment variable to indicate to the next
	// process that this is a restart and not initial start. This prevents
	// opening the browser on startup.
	os.Setenv("STRESTART", "yes")

	if runtime.GOOS != "windows" {
		// syscall.Exec is the cleanest way to restart on Unixes as it
		// replaces the current process with the new one, keeping the pid and
		// controlling terminal and so on
		return restartMonitorUnix(args)
	}

	// but it isn't supported on Windows, so there we start a normal
	// exec.Command and return.
	return restartMonitorWindows(args)
}

func restartMonitorUnix(args []string) error {
	if !strings.ContainsRune(args[0], os.PathSeparator) {
		// The path to the binary doesn't contain a slash, so it should be
		// found in $PATH.
		binary, err := exec.LookPath(args[0])
		if err != nil {
			return err
		}
		args[0] = binary
	}

	return syscall.Exec(args[0], args, os.Environ())
}

func restartMonitorWindows(args []string) error {
	cmd := exec.Command(args[0], args[1:]...)
	// Retain the standard streams
	cmd.Stderr = os.Stderr
	cmd.Stdout = os.Stdout
	cmd.Stdin = os.Stdin
	return cmd.Start()
}

// rotatedFile keeps a set of rotating logs. There will be the base file plus up
// to maxFiles rotated ones, each ~ maxSize bytes large.
type rotatedFile struct {
	name        string
	create      createFn
	maxSize     int64 // bytes
	maxFiles    int
	currentFile io.WriteCloser
	currentSize int64
}

type createFn func(name string) (io.WriteCloser, error)

func newRotatedFile(name string, create createFn, maxSize int64, maxFiles int) (*rotatedFile, error) {
	var size int64
	if info, err := os.Lstat(name); err != nil {
		if !os.IsNotExist(err) {
			return nil, err
		}
		size = 0
	} else {
		size = info.Size()
	}
	writer, err := create(name)
	if err != nil {
		return nil, err
	}
	return &rotatedFile{
		name:        name,
		create:      create,
		maxSize:     maxSize,
		maxFiles:    maxFiles,
		currentFile: writer,
		currentSize: size,
	}, nil
}

func (r *rotatedFile) Write(bs []byte) (int, error) {
	// Check if we're about to exceed the max size, and if so close this
	// file so we'll start on a new one.
	if r.currentSize+int64(len(bs)) > r.maxSize {
		r.currentFile.Close()
		r.currentSize = 0
		r.rotate()
		f, err := r.create(r.name)
		if err != nil {
			return 0, err
		}
		r.currentFile = f
	}

	n, err := r.currentFile.Write(bs)
	r.currentSize += int64(n)
	return n, err
}

func (r *rotatedFile) rotate() {
	// The files are named "name", "name.0", "name.1", ...
	// "name.(r.maxFiles-1)". Increase the numbers on the
	// suffixed ones.
	for i := r.maxFiles - 1; i > 0; i-- {
		from := numberedFile(r.name, i-1)
		to := numberedFile(r.name, i)
		err := os.Rename(from, to)
		if err != nil && !os.IsNotExist(err) {
			fmt.Println("LOG: Rotating logs:", err)
		}
	}

	// Rename the base to base.0
	err := os.Rename(r.name, numberedFile(r.name, 0))
	if err != nil && !os.IsNotExist(err) {
		fmt.Println("LOG: Rotating logs:", err)
	}
}

// numberedFile adds the number between the file name and the extension.
func numberedFile(name string, num int) string {
	ext := filepath.Ext(name) // contains the dot
	withoutExt := name[:len(name)-len(ext)]
	return fmt.Sprintf("%s.%d%s", withoutExt, num, ext)
}

// An autoclosedFile is an io.WriteCloser that opens itself for appending on
// Write() and closes itself after an interval of no writes (closeDelay) or
// when the file has been open for too long (maxOpenTime). A call to Write()
// will return any error that happens on the resulting Open() call too. Errors
// on automatic Close() calls are silently swallowed...
type autoclosedFile struct {
	name        string        // path to write to
	closeDelay  time.Duration // close after this long inactivity
	maxOpenTime time.Duration // or this long after opening

	fd         io.WriteCloser // underlying WriteCloser
	opened     time.Time      // timestamp when the file was last opened
	closed     chan struct{}  // closed on Close(), stops the closerLoop
	closeTimer *time.Timer    // fires closeDelay after a write

	mut sync.Mutex
}

func newAutoclosedFile(name string, closeDelay, maxOpenTime time.Duration) (*autoclosedFile, error) {
	f := &autoclosedFile{
		name:        name,
		closeDelay:  closeDelay,
		maxOpenTime: maxOpenTime,
		mut:         sync.NewMutex(),
		closed:      make(chan struct{}),
		closeTimer:  time.NewTimer(time.Minute),
	}
	f.mut.Lock()
	defer f.mut.Unlock()
	if err := f.ensureOpenLocked(); err != nil {
		return nil, err
	}
	go f.closerLoop()
	return f, nil
}

func (f *autoclosedFile) Write(bs []byte) (int, error) {
	f.mut.Lock()
	defer f.mut.Unlock()

	// Make sure the file is open for appending
	if err := f.ensureOpenLocked(); err != nil {
		return 0, err
	}

	// If we haven't run into the maxOpenTime, postpone close for another
	// closeDelay
	if time.Since(f.opened) < f.maxOpenTime {
		f.closeTimer.Reset(f.closeDelay)
	}

	return f.fd.Write(bs)
}

func (f *autoclosedFile) Close() error {
	f.mut.Lock()
	defer f.mut.Unlock()

	// Stop the timer and closerLoop() routine
	f.closeTimer.Stop()
	close(f.closed)

	// Close the file, if it's open
	if f.fd != nil {
		return f.fd.Close()
	}

	return nil
}

// Must be called with f.mut held!
func (f *autoclosedFile) ensureOpenLocked() error {
	if f.fd != nil {
		// File is already open
		return nil
	}

	// We open the file for write only, and create it if it doesn't exist.
	flags := os.O_WRONLY | os.O_CREATE | os.O_APPEND

	fd, err := os.OpenFile(f.name, flags, 0644)
	if err != nil {
		return err
	}

	f.fd = fd
	f.opened = time.Now()
	return nil
}

func (f *autoclosedFile) closerLoop() {
	for {
		select {
		case <-f.closeTimer.C:
			// Close the file when the timer expires.
			f.mut.Lock()
			if f.fd != nil {
				f.fd.Close() // errors, schmerrors
				f.fd = nil
			}
			f.mut.Unlock()

		case <-f.closed:
			return
		}
	}
}

// Returns the desired child environment, properly filtered and added to.
func childEnv() []string {
	var env []string
	for _, str := range os.Environ() {
		if strings.HasPrefix(str, "STNORESTART=") {
			continue
		}
		if strings.HasPrefix(str, "STMONITORED=") {
			continue
		}
		env = append(env, str)
	}
	env = append(env, "STMONITORED=yes")
	return env
}

// maybeReportPanics tries to figure out if crash reporting is on or off,
// and reports any panics it can find if it's enabled. We spend at most
// panicUploadMaxWait uploading panics...
func maybeReportPanics() {
	// Try to get a config to see if/where panics should be reported.
	cfg, err := loadOrDefaultConfig(protocol.EmptyDeviceID, events.NoopLogger)
	if err != nil {
		l.Warnln("Couldn't load config; not reporting crash")
		return
	}

	// Bail if we're not supposed to report panics.
	opts := cfg.Options()
	if !opts.CREnabled {
		return
	}

	// Set up a timeout on the whole operation.
	ctx, cancel := context.WithTimeout(context.Background(), panicUploadMaxWait)
	defer cancel()

	// Print a notice if the upload takes a long time.
	go func() {
		select {
		case <-ctx.Done():
			return
		case <-time.After(panicUploadNoticeWait):
			l.Warnln("Uploading crash reports is taking a while, please wait...")
		}
	}()

	// Report the panics.
	dir := locations.GetBaseDir(locations.ConfigBaseDir)
	uploadPanicLogs(ctx, opts.CRURL, dir)
}<|MERGE_RESOLUTION|>--- conflicted
+++ resolved
@@ -99,11 +99,7 @@
 
 		if t := time.Since(restarts[0]); t < loopThreshold {
 			l.Warnf("%d restarts in %v; not retrying further", countRestarts, t)
-<<<<<<< HEAD
-			return syncthing.ExitError.AsInt()
-=======
-			os.Exit(util.ExitError.AsInt())
->>>>>>> c1b452df
+			return util.ExitError.AsInt()
 		}
 
 		copy(restarts[0:], restarts[1:])
@@ -173,11 +169,7 @@
 
 		if err == nil {
 			// Successful exit indicates an intentional shutdown
-<<<<<<< HEAD
-			return syncthing.ExitSuccess.AsInt()
-=======
-			os.Exit(util.ExitSuccess.AsInt())
->>>>>>> c1b452df
+			return util.ExitSuccess.AsInt()
 		}
 
 		if exiterr, ok := err.(*exec.ExitError); ok {
@@ -197,11 +189,7 @@
 		}
 
 		if runtimeOptions.noRestart {
-<<<<<<< HEAD
-			return syncthing.ExitError.AsInt()
-=======
-			os.Exit(util.ExitError.AsInt())
->>>>>>> c1b452df
+			return util.ExitError.AsInt()
 		}
 
 		l.Infoln("Syncthing exited:", err)
