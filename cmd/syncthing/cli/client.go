--- conflicted
+++ resolved
@@ -27,6 +27,7 @@
 type APIClient interface {
 	Get(url string) (*http.Response, error)
 	Post(url, body string) (*http.Response, error)
+	PutJSON(url string, o interface{}) (*http.Response, error)
 }
 
 type apiClient struct {
@@ -120,45 +121,35 @@
 	return resp, checkResponse(resp)
 }
 
-<<<<<<< HEAD
-func (c *APIClient) Request(url, method string, r io.Reader) (*http.Response, error) {
+func (c *apiClient) Request(url, method string, r io.Reader) (*http.Response, error) {
 	request, err := http.NewRequest(method, c.Endpoint()+"rest/"+url, r)
-=======
-func (c *apiClient) Get(url string) (*http.Response, error) {
-	request, err := http.NewRequest("GET", c.Endpoint()+"rest/"+url, nil)
->>>>>>> f23fd683
 	if err != nil {
 		return nil, err
 	}
 	return c.Do(request)
 }
 
-<<<<<<< HEAD
-func (c *APIClient) RequestString(url, method, data string) (*http.Response, error) {
+func (c *apiClient) RequestString(url, method, data string) (*http.Response, error) {
 	return c.Request(url, method, bytes.NewBufferString(data))
 }
 
-func (c *APIClient) RequestJSON(url, method string, o interface{}) (*http.Response, error) {
+func (c *apiClient) RequestJSON(url, method string, o interface{}) (*http.Response, error) {
 	data, err := json.Marshal(o)
-=======
-func (c *apiClient) Post(url, body string) (*http.Response, error) {
-	request, err := http.NewRequest("POST", c.Endpoint()+"rest/"+url, bytes.NewBufferString(body))
->>>>>>> f23fd683
 	if err != nil {
 		return nil, err
 	}
 	return c.Request(url, method, bytes.NewBuffer(data))
 }
 
-func (c *APIClient) Get(url string) (*http.Response, error) {
+func (c *apiClient) Get(url string) (*http.Response, error) {
 	return c.RequestString(url, "GET", "")
 }
 
-func (c *APIClient) Post(url, body string) (*http.Response, error) {
+func (c *apiClient) Post(url, body string) (*http.Response, error) {
 	return c.RequestString(url, "POST", body)
 }
 
-func (c *APIClient) PutJSON(url string, o interface{}) (*http.Response, error) {
+func (c *apiClient) PutJSON(url string, o interface{}) (*http.Response, error) {
 	return c.RequestJSON(url, "PUT", o)
 }
 
