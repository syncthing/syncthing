// Copyright (C) 2014 The Syncthing Authors.
//
// This Source Code Form is subject to the terms of the Mozilla Public
// License, v. 2.0. If a copy of the MPL was not distributed with this file,
// You can obtain one at https://mozilla.org/MPL/2.0/.

package toplevel

import (
	"bytes"
	"context"
	"crypto/tls"
	"errors"
	"fmt"
	"io"
	"log"
	"net/http"
	_ "net/http/pprof" // Need to import this to support STPROFILER.
	"net/url"
	"os"
	"os/signal"
	"path"
	"path/filepath"
	"regexp"
	"runtime"
	"runtime/pprof"
	"sort"
	"strconv"
	"strings"
	"syscall"
	"time"

	"github.com/alecthomas/kong"
	"github.com/thejerf/suture/v4"

	"github.com/syncthing/syncthing/cmd/syncthing/cli"
	"github.com/syncthing/syncthing/cmd/syncthing/cmdutil"
	"github.com/syncthing/syncthing/cmd/syncthing/decrypt"
	"github.com/syncthing/syncthing/cmd/syncthing/generate"
	"github.com/syncthing/syncthing/lib/build"
	"github.com/syncthing/syncthing/lib/config"
	"github.com/syncthing/syncthing/lib/db"
	"github.com/syncthing/syncthing/lib/db/backend"
	"github.com/syncthing/syncthing/lib/dialer"
	"github.com/syncthing/syncthing/lib/events"
	"github.com/syncthing/syncthing/lib/fs"
	"github.com/syncthing/syncthing/lib/locations"
	"github.com/syncthing/syncthing/lib/logger"
	"github.com/syncthing/syncthing/lib/osutil"
	"github.com/syncthing/syncthing/lib/protocol"
	"github.com/syncthing/syncthing/lib/svcutil"
	"github.com/syncthing/syncthing/lib/syncthing"
	"github.com/syncthing/syncthing/lib/upgrade"
)

const (
	sigTerm = syscall.Signal(15)
)

const (
	extraUsage = `
The --logflags value is a sum of the following:

   1  Date
   2  Time
   4  Microsecond time
   8  Long filename
  16  Short filename

I.e. to prefix each log line with time and filename, set --logflags=18 (2 + 16
from above). The value 0 is used to disable all of the above. The default is
to show date and time (3).

Logging always happens to the command line (stdout) and optionally to the
file at the path specified by --logfile=path. In addition to an path, the special
values "default" and "-" may be used. The former logs to DATADIR/syncthing.log
(see --data), which is the default on Windows, and the latter only to stdout,
no file, which is the default anywhere else.


Development Settings
--------------------

The following environment variables modify Syncthing's behavior in ways that
are mostly useful for developers. Use with care. See also the --debug-* options
above.

 STTRACE           A comma separated string of facilities to trace. The valid
                   facility strings are listed below.

 STDEADLOCKTIMEOUT Used for debugging internal deadlocks; sets debug
                   sensitivity. Use only under direction of a developer.

 STLOCKTHRESHOLD   Used for debugging internal deadlocks; sets debug
                   sensitivity.  Use only under direction of a developer.

 STHASHING         Select the SHA256 hashing package to use. Possible values
                   are "standard" for the Go standard library implementation,
                   "minio" for the github.com/minio/sha256-simd implementation,
                   and blank (the default) for auto detection.

 GOMAXPROCS        Set the maximum number of CPU cores to use. Defaults to all
                   available CPU cores.

 GOGC              Percentage of heap growth at which to trigger GC. Default is
                   100. Lower numbers keep peak memory usage down, at the price
                   of CPU usage (i.e. performance).


Debugging Facilities
--------------------

The following are valid values for the STTRACE variable:

%s
`
)

var (
	upgradeCheckInterval = 5 * time.Minute
	upgradeRetryInterval = time.Hour
	upgradeCheckKey      = "lastUpgradeCheck"
	upgradeTimeKey       = "lastUpgradeTime"
	upgradeVersionKey    = "lastUpgradeVersion"

	errTooEarlyUpgradeCheck = fmt.Errorf("last upgrade check happened less than %v ago, skipping", upgradeCheckInterval)
	errTooEarlyUpgrade      = fmt.Errorf("last upgrade happened less than %v ago, skipping", upgradeRetryInterval)

	RunningApp *syncthing.App = nil
)

// The entrypoint struct is the main entry point for the command line parser. The
// commands and options here are top level commands to syncthing.
// Cli is just a placeholder for the help text (see main).
var entrypoint struct {
<<<<<<< HEAD
	Serve   ServeOptions `cmd:"" help:"Run Syncthing"`
	Decrypt decrypt.CLI  `cmd:"" help:"Decrypt or verify an encrypted folder"`
	Cli     struct{}     `cmd:"" help:"Command line interface for Syncthing"`
}

// ServeOptions are the options for the `syncthing serve` command.
type ServeOptions struct {
	buildServeOptions
=======
	Serve    serveOptions `cmd:"" help:"Run Syncthing"`
	Generate generate.CLI `cmd:"" help:"Generate key and config, then exit"`
	Decrypt  decrypt.CLI  `cmd:"" help:"Decrypt or verify an encrypted folder"`
	Cli      struct{}     `cmd:"" help:"Command line interface for Syncthing"`
}

// serveOptions are the options for the `syncthing serve` command.
type serveOptions struct {
	cmdutil.CommonOptions
>>>>>>> b10d106a
	AllowNewerConfig bool   `help:"Allow loading newer than current config version"`
	Audit            bool   `help:"Write events to audit file"`
	AuditFile        string `name:"auditfile" placeholder:"PATH" help:"Specify audit file (use \"-\" for stdout, \"--\" for stderr)"`
	BrowserOnly      bool   `help:"Open GUI in browser"`
	DataDir          string `name:"data" placeholder:"PATH" help:"Set data directory (database and logs)"`
	DeviceID         bool   `help:"Show the device ID"`
	GenerateDir      string `name:"generate" placeholder:"PATH" help:"Generate key and config in specified dir, then exit"` //DEPRECATED: replaced by subcommand!
	GUIAddress       string `name:"gui-address" placeholder:"URL" help:"Override GUI address (e.g. \"http://192.0.2.42:8443\")"`
	GUIAPIKey        string `name:"gui-apikey" placeholder:"API-KEY" help:"Override GUI API key"`
	LogFile          string `name:"logfile" default:"${logFile}" placeholder:"PATH" help:"Log file name (see below)"`
	LogFlags         int    `name:"logflags" default:"${logFlags}" placeholder:"BITS" help:"Select information in log line prefix (see below)"`
	LogMaxFiles      int    `placeholder:"N" default:"${logMaxFiles}" name:"log-max-old-files" help:"Number of old files to keep (zero to keep only current)"`
	LogMaxSize       int    `placeholder:"BYTES" default:"${logMaxSize}" help:"Maximum size of any file (zero to disable log rotation)"`
	NoBrowser        bool   `help:"Do not start browser"`
	NoRestart        bool   `env:"STNORESTART" help:"Do not restart Syncthing when exiting due to API/GUI command, upgrade, or crash"`
	NoUpgrade        bool   `env:"STNOUPGRADE" help:"Disable automatic upgrades"`
	Paths            bool   `help:"Show configuration paths"`
	Paused           bool   `help:"Start with all devices and folders paused"`
	Unpaused         bool   `help:"Start with all devices and folders unpaused"`
	Upgrade          bool   `help:"Perform upgrade"`
	UpgradeCheck     bool   `help:"Check for available upgrade"`
	UpgradeTo        string `placeholder:"URL" help:"Force upgrade directly from specified URL"`
	Verbose          bool   `help:"Print verbose log output"`
	Version          bool   `help:"Show version"`

	// Debug options below
	DebugDBIndirectGCInterval time.Duration `env:"STGCINDIRECTEVERY" help:"Database indirection GC interval"`
	DebugDBRecheckInterval    time.Duration `env:"STRECHECKDBEVERY" help:"Database metadata recalculation interval"`
	DebugDeadlockTimeout      int           `placeholder:"SECONDS" env:"STDEADLOCKTIMEOUT" help:"Used for debugging internal deadlocks"`
	DebugGUIAssetsDir         string        `placeholder:"PATH" help:"Directory to load GUI assets from" env:"STGUIASSETS"`
	DebugPerfStats            bool          `env:"STPERFSTATS" help:"Write running performance statistics to perf-$pid.csv (Unix only)"`
	DebugProfileBlock         bool          `env:"STBLOCKPROFILE" help:"Write block profiles to block-$pid-$timestamp.pprof every 20 seconds"`
	DebugProfileCPU           bool          `help:"Write a CPU profile to cpu-$pid.pprof on exit" env:"STCPUPROFILE"`
	DebugProfileHeap          bool          `env:"STHEAPPROFILE" help:"Write heap profiles to heap-$pid-$timestamp.pprof each time heap usage increases"`
	DebugProfilerListen       string        `placeholder:"ADDR" env:"STPROFILER" help:"Network profiler listen address"`
	DebugResetDatabase        bool          `name:"reset-database" help:"Reset the database, forcing a full rescan and resync"`
	DebugResetDeltaIdxs       bool          `name:"reset-deltas" help:"Reset delta index IDs, forcing a full index exchange"`

	// Internal options, not shown to users
	InternalRestarting   bool `env:"STRESTART" hidden:"1"`
	InternalInnerProcess bool `env:"STMONITORED" hidden:"1"`
}

func defaultVars() kong.Vars {
	vars := kong.Vars{}

	vars["logFlags"] = strconv.Itoa(logger.DefaultFlags)
	vars["logMaxSize"] = strconv.Itoa(10 << 20) // 10 MiB
	vars["logMaxFiles"] = "3"                   // plus the current one

	if os.Getenv("STTRACE") != "" {
		vars["logFlags"] = strconv.Itoa(logger.DebugFlags)
	}

	// On non-Windows, we explicitly default to "-" which means stdout. On
	// Windows, the "default" options.logFile will later be replaced with the
	// default path, unless the user has manually specified "-" or
	// something else.
	if build.IsWindows {
		vars["logFile"] = "default"
	} else {
		vars["logFile"] = "-"
	}

	return vars
}

func mainCmdline() {
	// The "cli" subcommand uses a different command line parser, and e.g. help
	// gets mangled when integrating it as a subcommand -> detect it here at the
	// beginning.
	if len(os.Args) > 1 && os.Args[1] == "cli" {
		if err := cli.Run(); err != nil {
			fmt.Println(err)
			os.Exit(1)
		}
		return
	}

	// First some massaging of the raw command line to fit the new model.
	// Basically this means adding the default command at the front, and
	// converting -options to --options.

	args := os.Args[1:]
	switch {
	case len(args) == 0:
		// Empty command line is equivalent to just calling serve
		args = []string{"serve"}
	case args[0] == "-help":
		// For consistency, we consider this equivalent with --help even
		// though kong would otherwise consider it a bad flag.
		args[0] = "--help"
	case args[0] == "-h", args[0] == "--help":
		// Top level request for help, let it pass as-is to be handled by
		// kong to list commands.
	case strings.HasPrefix(args[0], "-"):
		// There are flags not preceded by a command, so we tack on the
		// "serve" command and convert the old style arguments (single dash)
		// to new style (double dash).
		args = append([]string{"serve"}, convertLegacyArgs(args)...)
	}

	// Create a parser with an overridden help function to print our extra
	// help info.
	parser, err := kong.New(&entrypoint, kong.Help(helpHandler), defaultVars())
	if err != nil {
		log.Fatal(err)
	}

	ctx, err := parser.Parse(args)
	parser.FatalIfErrorf(err)
	err = ctx.Run()
	parser.FatalIfErrorf(err)
}

func helpHandler(options kong.HelpOptions, ctx *kong.Context) error {
	if err := kong.DefaultHelpPrinter(options, ctx); err != nil {
		return err
	}
	if ctx.Command() == "serve" {
		// Help was requested for `syncthing serve`, so we add our extra
		// usage info afte the normal options output.
		fmt.Printf(extraUsage, debugFacilities())
	}
	return nil
}

// ServeOptions.Run() is the entrypoint for `syncthing serve`
func (options ServeOptions) Run() error {
	l.SetFlags(options.LogFlags)

	if options.GUIAddress != "" {
		// The config picks this up from the environment.
		os.Setenv("STGUIADDRESS", options.GUIAddress)
	}
	if options.GUIAPIKey != "" {
		// The config picks this up from the environment.
		os.Setenv("STGUIAPIKEY", options.GUIAPIKey)
	}

	if options.HideConsole {
		osutil.HideConsole()
	}

	// Not set as default above because the strings can be really long.
	err := cmdutil.SetConfigDataLocationsFromFlags(options.HomeDir, options.ConfDir, options.DataDir)
	if err != nil {
		l.Warnln("Command line options:", err)
		return err
	}

	// Treat an explicitly empty log file name as no log file
	if options.LogFile == "" {
		options.LogFile = "-"
	}
	if options.LogFile != "default" {
		// We must set this *after* expandLocations above.
		if err := locations.Set(locations.LogFile, options.LogFile); err != nil {
			l.Warnln("Setting log file path:", err)
			os.Exit(svcutil.ExitError.AsInt())
		}
	}

	if options.DebugGUIAssetsDir != "" {
		// The asset dir is blank if STGUIASSETS wasn't set, in which case we
		// should look for extra assets in the default place.
		if err := locations.Set(locations.GUIAssets, options.DebugGUIAssetsDir); err != nil {
			l.Warnln("Setting GUI assets path:", err)
			os.Exit(svcutil.ExitError.AsInt())
		}
	}

	if options.Version {
		fmt.Println(build.LongVersion)
		return nil
	}

	if options.Paths {
		fmt.Print(locations.PrettyPaths())
		return nil
	}

	if options.DeviceID {
		cert, err := tls.LoadX509KeyPair(
			locations.Get(locations.CertFile),
			locations.Get(locations.KeyFile),
		)
		if err != nil {
			l.Warnln("Error reading device ID:", err)
			return err
		}

		fmt.Println(protocol.NewDeviceID(cert.Certificate[0]))
		return nil
	}

	if options.BrowserOnly {
		if err := openGUI(); err != nil {
			l.Warnln("Failed to open web UI:", err)
			return err
		}
		return nil
	}

	if options.GenerateDir != "" {
		if err := generate.Generate(options.GenerateDir, "", "", options.NoDefaultFolder, options.SkipPortProbing); err != nil {
			l.Warnln("Failed to generate config and keys:", err)
			return err
		}
		return nil
	}

	// Ensure that our home directory exists.
<<<<<<< HEAD
	if err := EnsureDir(locations.GetBaseDir(locations.ConfigBaseDir), 0700); err != nil {
=======
	if err := syncthing.EnsureDir(locations.GetBaseDir(locations.ConfigBaseDir), 0700); err != nil {
>>>>>>> b10d106a
		l.Warnln("Failure on home directory:", err)
		return err
	}

	if options.UpgradeTo != "" {
		err := upgrade.ToURL(options.UpgradeTo)
		if err != nil {
			l.Warnln("Error while Upgrading:", err)
			return err
		}
		l.Infoln("Upgraded from", options.UpgradeTo)
		return nil
	}

	if options.UpgradeCheck {
		if _, err := checkUpgrade(); err != nil {
			l.Warnln("Checking for upgrade:", err)
			return err
		}
		return nil
	}

	if options.Upgrade {
		release, err := checkUpgrade()
		if err == nil {
			// Use leveldb database locks to protect against concurrent upgrades
			var ldb backend.Backend
			ldb, err = syncthing.OpenDBBackend(locations.Get(locations.Database), config.TuningAuto)
			if err != nil {
				err = upgradeViaRest()
			} else {
				_ = ldb.Close()
				err = upgrade.To(release)
			}
		}
		if err != nil {
			l.Warnln("Upgrade:", err)
			return err
		}
		l.Infof("Upgraded to %q", release.Tag)
		return nil
	}

	if options.DebugResetDatabase {
		if err := resetDB(); err != nil {
			l.Warnln("Resetting database:", err)
			return err
		}
		l.Infoln("Successfully reset database - it will be rebuilt after next start.")
		return nil
	}

	if options.InternalInnerProcess {
		return SyncthingMain(options)
	} else {
		MonitorMain(options)
	  return nil
	}
}

func openGUI() error {
	cfg, err := loadOrDefaultConfig()
	if err != nil {
		return err
	}
	if guiCfg := cfg.GUI(); guiCfg.Enabled {
		if err := openURL(guiCfg.URL()); err != nil {
			return err
		}
	} else {
		l.Warnln("Browser: GUI is currently disabled")
	}
	return nil
}

<<<<<<< HEAD
func generate(generateDir string, noDefaultFolder bool) error {
	dir, err := fs.ExpandTilde(generateDir)
	if err != nil {
		return err
	}

	if err := EnsureDir(dir, 0700); err != nil {
		return err
	}

	var myID protocol.DeviceID
	certFile, keyFile := filepath.Join(dir, "cert.pem"), filepath.Join(dir, "key.pem")
	cert, err := tls.LoadX509KeyPair(certFile, keyFile)
	if err == nil {
		l.Warnln("Key exists; will not overwrite.")
	} else {
		cert, err = tlsutil.NewCertificate(certFile, keyFile, tlsDefaultCommonName, deviceCertLifetimeDays)
		if err != nil {
			return errors.Wrap(err, "create certificate")
		}
	}
	myID = protocol.NewDeviceID(cert.Certificate[0])
	l.Infoln("Device ID:", myID)

	cfgFile := filepath.Join(dir, "config.xml")
	if _, err := os.Stat(cfgFile); err == nil {
		l.Warnln("Config exists; will not overwrite.")
		return nil
	}
	cfg, err := syncthing.DefaultConfig(cfgFile, myID, events.NoopLogger, noDefaultFolder)
	if err != nil {
		return err
	}
	err = cfg.Save()
	if err != nil {
		return errors.Wrap(err, "save config")
	}
	return nil
}

=======
>>>>>>> b10d106a
func debugFacilities() string {
	facilities := l.Facilities()

	// Get a sorted list of names
	var names []string
	maxLen := 0
	for name := range facilities {
		names = append(names, name)
		if len(name) > maxLen {
			maxLen = len(name)
		}
	}
	sort.Strings(names)

	// Format the choices
	b := new(bytes.Buffer)
	for _, name := range names {
		fmt.Fprintf(b, " %-*s - %s\n", maxLen, name, facilities[name])
	}
	return b.String()
}

type errNoUpgrade struct {
	current, latest string
}

func (e *errNoUpgrade) Error() string {
	return fmt.Sprintf("no upgrade available (current %q >= latest %q).", e.current, e.latest)
}

func checkUpgrade() (upgrade.Release, error) {
	cfg, err := loadOrDefaultConfig()
	if err != nil {
		return upgrade.Release{}, err
	}
	opts := cfg.Options()
	release, err := upgrade.LatestRelease(opts.ReleasesURL, build.Version, opts.UpgradeToPreReleases)
	if err != nil {
		return upgrade.Release{}, err
	}

	if upgrade.CompareVersions(release.Tag, build.Version) <= 0 {
		return upgrade.Release{}, &errNoUpgrade{build.Version, release.Tag}
	}

	l.Infof("Upgrade available (current %q < latest %q)", build.Version, release.Tag)
	return release, nil
}

func upgradeViaRest() error {
	cfg, err := loadOrDefaultConfig()
	if err != nil {
		return err
	}

	u, err := url.Parse(cfg.GUI().URL())
	if err != nil {
		return err
	}
	u.Path = path.Join(u.Path, "rest/system/upgrade")
	target := u.String()
	r, _ := http.NewRequest("POST", target, nil)
	r.Header.Set("X-API-Key", cfg.GUI().APIKey)

	tr := &http.Transport{
		DialContext:     dialer.DialContext,
		Proxy:           http.ProxyFromEnvironment,
		TLSClientConfig: &tls.Config{InsecureSkipVerify: true},
	}
	client := &http.Client{
		Transport: tr,
		Timeout:   60 * time.Second,
	}
	resp, err := client.Do(r)
	if err != nil {
		return err
	}
	if resp.StatusCode != 200 {
		bs, err := io.ReadAll(resp.Body)
		defer resp.Body.Close()
		if err != nil {
			return err
		}
		return errors.New(string(bs))
	}

	return err
}

func SyncthingMain(options ServeOptions) error {
	if options.DebugProfileBlock {
		startBlockProfiler()
	}
	if options.DebugProfileHeap {
		startHeapProfiler()
	}
	if options.DebugPerfStats {
		startPerfStats()
	}

	// Set a log prefix similar to the ID we will have later on, or early log
	// lines look ugly.
	l.SetPrefix("[start] ")

	// Print our version information up front, so any crash that happens
	// early etc. will have it available.
	l.Infoln(build.LongVersion)

	// Ensure that we have a certificate and key.
	cert, err := syncthing.LoadOrGenerateCertificate(
		locations.Get(locations.CertFile),
		locations.Get(locations.KeyFile),
	)
	if err != nil {
		l.Warnln("Failed to load/generate certificate:", err)
		return err
	}

	ctx, cancel := context.WithCancel(context.Background())
	defer cancel()

	// earlyService is a supervisor that runs the services needed for or
	// before app startup; the event logger, and the config service.
	spec := svcutil.SpecWithDebugLogger(l)
	earlyService := suture.New("early", spec)
	earlyService.ServeBackground(ctx)

	evLogger := events.NewLogger()
	earlyService.Add(evLogger)

	cfgWrapper, err := syncthing.LoadConfigAtStartup(locations.Get(locations.ConfigFile), cert, evLogger, options.AllowNewerConfig, options.NoDefaultFolder, options.SkipPortProbing)
	if err != nil {
		l.Warnln("Failed to initialize config:", err)
		return err
	}
	earlyService.Add(cfgWrapper)

	// Candidate builds should auto upgrade. Make sure the option is set,
	// unless we are in a build where it's disabled or the STNOUPGRADE
	// environment variable is set.

	if build.IsCandidate && !upgrade.DisabledByCompilation && !options.NoUpgrade {
		cfgWrapper.Modify(func(cfg *config.Configuration) {
			l.Infoln("Automatic upgrade is always enabled for candidate releases.")
			if cfg.Options.AutoUpgradeIntervalH == 0 || cfg.Options.AutoUpgradeIntervalH > 24 {
				cfg.Options.AutoUpgradeIntervalH = 12
				// Set the option into the config as well, as the auto upgrade
				// loop expects to read a valid interval from there.
			}
			// We don't tweak the user's choice of upgrading to pre-releases or
			// not, as otherwise they cannot step off the candidate channel.
		})
	}

	dbFile := locations.Get(locations.Database)
	ldb, err := syncthing.OpenDBBackend(dbFile, cfgWrapper.Options().DatabaseTuning)
	if err != nil {
		l.Warnln("Error opening database:", err)
		return err
	}

	// Check if auto-upgrades is possible, and if yes, and it's enabled do an initial
	// upgrade immedately. The auto-upgrade routine can only be started
	// later after App is initialised.

	autoUpgradePossible := autoUpgradePossible(options)
	if autoUpgradePossible && cfgWrapper.Options().AutoUpgradeEnabled() {
		// try to do upgrade directly and log the error if relevant.
		release, err := initialAutoUpgradeCheck(db.NewMiscDataNamespace(ldb))
		if err == nil {
			err = upgrade.To(release)
		}
		if err != nil {
			if _, ok := err.(*errNoUpgrade); ok || err == errTooEarlyUpgradeCheck || err == errTooEarlyUpgrade {
				l.Debugln("Initial automatic upgrade:", err)
			} else {
				l.Infoln("Initial automatic upgrade:", err)
			}
		} else {
			l.Infof("Upgraded to %q, exiting now.", release.Tag)
			return nil
		}
	}

	if options.Unpaused {
		setPauseState(cfgWrapper, false)
	} else if options.Paused {
		setPauseState(cfgWrapper, true)
	}

	appOpts := syncthing.Options{
		DeadlockTimeoutS:     options.DebugDeadlockTimeout,
		NoUpgrade:            options.NoUpgrade,
		ProfilerAddr:         options.DebugProfilerListen,
		ResetDeltaIdxs:       options.DebugResetDeltaIdxs,
		Verbose:              options.Verbose,
		DBRecheckInterval:    options.DebugDBRecheckInterval,
		DBIndirectGCInterval: options.DebugDBIndirectGCInterval,
	}
	if options.Audit {
		appOpts.AuditWriter = auditWriter(options.AuditFile)
	}
	if t := os.Getenv("STDEADLOCKTIMEOUT"); t != "" {
		secs, _ := strconv.Atoi(t)
		appOpts.DeadlockTimeoutS = secs
	}
	if dur, err := time.ParseDuration(os.Getenv("STRECHECKDBEVERY")); err == nil {
		appOpts.DBRecheckInterval = dur
	}
	if dur, err := time.ParseDuration(os.Getenv("STGCINDIRECTEVERY")); err == nil {
		appOpts.DBIndirectGCInterval = dur
	}

	app, err := syncthing.New(cfgWrapper, ldb, evLogger, cert, appOpts)
	if err != nil {
		l.Warnln("Failed to start Syncthing:", err)
		os.Exit(svcutil.ExitError.AsInt())
	}

	if autoUpgradePossible {
		go autoUpgrade(cfgWrapper, app, evLogger)
	}

	setupSignalHandling(app)

	if os.Getenv("GOMAXPROCS") == "" {
		runtime.GOMAXPROCS(runtime.NumCPU())
	}

	if options.DebugProfileCPU {
		f, err := os.Create(fmt.Sprintf("cpu-%d.pprof", os.Getpid()))
		if err != nil {
			l.Warnln("Creating profile:", err)
			return err
		}
		if err := pprof.StartCPUProfile(f); err != nil {
			l.Warnln("Starting profile:", err)
			return err
		}
	}

	if err := app.Start(); err != nil {
		return err
	}

	RunningApp = app
	defer clearRunningApp()

	cleanConfigDirectory()

	if cfgWrapper.Options().StartBrowser && !options.NoBrowser && !options.InternalRestarting {
		// Can potentially block if the utility we are invoking doesn't
		// fork, and just execs, hence keep it in its own routine.
		go func() { _ = openURL(cfgWrapper.GUI().URL()) }()
	}

	status := app.Wait()

	if status == svcutil.ExitError {
		l.Warnln("Syncthing stopped with error:", app.Error())
	}

	if options.DebugProfileCPU {
		pprof.StopCPUProfile()
	}

	if status == svcutil.ExitError {
		return app.Error()
	} else {
	  return nil
	}
}

func clearRunningApp() {
	RunningApp = nil
}

func setupSignalHandling(app *syncthing.App) {
	// Exit cleanly with "restarting" code on SIGHUP.

	restartSign := make(chan os.Signal, 1)
	sigHup := syscall.Signal(1)
	signal.Notify(restartSign, sigHup)
	go func() {
		<-restartSign
		app.Stop(svcutil.ExitRestart)
	}()

	// Exit with "success" code (no restart) on INT/TERM

	stopSign := make(chan os.Signal, 1)
	signal.Notify(stopSign, os.Interrupt, sigTerm)
	go func() {
		<-stopSign
		app.Stop(svcutil.ExitSuccess)
	}()
}

// loadOrDefaultConfig creates a temporary, minimal configuration wrapper if no file
// exists.  As it disregards some command-line options, that should never be persisted.
func loadOrDefaultConfig() (config.Wrapper, error) {
	cfgFile := locations.Get(locations.ConfigFile)
	cfg, _, err := config.Load(cfgFile, protocol.EmptyDeviceID, events.NoopLogger)

	if err != nil {
		newCfg := config.New(protocol.EmptyDeviceID)
		return config.Wrap(cfgFile, newCfg, protocol.EmptyDeviceID, events.NoopLogger), nil
	}

	return cfg, err
}

func auditWriter(auditFile string) io.Writer {
	var fd io.Writer
	var err error
	var auditDest string
	var auditFlags int

	if auditFile == "-" {
		fd = os.Stdout
		auditDest = "stdout"
	} else if auditFile == "--" {
		fd = os.Stderr
		auditDest = "stderr"
	} else {
		if auditFile == "" {
			auditFile = locations.GetTimestamped(locations.AuditLog)
			auditFlags = os.O_WRONLY | os.O_CREATE | os.O_EXCL
		} else {
			auditFlags = os.O_WRONLY | os.O_CREATE | os.O_APPEND
		}
		fd, err = os.OpenFile(auditFile, auditFlags, 0600)
		if err != nil {
			l.Warnln("Audit:", err)
			os.Exit(svcutil.ExitError.AsInt())
		}
		auditDest = auditFile
	}

	l.Infoln("Audit log in", auditDest)

	return fd
}

func resetDB() error {
	return os.RemoveAll(locations.Get(locations.Database))
}

<<<<<<< HEAD
func EnsureDir(dir string, mode fs.FileMode) error {
	fs := fs.NewFilesystem(fs.FilesystemTypeBasic, dir)
	err := fs.MkdirAll(".", mode)
	if err != nil {
		return err
	}

	if fi, err := fs.Stat("."); err == nil {
		// Apprently the stat may fail even though the mkdirall passed. If it
		// does, we'll just assume things are in order and let other things
		// fail (like loading or creating the config...).
		currentMode := fi.Mode() & 0777
		if currentMode != mode {
			err := fs.Chmod(".", mode)
			// This can fail on crappy filesystems, nothing we can do about it.
			if err != nil {
				l.Warnln(err)
			}
		}
	}
	return nil
}

func standbyMonitor(app *syncthing.App, cfg config.Wrapper) {
	restartDelay := 60 * time.Second
	now := time.Now()
	for {
		time.Sleep(10 * time.Second)
		if time.Since(now) > 2*time.Minute && cfg.Options().RestartOnWakeup {
			l.Infof("Paused state detected, possibly woke up from standby. Restarting in %v.", restartDelay)

			// We most likely just woke from standby. If we restart
			// immediately chances are we won't have networking ready. Give
			// things a moment to stabilize.
			time.Sleep(restartDelay)

			app.Stop(svcutil.ExitRestart)
			return
		}
		now = time.Now()
	}
}

func autoUpgradePossible(options ServeOptions) bool {
=======
func autoUpgradePossible(options serveOptions) bool {
>>>>>>> b10d106a
	if upgrade.DisabledByCompilation {
		return false
	}
	if options.NoUpgrade {
		l.Infof("No automatic upgrades; STNOUPGRADE environment variable defined.")
		return false
	}
	return true
}

func autoUpgrade(cfg config.Wrapper, app *syncthing.App, evLogger events.Logger) {
	timer := time.NewTimer(upgradeCheckInterval)
	sub := evLogger.Subscribe(events.DeviceConnected)
	for {
		select {
		case event := <-sub.C():
			data, ok := event.Data.(map[string]string)
			if !ok || data["clientName"] != "syncthing" || upgrade.CompareVersions(data["clientVersion"], build.Version) != upgrade.Newer {
				continue
			}
			if cfg.Options().AutoUpgradeEnabled() {
				l.Infof("Connected to device %s with a newer version (current %q < remote %q). Checking for upgrades.", data["id"], build.Version, data["clientVersion"])
			}
		case <-timer.C:
		}

		opts := cfg.Options()
		if !opts.AutoUpgradeEnabled() {
			timer.Reset(upgradeCheckInterval)
			continue
		}

		checkInterval := time.Duration(opts.AutoUpgradeIntervalH) * time.Hour
		rel, err := upgrade.LatestRelease(opts.ReleasesURL, build.Version, opts.UpgradeToPreReleases)
		if err == upgrade.ErrUpgradeUnsupported {
			sub.Unsubscribe()
			return
		}
		if err != nil {
			// Don't complain too loudly here; we might simply not have
			// internet connectivity, or the upgrade server might be down.
			l.Infoln("Automatic upgrade:", err)
			timer.Reset(checkInterval)
			continue
		}

		if upgrade.CompareVersions(rel.Tag, build.Version) != upgrade.Newer {
			// Skip equal, older or majorly newer (incompatible) versions
			timer.Reset(checkInterval)
			continue
		}

		l.Infof("Automatic upgrade (current %q < latest %q)", build.Version, rel.Tag)
		err = upgrade.To(rel)
		if err != nil {
			l.Warnln("Automatic upgrade:", err)
			timer.Reset(checkInterval)
			continue
		}
		sub.Unsubscribe()
		l.Warnf("Automatically upgraded to version %q. Restarting in 1 minute.", rel.Tag)
		time.Sleep(time.Minute)
		app.Stop(svcutil.ExitUpgrade)
		return
	}
}

func initialAutoUpgradeCheck(misc *db.NamespacedKV) (upgrade.Release, error) {
	if last, ok, err := misc.Time(upgradeCheckKey); err == nil && ok && time.Since(last) < upgradeCheckInterval {
		return upgrade.Release{}, errTooEarlyUpgradeCheck
	}
	_ = misc.PutTime(upgradeCheckKey, time.Now())
	release, err := checkUpgrade()
	if err != nil {
		return upgrade.Release{}, err
	}
	if lastVersion, ok, err := misc.String(upgradeVersionKey); err == nil && ok && lastVersion == release.Tag {
		// Only check time if we try to upgrade to the same release.
		if lastTime, ok, err := misc.Time(upgradeTimeKey); err == nil && ok && time.Since(lastTime) < upgradeRetryInterval {
			return upgrade.Release{}, errTooEarlyUpgrade
		}
	}
	_ = misc.PutString(upgradeVersionKey, release.Tag)
	_ = misc.PutTime(upgradeTimeKey, time.Now())
	return release, nil
}

// cleanConfigDirectory removes old, unused configuration and index formats, a
// suitable time after they have gone out of fashion.
func cleanConfigDirectory() {
	patterns := map[string]time.Duration{
		"panic-*.log":        7 * 24 * time.Hour,  // keep panic logs for a week
		"audit-*.log":        7 * 24 * time.Hour,  // keep audit logs for a week
		"index":              14 * 24 * time.Hour, // keep old index format for two weeks
		"index-v0.11.0.db":   14 * 24 * time.Hour, // keep old index format for two weeks
		"index-v0.13.0.db":   14 * 24 * time.Hour, // keep old index format for two weeks
		"index*.converted":   14 * 24 * time.Hour, // keep old converted indexes for two weeks
		"config.xml.v*":      30 * 24 * time.Hour, // old config versions for a month
		"*.idx.gz":           30 * 24 * time.Hour, // these should for sure no longer exist
		"backup-of-v0.8":     30 * 24 * time.Hour, // these neither
		"tmp-index-sorter.*": time.Minute,         // these should never exist on startup
		"support-bundle-*":   30 * 24 * time.Hour, // keep old support bundle zip or folder for a month
	}

	for pat, dur := range patterns {
		fs := fs.NewFilesystem(fs.FilesystemTypeBasic, locations.GetBaseDir(locations.ConfigBaseDir))
		files, err := fs.Glob(pat)
		if err != nil {
			l.Infoln("Cleaning:", err)
			continue
		}

		for _, file := range files {
			info, err := fs.Lstat(file)
			if err != nil {
				l.Infoln("Cleaning:", err)
				continue
			}

			if time.Since(info.ModTime()) > dur {
				if err = fs.RemoveAll(file); err != nil {
					l.Infoln("Cleaning:", err)
				} else {
					l.Infoln("Cleaned away old file", filepath.Base(file))
				}
			}
		}
	}
}

<<<<<<< HEAD
func showPaths(options ServeOptions) {
	fmt.Printf("Configuration file:\n\t%s\n\n", locations.Get(locations.ConfigFile))
	fmt.Printf("Database directory:\n\t%s\n\n", locations.Get(locations.Database))
	fmt.Printf("Device private key & certificate files:\n\t%s\n\t%s\n\n", locations.Get(locations.KeyFile), locations.Get(locations.CertFile))
	fmt.Printf("HTTPS private key & certificate files:\n\t%s\n\t%s\n\n", locations.Get(locations.HTTPSKeyFile), locations.Get(locations.HTTPSCertFile))
	fmt.Printf("Log file:\n\t%s\n\n", options.LogFile)
	fmt.Printf("GUI override directory:\n\t%s\n\n", options.DebugGUIAssetsDir)
	fmt.Printf("Default sync folder directory:\n\t%s\n\n", locations.Get(locations.DefFolder))
}

=======
>>>>>>> b10d106a
func setPauseState(cfgWrapper config.Wrapper, paused bool) {
	_, err := cfgWrapper.Modify(func(cfg *config.Configuration) {
		for i := range cfg.Devices {
			cfg.Devices[i].Paused = paused
		}
		for i := range cfg.Folders {
			cfg.Folders[i].Paused = paused
		}
	})
	if err != nil {
		l.Warnln("Cannot adjust paused state:", err)
		os.Exit(svcutil.ExitError.AsInt())
	}
}

func exitCodeForUpgrade(err error) int {
	if _, ok := err.(*errNoUpgrade); ok {
		return svcutil.ExitNoUpgradeAvailable.AsInt()
	}
	return svcutil.ExitError.AsInt()
}

// convertLegacyArgs returns the slice of arguments with single dash long
// flags converted to double dash long flags.
func convertLegacyArgs(args []string) []string {
	// Legacy args begin with a single dash, followed by two or more characters.
	legacyExp := regexp.MustCompile(`^-\w{2,}`)

	res := make([]string, len(args))
	for i, arg := range args {
		if legacyExp.MatchString(arg) {
			res[i] = "-" + arg
		} else {
			res[i] = arg
		}
	}

	return res
}<|MERGE_RESOLUTION|>--- conflicted
+++ resolved
@@ -133,26 +133,15 @@
 // commands and options here are top level commands to syncthing.
 // Cli is just a placeholder for the help text (see main).
 var entrypoint struct {
-<<<<<<< HEAD
-	Serve   ServeOptions `cmd:"" help:"Run Syncthing"`
-	Decrypt decrypt.CLI  `cmd:"" help:"Decrypt or verify an encrypted folder"`
-	Cli     struct{}     `cmd:"" help:"Command line interface for Syncthing"`
-}
-
-// ServeOptions are the options for the `syncthing serve` command.
-type ServeOptions struct {
-	buildServeOptions
-=======
-	Serve    serveOptions `cmd:"" help:"Run Syncthing"`
+	Serve    ServeOptions `cmd:"" help:"Run Syncthing"`
 	Generate generate.CLI `cmd:"" help:"Generate key and config, then exit"`
 	Decrypt  decrypt.CLI  `cmd:"" help:"Decrypt or verify an encrypted folder"`
 	Cli      struct{}     `cmd:"" help:"Command line interface for Syncthing"`
 }
 
-// serveOptions are the options for the `syncthing serve` command.
-type serveOptions struct {
+// ServeOptions are the options for the `syncthing serve` command.
+type ServeOptions struct {
 	cmdutil.CommonOptions
->>>>>>> b10d106a
 	AllowNewerConfig bool   `help:"Allow loading newer than current config version"`
 	Audit            bool   `help:"Write events to audit file"`
 	AuditFile        string `name:"auditfile" placeholder:"PATH" help:"Specify audit file (use \"-\" for stdout, \"--\" for stderr)"`
@@ -366,11 +355,7 @@
 	}
 
 	// Ensure that our home directory exists.
-<<<<<<< HEAD
-	if err := EnsureDir(locations.GetBaseDir(locations.ConfigBaseDir), 0700); err != nil {
-=======
 	if err := syncthing.EnsureDir(locations.GetBaseDir(locations.ConfigBaseDir), 0700); err != nil {
->>>>>>> b10d106a
 		l.Warnln("Failure on home directory:", err)
 		return err
 	}
@@ -427,7 +412,7 @@
 		return SyncthingMain(options)
 	} else {
 		MonitorMain(options)
-	  return nil
+		return nil
 	}
 }
 
@@ -446,49 +431,6 @@
 	return nil
 }
 
-<<<<<<< HEAD
-func generate(generateDir string, noDefaultFolder bool) error {
-	dir, err := fs.ExpandTilde(generateDir)
-	if err != nil {
-		return err
-	}
-
-	if err := EnsureDir(dir, 0700); err != nil {
-		return err
-	}
-
-	var myID protocol.DeviceID
-	certFile, keyFile := filepath.Join(dir, "cert.pem"), filepath.Join(dir, "key.pem")
-	cert, err := tls.LoadX509KeyPair(certFile, keyFile)
-	if err == nil {
-		l.Warnln("Key exists; will not overwrite.")
-	} else {
-		cert, err = tlsutil.NewCertificate(certFile, keyFile, tlsDefaultCommonName, deviceCertLifetimeDays)
-		if err != nil {
-			return errors.Wrap(err, "create certificate")
-		}
-	}
-	myID = protocol.NewDeviceID(cert.Certificate[0])
-	l.Infoln("Device ID:", myID)
-
-	cfgFile := filepath.Join(dir, "config.xml")
-	if _, err := os.Stat(cfgFile); err == nil {
-		l.Warnln("Config exists; will not overwrite.")
-		return nil
-	}
-	cfg, err := syncthing.DefaultConfig(cfgFile, myID, events.NoopLogger, noDefaultFolder)
-	if err != nil {
-		return err
-	}
-	err = cfg.Save()
-	if err != nil {
-		return errors.Wrap(err, "save config")
-	}
-	return nil
-}
-
-=======
->>>>>>> b10d106a
 func debugFacilities() string {
 	facilities := l.Facilities()
 
@@ -758,7 +700,7 @@
 	if status == svcutil.ExitError {
 		return app.Error()
 	} else {
-	  return nil
+		return nil
 	}
 }
 
@@ -837,54 +779,7 @@
 	return os.RemoveAll(locations.Get(locations.Database))
 }
 
-<<<<<<< HEAD
-func EnsureDir(dir string, mode fs.FileMode) error {
-	fs := fs.NewFilesystem(fs.FilesystemTypeBasic, dir)
-	err := fs.MkdirAll(".", mode)
-	if err != nil {
-		return err
-	}
-
-	if fi, err := fs.Stat("."); err == nil {
-		// Apprently the stat may fail even though the mkdirall passed. If it
-		// does, we'll just assume things are in order and let other things
-		// fail (like loading or creating the config...).
-		currentMode := fi.Mode() & 0777
-		if currentMode != mode {
-			err := fs.Chmod(".", mode)
-			// This can fail on crappy filesystems, nothing we can do about it.
-			if err != nil {
-				l.Warnln(err)
-			}
-		}
-	}
-	return nil
-}
-
-func standbyMonitor(app *syncthing.App, cfg config.Wrapper) {
-	restartDelay := 60 * time.Second
-	now := time.Now()
-	for {
-		time.Sleep(10 * time.Second)
-		if time.Since(now) > 2*time.Minute && cfg.Options().RestartOnWakeup {
-			l.Infof("Paused state detected, possibly woke up from standby. Restarting in %v.", restartDelay)
-
-			// We most likely just woke from standby. If we restart
-			// immediately chances are we won't have networking ready. Give
-			// things a moment to stabilize.
-			time.Sleep(restartDelay)
-
-			app.Stop(svcutil.ExitRestart)
-			return
-		}
-		now = time.Now()
-	}
-}
-
 func autoUpgradePossible(options ServeOptions) bool {
-=======
-func autoUpgradePossible(options serveOptions) bool {
->>>>>>> b10d106a
 	if upgrade.DisabledByCompilation {
 		return false
 	}
@@ -1015,19 +910,6 @@
 	}
 }
 
-<<<<<<< HEAD
-func showPaths(options ServeOptions) {
-	fmt.Printf("Configuration file:\n\t%s\n\n", locations.Get(locations.ConfigFile))
-	fmt.Printf("Database directory:\n\t%s\n\n", locations.Get(locations.Database))
-	fmt.Printf("Device private key & certificate files:\n\t%s\n\t%s\n\n", locations.Get(locations.KeyFile), locations.Get(locations.CertFile))
-	fmt.Printf("HTTPS private key & certificate files:\n\t%s\n\t%s\n\n", locations.Get(locations.HTTPSKeyFile), locations.Get(locations.HTTPSCertFile))
-	fmt.Printf("Log file:\n\t%s\n\n", options.LogFile)
-	fmt.Printf("GUI override directory:\n\t%s\n\n", options.DebugGUIAssetsDir)
-	fmt.Printf("Default sync folder directory:\n\t%s\n\n", locations.Get(locations.DefFolder))
-}
-
-=======
->>>>>>> b10d106a
 func setPauseState(cfgWrapper config.Wrapper, paused bool) {
 	_, err := cfgWrapper.Modify(func(cfg *config.Configuration) {
 		for i := range cfg.Devices {
