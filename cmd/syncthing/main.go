--- conflicted
+++ resolved
@@ -1084,7 +1084,7 @@
 	apiSvc := api.New(myID, cfg, runtimeOptions.assetDir, tlsDefaultCommonName, m, defaultSub, diskSub, discoverer, connectionsService, urService, summaryService, errors, systemLog, cpu, exit, noUpgradeFromEnv)
 	mainService.Add(apiSvc)
 
-	if err := api.WaitForStart(); err != nil {
+	if err := apiSvc.WaitForStart(); err != nil {
 		l.Warnln("Failed starting API:", err)
 		os.Exit(exitError)
 	}
@@ -1092,10 +1092,6 @@
 	if cfg.Options().StartBrowser && !runtimeOptions.noBrowser && !runtimeOptions.stRestarting {
 		// Can potentially block if the utility we are invoking doesn't
 		// fork, and just execs, hence keep it in its own routine.
-<<<<<<< HEAD
-		apiSvc.WaitForStart()
-=======
->>>>>>> d5ff2c41
 		go func() { _ = openURL(guiCfg.URL()) }()
 	}
 }
