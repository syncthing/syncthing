// Copyright (C) 2014 The Syncthing Authors.
//
// This Source Code Form is subject to the terms of the Mozilla Public
// License, v. 2.0. If a copy of the MPL was not distributed with this file,
// You can obtain one at https://mozilla.org/MPL/2.0/.

package main

import (
	"bytes"
	"crypto/tls"
	"errors"
	"flag"
	"fmt"
	"io"
	"io/ioutil"
	"log"
	"net"
	"net/http"
	"net/url"
	"os"
	"os/signal"
	"path"
	"path/filepath"
	"regexp"
	"runtime"
	"runtime/pprof"
	"sort"
	"strconv"
	"strings"
	"syscall"
	"time"

	"github.com/syncthing/syncthing/lib/config"
	"github.com/syncthing/syncthing/lib/connections"
	"github.com/syncthing/syncthing/lib/db"
	"github.com/syncthing/syncthing/lib/dialer"
	"github.com/syncthing/syncthing/lib/discover"
	"github.com/syncthing/syncthing/lib/events"
	"github.com/syncthing/syncthing/lib/fs"
	"github.com/syncthing/syncthing/lib/logger"
	"github.com/syncthing/syncthing/lib/model"
	"github.com/syncthing/syncthing/lib/osutil"
	"github.com/syncthing/syncthing/lib/protocol"
	"github.com/syncthing/syncthing/lib/rand"
	"github.com/syncthing/syncthing/lib/sha256"
	"github.com/syncthing/syncthing/lib/tlsutil"
	"github.com/syncthing/syncthing/lib/upgrade"
	"github.com/syncthing/syncthing/lib/weakhash"

	"github.com/thejerf/suture"

	_ "net/http/pprof" // Need to import this to support STPROFILER.
)

var (
	Version           = "unknown-dev"
	Codename          = "Dysprosium Dragonfly"
	BuildStamp        = "0"
	BuildDate         time.Time
	BuildHost         = "unknown"
	BuildUser         = "unknown"
	IsRelease         bool
	IsCandidate       bool
	IsBeta            bool
	LongVersion       string
	BuildTags         []string
	allowedVersionExp = regexp.MustCompile(`^v\d+\.\d+\.\d+(-[a-z0-9]+)*(\.\d+)*(\+\d+-g[0-9a-f]+)?(-[^\s]+)?$`)
)

const (
	exitSuccess            = 0
	exitError              = 1
	exitNoUpgradeAvailable = 2
	exitRestarting         = 3
	exitUpgrading          = 4
)

const (
	bepProtocolName      = "bep/1.0"
	tlsDefaultCommonName = "syncthing"
	httpsRSABits         = 2048
	bepRSABits           = 0 // 384 bit ECDSA used instead
	defaultEventTimeout  = time.Minute
	maxSystemErrors      = 5
	initialSystemLog     = 10
	maxSystemLog         = 250
)

// The discovery results are sorted by their source priority.
const (
	ipv6LocalDiscoveryPriority = iota
	ipv4LocalDiscoveryPriority
	globalDiscoveryPriority
)

func init() {
	if Version != "unknown-dev" {
		// If not a generic dev build, version string should come from git describe
		if !allowedVersionExp.MatchString(Version) {
			l.Fatalf("Invalid version string %q;\n\tdoes not match regexp %v", Version, allowedVersionExp)
		}
	}
}

func setBuildMetadata() {
	// Check for a clean release build. A release is something like
	// "v0.1.2", with an optional suffix of letters and dot separated
	// numbers like "-beta3.47". If there's more stuff, like a plus sign and
	// a commit hash and so on, then it's not a release. If it has a dash in
	// it, it's some sort of beta, release candidate or special build. If it
	// has "-rc." in it, like "v0.14.35-rc.42", then it's a candidate build.
	//
	// So, every build that is not a stable release build has IsBeta = true.
	// This is used to enable some extra debugging (the deadlock detector).
	//
	// Release candidate builds are also "betas" from this point of view and
	// will have that debugging enabled. In addition, some features are
	// forced for release candidates - auto upgrade, and usage reporting.

	exp := regexp.MustCompile(`^v\d+\.\d+\.\d+(-[a-z]+[\d\.]+)?$`)
	IsRelease = exp.MatchString(Version)
	IsCandidate = strings.Contains(Version, "-rc.")
	IsBeta = strings.Contains(Version, "-")

	stamp, _ := strconv.Atoi(BuildStamp)
	BuildDate = time.Unix(int64(stamp), 0)

	date := BuildDate.UTC().Format("2006-01-02 15:04:05 MST")
	LongVersion = fmt.Sprintf(`syncthing %s "%s" (%s %s-%s) %s@%s %s`, Version, Codename, runtime.Version(), runtime.GOOS, runtime.GOARCH, BuildUser, BuildHost, date)

	if len(BuildTags) > 0 {
		LongVersion = fmt.Sprintf("%s [%s]", LongVersion, strings.Join(BuildTags, ", "))
	}
}

var (
	myID protocol.DeviceID
	stop = make(chan int)
	lans []*net.IPNet
)

const (
	usage      = "syncthing [options]"
	extraUsage = `
The -logflags value is a sum of the following:

   1  Date
   2  Time
   4  Microsecond time
   8  Long filename
  16  Short filename

I.e. to prefix each log line with date and time, set -logflags=3 (1 + 2 from
above). The value 0 is used to disable all of the above. The default is to
show time only (2).


Development Settings
--------------------

The following environment variables modify Syncthing's behavior in ways that
are mostly useful for developers. Use with care.

 STNODEFAULTFOLDER Don't create a default folder when starting for the first
                   time. This variable will be ignored anytime after the first
                   run.

 STGUIASSETS       Directory to load GUI assets from. Overrides compiled in
                   assets.

 STTRACE           A comma separated string of facilities to trace. The valid
                   facility strings listed below.

 STPROFILER        Set to a listen address such as "127.0.0.1:9090" to start
                   the profiler with HTTP access.

 STCPUPROFILE      Write a CPU profile to cpu-$pid.pprof on exit.

 STHEAPPROFILE     Write heap profiles to heap-$pid-$timestamp.pprof each time
                   heap usage increases.

 STBLOCKPROFILE    Write block profiles to block-$pid-$timestamp.pprof every 20
                   seconds.

 STPERFSTATS       Write running performance statistics to perf-$pid.csv. Not
                   supported on Windows.

 STDEADLOCK        Used for debugging internal deadlocks. Use only under
                   direction of a developer.

 STDEADLOCKTIMEOUT Used for debugging internal deadlocks; sets debug
                   sensitivity. Use only under direction of a developer.

 STDEADLOCKTHRESHOLD Used for debugging internal deadlocks; sets debug
                     sensitivity.  Use only under direction of a developer.

 STNORESTART       Equivalent to the -no-restart argument. Disable the
                   Syncthing monitor process which handles restarts for some
                   configuration changes, upgrades, crashes and also log file
                   writing (stdout is still written).

 STNOUPGRADE       Disable automatic upgrades.

 STHASHING         Select the SHA256 hashing package to use. Possible values
                   are "standard" for the Go standard library implementation,
                   "minio" for the github.com/minio/sha256-simd implementation,
                   and blank (the default) for auto detection.

 GOMAXPROCS        Set the maximum number of CPU cores to use. Defaults to all
                   available CPU cores.

 GOGC              Percentage of heap growth at which to trigger GC. Default is
                   100. Lower numbers keep peak memory usage down, at the price
                   of CPU usage (i.e. performance).


Debugging Facilities
--------------------

The following are valid values for the STTRACE variable:

%s`
)

// Environment options
var (
	noUpgradeFromEnv = os.Getenv("STNOUPGRADE") != ""
	innerProcess     = os.Getenv("STNORESTART") != "" || os.Getenv("STMONITORED") != ""
	noDefaultFolder  = os.Getenv("STNODEFAULTFOLDER") != ""
)

type RuntimeOptions struct {
	confDir        string
	resetDatabase  bool
	resetDeltaIdxs bool
	showVersion    bool
	showPaths      bool
	showDeviceId   bool
	doUpgrade      bool
	doUpgradeCheck bool
	upgradeTo      string
	noBrowser      bool
	browserOnly    bool
	hideConsole    bool
	logFile        string
	auditEnabled   bool
	auditFile      string
	verbose        bool
	paused         bool
	unpaused       bool
	guiAddress     string
	guiAPIKey      string
	generateDir    string
	noRestart      bool
	profiler       string
	assetDir       string
	cpuProfile     bool
	stRestarting   bool
	logFlags       int
}

func defaultRuntimeOptions() RuntimeOptions {
	options := RuntimeOptions{
		noRestart:    os.Getenv("STNORESTART") != "",
		profiler:     os.Getenv("STPROFILER"),
		assetDir:     os.Getenv("STGUIASSETS"),
		cpuProfile:   os.Getenv("STCPUPROFILE") != "",
		stRestarting: os.Getenv("STRESTART") != "",
		logFlags:     log.Ltime,
	}

	if os.Getenv("STTRACE") != "" {
		options.logFlags = logger.DebugFlags
	}

	if runtime.GOOS != "windows" {
		// On non-Windows, we explicitly default to "-" which means stdout. On
		// Windows, the blank options.logFile will later be replaced with the
		// default path, unless the user has manually specified "-" or
		// something else.
		options.logFile = "-"
	}

	return options
}

func parseCommandLineOptions() RuntimeOptions {
	options := defaultRuntimeOptions()

	flag.StringVar(&options.generateDir, "generate", "", "Generate key and config in specified dir, then exit")
	flag.StringVar(&options.guiAddress, "gui-address", options.guiAddress, "Override GUI address (e.g. \"http://192.0.2.42:8443\")")
	flag.StringVar(&options.guiAPIKey, "gui-apikey", options.guiAPIKey, "Override GUI API key")
	flag.StringVar(&options.confDir, "home", "", "Set configuration directory")
	flag.IntVar(&options.logFlags, "logflags", options.logFlags, "Select information in log line prefix (see below)")
	flag.BoolVar(&options.noBrowser, "no-browser", false, "Do not start browser")
	flag.BoolVar(&options.browserOnly, "browser-only", false, "Open GUI in browser")
	flag.BoolVar(&options.noRestart, "no-restart", options.noRestart, "Disable monitor process, managed restarts and log file writing")
	flag.BoolVar(&options.resetDatabase, "reset-database", false, "Reset the database, forcing a full rescan and resync")
	flag.BoolVar(&options.resetDeltaIdxs, "reset-deltas", false, "Reset delta index IDs, forcing a full index exchange")
	flag.BoolVar(&options.doUpgrade, "upgrade", false, "Perform upgrade")
	flag.BoolVar(&options.doUpgradeCheck, "upgrade-check", false, "Check for available upgrade")
	flag.BoolVar(&options.showVersion, "version", false, "Show version")
	flag.BoolVar(&options.showPaths, "paths", false, "Show configuration paths")
	flag.BoolVar(&options.showDeviceId, "device-id", false, "Show the device ID")
	flag.StringVar(&options.upgradeTo, "upgrade-to", options.upgradeTo, "Force upgrade directly from specified URL")
	flag.BoolVar(&options.auditEnabled, "audit", false, "Write events to audit file")
	flag.BoolVar(&options.verbose, "verbose", false, "Print verbose log output")
	flag.BoolVar(&options.paused, "paused", false, "Start with all devices and folders paused")
	flag.BoolVar(&options.unpaused, "unpaused", false, "Start with all devices and folders unpaused")
	flag.StringVar(&options.logFile, "logfile", options.logFile, "Log file name (use \"-\" for stdout)")
	flag.StringVar(&options.auditFile, "auditfile", options.auditFile, "Specify audit file (use \"-\" for stdout, \"--\" for stderr)")
	if runtime.GOOS == "windows" {
		// Allow user to hide the console window
		flag.BoolVar(&options.hideConsole, "no-console", false, "Hide console window")
	}

	longUsage := fmt.Sprintf(extraUsage, debugFacilities())
	flag.Usage = usageFor(flag.CommandLine, usage, longUsage)
	flag.Parse()

	if len(flag.Args()) > 0 {
		flag.Usage()
		os.Exit(2)
	}

	return options
}

func main() {
	setBuildMetadata()

	options := parseCommandLineOptions()
	l.SetFlags(options.logFlags)

	if options.guiAddress != "" {
		// The config picks this up from the environment.
		os.Setenv("STGUIADDRESS", options.guiAddress)
	}
	if options.guiAPIKey != "" {
		// The config picks this up from the environment.
		os.Setenv("STGUIAPIKEY", options.guiAPIKey)
	}

	// Check for options which are not compatible with each other. We have
	// to check logfile before it's set to the default below - we only want
	// to complain if they set -logfile explicitly, not if it's set to its
	// default location
	if options.noRestart && (options.logFile != "" && options.logFile != "-") {
		l.Fatalln("-logfile may not be used with -no-restart or STNORESTART")
	}

	if options.hideConsole {
		osutil.HideConsole()
	}

	if options.confDir != "" {
		// Not set as default above because the string can be really long.
		if !filepath.IsAbs(options.confDir) {
			var err error
			options.confDir, err = filepath.Abs(options.confDir)
			if err != nil {
				l.Fatalln(err)
			}
		}
		baseDirs["config"] = options.confDir
	}

	if err := expandLocations(); err != nil {
		l.Fatalln(err)
	}

	if options.logFile == "" {
		// Blank means use the default logfile location. We must set this
		// *after* expandLocations above.
		options.logFile = locations[locLogFile]
	}

	if options.assetDir == "" {
		// The asset dir is blank if STGUIASSETS wasn't set, in which case we
		// should look for extra assets in the default place.
		options.assetDir = locations[locGUIAssets]
	}

	if options.showVersion {
		fmt.Println(LongVersion)
		return
	}

	if options.showPaths {
		showPaths()
		return
	}

	if options.showDeviceId {
		cert, err := tls.LoadX509KeyPair(locations[locCertFile], locations[locKeyFile])
		if err != nil {
			l.Fatalln("Error reading device ID:", err)
		}

		myID = protocol.NewDeviceID(cert.Certificate[0])
		fmt.Println(myID)
		return
	}

	if options.browserOnly {
		openGUI()
		return
	}

	if options.generateDir != "" {
		generate(options.generateDir)
		return
	}

	// Ensure that our home directory exists.
	ensureDir(baseDirs["config"], 0700)

	if options.upgradeTo != "" {
		err := upgrade.ToURL(options.upgradeTo)
		if err != nil {
			l.Fatalln("Upgrade:", err) // exits 1
		}
		l.Infoln("Upgraded from", options.upgradeTo)
		return
	}

	if options.doUpgradeCheck {
		checkUpgrade()
		return
	}

	if options.doUpgrade {
		release := checkUpgrade()
		performUpgrade(release)
		return
	}

	if options.resetDatabase {
		resetDB()
		return
	}

	if innerProcess || options.noRestart {
		syncthingMain(options)
	} else {
		monitorMain(options)
	}
}

func openGUI() {
<<<<<<< HEAD
	cfg, _ := loadConfig()
	for _, guiCfg := range cfg.GUIs() {
		if !guiCfg.Enabled {
			continue
		}

		openURL(guiCfg.URL())
		return
=======
	cfg, _ := loadOrDefaultConfig()
	if cfg.GUI().Enabled {
		openURL(cfg.GUI().URL())
	} else {
		l.Warnln("Browser: GUI is currently disabled")
>>>>>>> 9ecf9a3f
	}

	l.Warnln("Browser: GUI is currently disabled")
}

func generate(generateDir string) {
	dir, err := fs.ExpandTilde(generateDir)
	if err != nil {
		l.Fatalln("generate:", err)
	}
	ensureDir(dir, 0700)

	certFile, keyFile := filepath.Join(dir, "cert.pem"), filepath.Join(dir, "key.pem")
	cert, err := tls.LoadX509KeyPair(certFile, keyFile)
	if err == nil {
		l.Warnln("Key exists; will not overwrite.")
		l.Infoln("Device ID:", protocol.NewDeviceID(cert.Certificate[0]))
	} else {
		cert, err = tlsutil.NewCertificate(certFile, keyFile, tlsDefaultCommonName, bepRSABits)
		if err != nil {
			l.Fatalln("Create certificate:", err)
		}
		myID = protocol.NewDeviceID(cert.Certificate[0])
		if err != nil {
			l.Fatalln("Load certificate:", err)
		}
		if err == nil {
			l.Infoln("Device ID:", protocol.NewDeviceID(cert.Certificate[0]))
		}
	}

	cfgFile := filepath.Join(dir, "config.xml")
	if _, err := os.Stat(cfgFile); err == nil {
		l.Warnln("Config exists; will not overwrite.")
		return
	}
	var cfg = defaultConfig(cfgFile)
	err = cfg.Save()
	if err != nil {
		l.Warnln("Failed to save config", err)
	}
}

func debugFacilities() string {
	facilities := l.Facilities()

	// Get a sorted list of names
	var names []string
	maxLen := 0
	for name := range facilities {
		names = append(names, name)
		if len(name) > maxLen {
			maxLen = len(name)
		}
	}
	sort.Strings(names)

	// Format the choices
	b := new(bytes.Buffer)
	for _, name := range names {
		fmt.Fprintf(b, " %-*s - %s\n", maxLen, name, facilities[name])
	}
	return b.String()
}

func checkUpgrade() upgrade.Release {
	cfg, _ := loadOrDefaultConfig()
	opts := cfg.Options()
	release, err := upgrade.LatestRelease(opts.ReleasesURL, Version, opts.UpgradeToPreReleases)
	if err != nil {
		l.Fatalln("Upgrade:", err)
	}

	if upgrade.CompareVersions(release.Tag, Version) <= 0 {
		noUpgradeMessage := "No upgrade available (current %q >= latest %q)."
		l.Infof(noUpgradeMessage, Version, release.Tag)
		os.Exit(exitNoUpgradeAvailable)
	}

	l.Infof("Upgrade available (current %q < latest %q)", Version, release.Tag)
	return release
}

func performUpgrade(release upgrade.Release) {
	// Use leveldb database locks to protect against concurrent upgrades
	_, err := db.Open(locations[locDatabase])
	if err == nil {
		err = upgrade.To(release)
		if err != nil {
			l.Fatalln("Upgrade:", err)
		}
		l.Infof("Upgraded to %q", release.Tag)
	} else {
		l.Infoln("Attempting upgrade through running Syncthing...")
		err = upgradeViaRest()
		if err != nil {
			l.Fatalln("Upgrade:", err)
		}
		l.Infoln("Syncthing upgrading")
		os.Exit(exitUpgrading)
	}
}

func upgradeViaRest() error {
<<<<<<< HEAD
	cfg, _ := loadConfig()
	// WARNING: this will have to be updated when we support UNIX domain sockets.
	firstGuiCfg := cfg.GUIs()[0]
	u, err := url.Parse(firstGuiCfg.URL())
=======
	cfg, _ := loadOrDefaultConfig()
	u, err := url.Parse(cfg.GUI().URL())
>>>>>>> 9ecf9a3f
	if err != nil {
		return err
	}
	u.Path = path.Join(u.Path, "rest/system/upgrade")
	target := u.String()
	r, _ := http.NewRequest("POST", target, nil)
	r.Header.Set("X-API-Key", firstGuiCfg.APIKey)

	tr := &http.Transport{
		Dial:            dialer.Dial,
		Proxy:           http.ProxyFromEnvironment,
		TLSClientConfig: &tls.Config{InsecureSkipVerify: true},
	}
	client := &http.Client{
		Transport: tr,
		Timeout:   60 * time.Second,
	}
	resp, err := client.Do(r)
	if err != nil {
		return err
	}
	if resp.StatusCode != 200 {
		bs, err := ioutil.ReadAll(resp.Body)
		defer resp.Body.Close()
		if err != nil {
			return err
		}
		return errors.New(string(bs))
	}

	return err
}

func syncthingMain(runtimeOptions RuntimeOptions) {
	setupSignalHandling()

	// Create a main service manager. We'll add things to this as we go along.
	// We want any logging it does to go through our log system.
	mainService := suture.New("main", suture.Spec{
		Log: func(line string) {
			l.Debugln(line)
		},
	})
	mainService.ServeBackground()

	// Set a log prefix similar to the ID we will have later on, or early log
	// lines look ugly.
	l.SetPrefix("[start] ")

	if runtimeOptions.auditEnabled {
		startAuditing(mainService, runtimeOptions.auditFile)
	}

	if runtimeOptions.verbose {
		mainService.Add(newVerboseService())
	}

	errors := logger.NewRecorder(l, logger.LevelWarn, maxSystemErrors, 0)
	systemLog := logger.NewRecorder(l, logger.LevelDebug, maxSystemLog, initialSystemLog)

	// Event subscription for the API; must start early to catch the early
	// events. The LocalChangeDetected event might overwhelm the event
	// receiver in some situations so we will not subscribe to it here.
	defaultSub := events.NewBufferedSubscription(events.Default.Subscribe(defaultEventMask), eventSubBufferSize)
	diskSub := events.NewBufferedSubscription(events.Default.Subscribe(diskEventMask), eventSubBufferSize)

	if len(os.Getenv("GOMAXPROCS")) == 0 {
		runtime.GOMAXPROCS(runtime.NumCPU())
	}

	// Attempt to increase the limit on number of open files to the maximum
	// allowed, in case we have many peers. We don't really care enough to
	// report the error if there is one.
	osutil.MaximizeOpenFileLimit()

	// Ensure that we have a certificate and key.
	cert, err := tls.LoadX509KeyPair(locations[locCertFile], locations[locKeyFile])
	if err != nil {
		l.Infof("Generating ECDSA key and certificate for %s...", tlsDefaultCommonName)
		cert, err = tlsutil.NewCertificate(locations[locCertFile], locations[locKeyFile], tlsDefaultCommonName, bepRSABits)
		if err != nil {
			l.Fatalln(err)
		}
	}

	myID = protocol.NewDeviceID(cert.Certificate[0])
	l.SetPrefix(fmt.Sprintf("[%s] ", myID.String()[:5]))

	l.Infoln(LongVersion)
	l.Infoln("My ID:", myID)

	// Select SHA256 implementation and report. Affected by the
	// STHASHING environment variable.
	sha256.SelectAlgo()
	sha256.Report()

	// Emit the Starting event, now that we know who we are.

	events.Default.Log(events.Starting, map[string]string{
		"home": baseDirs["config"],
		"myID": myID.String(),
	})

	cfg := loadConfigAtStartup()

	if err := checkShortIDs(cfg); err != nil {
		l.Fatalln("Short device IDs are in conflict. Unlucky!\n  Regenerate the device ID of one of the following:\n  ", err)
	}

	if len(runtimeOptions.profiler) > 0 {
		go func() {
			l.Debugln("Starting profiler on", runtimeOptions.profiler)
			runtime.SetBlockProfileRate(1)
			err := http.ListenAndServe(runtimeOptions.profiler, nil)
			if err != nil {
				l.Fatalln(err)
			}
		}()
	}

	// The TLS configuration is used for both the listening socket and outgoing
	// connections.

	tlsCfg := &tls.Config{
		Certificates:           []tls.Certificate{cert},
		NextProtos:             []string{bepProtocolName},
		ClientAuth:             tls.RequestClientCert,
		SessionTicketsDisabled: true,
		InsecureSkipVerify:     true,
		MinVersion:             tls.VersionTLS12,
		CipherSuites: []uint16{
			0xCCA8, // TLS_ECDHE_RSA_WITH_CHACHA20_POLY1305, Go 1.8
			0xCCA9, // TLS_ECDHE_ECDSA_WITH_CHACHA20_POLY1305, Go 1.8
			tls.TLS_ECDHE_RSA_WITH_AES_256_GCM_SHA384,
			tls.TLS_ECDHE_ECDSA_WITH_AES_256_GCM_SHA384,
			tls.TLS_ECDHE_RSA_WITH_AES_128_GCM_SHA256,
			tls.TLS_ECDHE_ECDSA_WITH_AES_128_GCM_SHA256,
			tls.TLS_ECDHE_RSA_WITH_AES_128_CBC_SHA,
			tls.TLS_ECDHE_ECDSA_WITH_AES_128_CBC_SHA,
			tls.TLS_ECDHE_RSA_WITH_AES_256_CBC_SHA,
			tls.TLS_ECDHE_ECDSA_WITH_AES_256_CBC_SHA,
		},
	}

	opts := cfg.Options()

	if opts.WeakHashSelectionMethod == config.WeakHashAuto {
		perfWithWeakHash := cpuBench(3, 150*time.Millisecond, true)
		l.Infof("Hashing performance with weak hash is %.02f MB/s", perfWithWeakHash)
		perfWithoutWeakHash := cpuBench(3, 150*time.Millisecond, false)
		l.Infof("Hashing performance without weak hash is %.02f MB/s", perfWithoutWeakHash)

		if perfWithoutWeakHash*0.8 > perfWithWeakHash {
			l.Infof("Weak hash disabled, as it has an unacceptable performance impact.")
			weakhash.Enabled = false
		} else {
			l.Infof("Weak hash enabled, as it has an acceptable performance impact.")
			weakhash.Enabled = true
		}
	} else if opts.WeakHashSelectionMethod == config.WeakHashNever {
		l.Infof("Disabling weak hash")
		weakhash.Enabled = false
	} else if opts.WeakHashSelectionMethod == config.WeakHashAlways {
		l.Infof("Enabling weak hash")
		weakhash.Enabled = true
	}

	if (opts.MaxRecvKbps > 0 || opts.MaxSendKbps > 0) && !opts.LimitBandwidthInLan {
		lans, _ = osutil.GetLans()
		for _, lan := range opts.AlwaysLocalNets {
			_, ipnet, err := net.ParseCIDR(lan)
			if err != nil {
				l.Infoln("Network", lan, "is malformed:", err)
				continue
			}
			lans = append(lans, ipnet)
		}

		networks := make([]string, len(lans))
		for i, lan := range lans {
			networks[i] = lan.String()
		}
		l.Infoln("Local networks:", strings.Join(networks, ", "))
	}

	dbFile := locations[locDatabase]
	ldb, err := db.Open(dbFile)

	if err != nil {
		l.Fatalln("Cannot open database:", err, "- Is another copy of Syncthing already running?")
	}

	if runtimeOptions.resetDeltaIdxs {
		l.Infoln("Reinitializing delta index IDs")
		ldb.DropDeltaIndexIDs()
	}

	protectedFiles := []string{
		locations[locDatabase],
		locations[locConfigFile],
		locations[locCertFile],
		locations[locKeyFile],
	}

	// Remove database entries for folders that no longer exist in the config
	folders := cfg.Folders()
	for _, folder := range ldb.ListFolders() {
		if _, ok := folders[folder]; !ok {
			l.Infof("Cleaning data for dropped folder %q", folder)
			db.DropFolder(ldb, folder)
		}
	}

	if cfg.RawCopy().OriginalVersion == 15 {
		// The config version 15->16 migration is about handling ignores and
		// delta indexes and requires that we drop existing indexes that
		// have been incorrectly ignore filtered.
		ldb.DropDeltaIndexIDs()
	}
	if cfg.RawCopy().OriginalVersion < 19 {
		// Converts old symlink types to new in the entire database.
		ldb.ConvertSymlinkTypes()
	}

	m := model.NewModel(cfg, myID, "syncthing", Version, ldb, protectedFiles)

	if t := os.Getenv("STDEADLOCKTIMEOUT"); len(t) > 0 {
		it, err := strconv.Atoi(t)
		if err == nil {
			m.StartDeadlockDetector(time.Duration(it) * time.Second)
		}
	} else if !IsRelease || IsBeta {
		m.StartDeadlockDetector(20 * time.Minute)
	}

	if runtimeOptions.unpaused {
		setPauseState(cfg, false)
	} else if runtimeOptions.paused {
		setPauseState(cfg, true)
	}

	// Add and start folders
	for _, folderCfg := range cfg.Folders() {
		if folderCfg.Paused {
			folderCfg.CreateRoot()
			continue
		}
		m.AddFolder(folderCfg)
		m.StartFolder(folderCfg.ID)
	}

	mainService.Add(m)

	// Start discovery

	cachedDiscovery := discover.NewCachingMux()
	mainService.Add(cachedDiscovery)

	// Start connection management

	connectionsService := connections.NewService(cfg, myID, m, tlsCfg, cachedDiscovery, bepProtocolName, tlsDefaultCommonName, lans)
	mainService.Add(connectionsService)

	if cfg.Options().GlobalAnnEnabled {
		for _, srv := range cfg.GlobalDiscoveryServers() {
			l.Infoln("Using discovery server", srv)
			gd, err := discover.NewGlobal(srv, cert, connectionsService)
			if err != nil {
				l.Warnln("Global discovery:", err)
				continue
			}

			// Each global discovery server gets its results cached for five
			// minutes, and is not asked again for a minute when it's returned
			// unsuccessfully.
			cachedDiscovery.Add(gd, 5*time.Minute, time.Minute, globalDiscoveryPriority)
		}
	}

	if cfg.Options().LocalAnnEnabled {
		// v4 broadcasts
		bcd, err := discover.NewLocal(myID, fmt.Sprintf(":%d", cfg.Options().LocalAnnPort), connectionsService)
		if err != nil {
			l.Warnln("IPv4 local discovery:", err)
		} else {
			cachedDiscovery.Add(bcd, 0, 0, ipv4LocalDiscoveryPriority)
		}
		// v6 multicasts
		mcd, err := discover.NewLocal(myID, cfg.Options().LocalAnnMCAddr, connectionsService)
		if err != nil {
			l.Warnln("IPv6 local discovery:", err)
		} else {
			cachedDiscovery.Add(mcd, 0, 0, ipv6LocalDiscoveryPriority)
		}
	}

	// GUI

	setupGUI(mainService, cfg, m, defaultSub, diskSub, cachedDiscovery, connectionsService, errors, systemLog, runtimeOptions)

	if runtimeOptions.cpuProfile {
		f, err := os.Create(fmt.Sprintf("cpu-%d.pprof", os.Getpid()))
		if err != nil {
			log.Fatal(err)
		}
		pprof.StartCPUProfile(f)
	}

	for _, device := range cfg.Devices() {
		if len(device.Name) > 0 {
			l.Infof("Device %s is %q at %v", device.DeviceID, device.Name, device.Addresses)
		}
	}

	// Candidate builds always run with usage reporting.

	if IsCandidate {
		l.Infoln("Anonymous usage reporting is always enabled for candidate releases.")
		opts.URAccepted = usageReportVersion
		// Unique ID will be set and config saved below if necessary.
	}

	if opts.URUniqueID == "" {
		opts.URUniqueID = rand.String(8)
		cfg.SetOptions(opts)
		cfg.Save()
	}

	usageReportingSvc := newUsageReportingService(cfg, m, connectionsService)
	mainService.Add(usageReportingSvc)

	if opts.RestartOnWakeup {
		go standbyMonitor()
	}

	// Candidate builds should auto upgrade. Make sure the option is set,
	// unless we are in a build where it's disabled or the STNOUPGRADE
	// environment variable is set.

	if IsCandidate && !upgrade.DisabledByCompilation && !noUpgradeFromEnv {
		l.Infoln("Automatic upgrade is always enabled for candidate releases.")
		if opts.AutoUpgradeIntervalH == 0 || opts.AutoUpgradeIntervalH > 24 {
			opts.AutoUpgradeIntervalH = 12
			// Set the option into the config as well, as the auto upgrade
			// loop expects to read a valid interval from there.
			cfg.SetOptions(opts)
			cfg.Save()
		}
		// We don't tweak the user's choice of upgrading to pre-releases or
		// not, as otherwise they cannot step off the candidate channel.
	}

	if opts.AutoUpgradeIntervalH > 0 {
		if noUpgradeFromEnv {
			l.Infof("No automatic upgrades; STNOUPGRADE environment variable defined.")
		} else {
			go autoUpgrade(cfg)
		}
	}

	if isSuperUser() {
		l.Warnln("Syncthing should not run as a privileged or system user. Please consider using a normal user account.")
	}

	events.Default.Log(events.StartupComplete, map[string]string{
		"myID": myID.String(),
	})

	cleanConfigDirectory()

	code := <-stop

	mainService.Stop()

	l.Infoln("Exiting")

	if runtimeOptions.cpuProfile {
		pprof.StopCPUProfile()
	}

	os.Exit(code)
}

func setupSignalHandling() {
	// Exit cleanly with "restarting" code on SIGHUP.

	restartSign := make(chan os.Signal, 1)
	sigHup := syscall.Signal(1)
	signal.Notify(restartSign, sigHup)
	go func() {
		<-restartSign
		stop <- exitRestarting
	}()

	// Exit with "success" code (no restart) on INT/TERM

	stopSign := make(chan os.Signal, 1)
	sigTerm := syscall.Signal(15)
	signal.Notify(stopSign, os.Interrupt, sigTerm)
	go func() {
		<-stopSign
		stop <- exitSuccess
	}()
}

func loadOrDefaultConfig() (*config.Wrapper, error) {
	cfgFile := locations[locConfigFile]
	cfg, err := config.Load(cfgFile, myID)

	if err != nil {
		cfg = defaultConfig(cfgFile)
	}

	return cfg, err
}

func loadConfigAtStartup() *config.Wrapper {
	cfgFile := locations[locConfigFile]
	cfg, err := config.Load(cfgFile, myID)
	if os.IsNotExist(err) {
		cfg := defaultConfig(cfgFile)
		cfg.Save()
		l.Infof("Default config saved. Edit %s to taste or use the GUI\n", cfg.ConfigPath())
	} else if err == io.EOF {
		l.Fatalln("Failed to load config: unexpected end of file. Truncated or empty configuration?")
	} else if err != nil {
		l.Fatalln("Failed to load config:", err)
	}

	if cfg.RawCopy().OriginalVersion != config.CurrentVersion {
		err = archiveAndSaveConfig(cfg)
		if err != nil {
			l.Fatalln("Config archive:", err)
		}
	}

	return cfg
}

func archiveAndSaveConfig(cfg *config.Wrapper) error {
	// Copy the existing config to an archive copy
	archivePath := cfg.ConfigPath() + fmt.Sprintf(".v%d", cfg.RawCopy().OriginalVersion)
	l.Infoln("Archiving a copy of old config file format at:", archivePath)
	if err := copyFile(cfg.ConfigPath(), archivePath); err != nil {
		return err
	}

	// Do a regular atomic config sve
	return cfg.Save()
}

func copyFile(src, dst string) error {
	bs, err := ioutil.ReadFile(src)
	if err != nil {
		return err
	}

	if err := ioutil.WriteFile(dst, bs, 0600); err != nil {
		// Attempt to clean up
		os.Remove(dst)
		return err
	}

	return nil
}

func startAuditing(mainService *suture.Supervisor, auditFile string) {

	var fd io.Writer
	var err error
	var auditDest string
	var auditFlags int

	if auditFile == "-" {
		fd = os.Stdout
		auditDest = "stdout"
	} else if auditFile == "--" {
		fd = os.Stderr
		auditDest = "stderr"
	} else {
		if auditFile == "" {
			auditFile = timestampedLoc(locAuditLog)
			auditFlags = os.O_WRONLY | os.O_CREATE | os.O_EXCL
		} else {
			auditFlags = os.O_WRONLY | os.O_CREATE | os.O_APPEND
		}
		fd, err = os.OpenFile(auditFile, auditFlags, 0600)
		if err != nil {
			l.Fatalln("Audit:", err)
		}
		auditDest = auditFile
	}

	auditService := newAuditService(fd)
	mainService.Add(auditService)

	// We wait for the audit service to fully start before we return, to
	// ensure we capture all events from the start.
	auditService.WaitForStart()

	l.Infoln("Audit log in", auditDest)
}

func setupGUI(mainService *suture.Supervisor, cfg *config.Wrapper, m *model.Model, defaultSub, diskSub events.BufferedSubscription, discoverer discover.CachingMux, connectionsService *connections.Service, errors, systemLog logger.Recorder, runtimeOptions RuntimeOptions) {
	guiEnabled := false
	for _, guiCfg := range cfg.GUIs() {
		if !guiCfg.Enabled {
			continue
		}

		if guiCfg.InsecureAdminAccess {
			l.Warnln("Insecure admin access is enabled for address: %s", guiCfg.Address)
		}
		guiEnabled = true
	}

	if !guiEnabled {
		return
	}

	cpu := newCPUService()
	mainService.Add(cpu)

	api := newAPIService(myID, cfg, locations[locHTTPSCertFile], locations[locHTTPSKeyFile], runtimeOptions.assetDir, m, defaultSub, diskSub, discoverer, connectionsService, errors, systemLog, cpu)
	cfg.Subscribe(api)
	mainService.Add(api)

	if cfg.Options().StartBrowser && !runtimeOptions.noBrowser && !runtimeOptions.stRestarting {
		// Can potentially block if the utility we are invoking doesn't
		// fork, and just execs, hence keep it in its own routine.
		<-api.startedOnce
		// WARNING: this will have to be updated when we support UNIX domain sockets.
		go openURL(cfg.GUIs()[0].URL())
	}
}

func defaultConfig(cfgFile string) *config.Wrapper {
	myName, _ := os.Hostname()

	var defaultFolder config.FolderConfiguration

	if !noDefaultFolder {
		l.Infoln("Default folder created and/or linked to new config")
		defaultFolder = config.NewFolderConfiguration("default", fs.FilesystemTypeBasic, locations[locDefFolder])
		defaultFolder.Label = "Default Folder"
		defaultFolder.RescanIntervalS = 60
		defaultFolder.FSWatcherDelayS = 10
		defaultFolder.MinDiskFree = config.Size{Value: 1, Unit: "%"}
		defaultFolder.Devices = []config.FolderDeviceConfiguration{{DeviceID: myID}}
		defaultFolder.AutoNormalize = true
		defaultFolder.MaxConflicts = -1
	} else {
		l.Infoln("We will skip creation of a default folder on first start since the proper envvar is set")
	}

	thisDevice := config.NewDeviceConfiguration(myID, myName)
	thisDevice.Addresses = []string{"dynamic"}

	newCfg := config.New(myID)
	if !noDefaultFolder {
		newCfg.Folders = []config.FolderConfiguration{defaultFolder}
	}
	newCfg.Devices = []config.DeviceConfiguration{thisDevice}

	port, err := getFreePort("127.0.0.1", 8384)
	if err != nil {
		l.Fatalln("get free port (GUI):", err)
	}
	newCfg.RawGUIs = []config.GUIConfiguration{
		config.GUIConfiguration{Address: fmt.Sprintf("127.0.0.1:%d", port)},
	}

	port, err = getFreePort("0.0.0.0", 22000)
	if err != nil {
		l.Fatalln("get free port (BEP):", err)
	}
	if port == 22000 {
		newCfg.Options.ListenAddresses = []string{"default"}
	} else {
		newCfg.Options.ListenAddresses = []string{
			fmt.Sprintf("tcp://%s", net.JoinHostPort("0.0.0.0", strconv.Itoa(port))),
			"dynamic+https://relays.syncthing.net/endpoint",
		}
	}

	return config.Wrap(cfgFile, newCfg)
}

func resetDB() error {
	return os.RemoveAll(locations[locDatabase])
}

func restart() {
	l.Infoln("Restarting")
	stop <- exitRestarting
}

func shutdown() {
	l.Infoln("Shutting down")
	stop <- exitSuccess
}

func ensureDir(dir string, mode fs.FileMode) {
	fs := fs.NewFilesystem(fs.FilesystemTypeBasic, dir)
	err := fs.MkdirAll(".", mode)
	if err != nil {
		l.Fatalln(err)
	}

	if fi, err := fs.Stat("."); err == nil {
		// Apprently the stat may fail even though the mkdirall passed. If it
		// does, we'll just assume things are in order and let other things
		// fail (like loading or creating the config...).
		currentMode := fi.Mode() & 0777
		if currentMode != mode {
			err := fs.Chmod(".", mode)
			// This can fail on crappy filesystems, nothing we can do about it.
			if err != nil {
				l.Warnln(err)
			}
		}
	}
}

// getFreePort returns a free TCP port fort listening on. The ports given are
// tried in succession and the first to succeed is returned. If none succeed,
// a random high port is returned.
func getFreePort(host string, ports ...int) (int, error) {
	for _, port := range ports {
		c, err := net.Listen("tcp", fmt.Sprintf("%s:%d", host, port))
		if err == nil {
			c.Close()
			return port, nil
		}
	}

	c, err := net.Listen("tcp", host+":0")
	if err != nil {
		return 0, err
	}
	addr := c.Addr().(*net.TCPAddr)
	c.Close()
	return addr.Port, nil
}

func standbyMonitor() {
	restartDelay := 60 * time.Second
	now := time.Now()
	for {
		time.Sleep(10 * time.Second)
		if time.Since(now) > 2*time.Minute {
			l.Infof("Paused state detected, possibly woke up from standby. Restarting in %v.", restartDelay)

			// We most likely just woke from standby. If we restart
			// immediately chances are we won't have networking ready. Give
			// things a moment to stabilize.
			time.Sleep(restartDelay)

			restart()
			return
		}
		now = time.Now()
	}
}

func autoUpgrade(cfg *config.Wrapper) {
	timer := time.NewTimer(0)
	sub := events.Default.Subscribe(events.DeviceConnected)
	for {
		select {
		case event := <-sub.C():
			data, ok := event.Data.(map[string]string)
			if !ok || data["clientName"] != "syncthing" || upgrade.CompareVersions(data["clientVersion"], Version) != upgrade.Newer {
				continue
			}
			l.Infof("Connected to device %s with a newer version (current %q < remote %q). Checking for upgrades.", data["id"], Version, data["clientVersion"])
		case <-timer.C:
		}

		opts := cfg.Options()
		checkInterval := time.Duration(opts.AutoUpgradeIntervalH) * time.Hour
		if checkInterval < time.Hour {
			// We shouldn't be here if AutoUpgradeIntervalH < 1, but for
			// safety's sake.
			checkInterval = time.Hour
		}

		rel, err := upgrade.LatestRelease(opts.ReleasesURL, Version, opts.UpgradeToPreReleases)
		if err == upgrade.ErrUpgradeUnsupported {
			events.Default.Unsubscribe(sub)
			return
		}
		if err != nil {
			// Don't complain too loudly here; we might simply not have
			// internet connectivity, or the upgrade server might be down.
			l.Infoln("Automatic upgrade:", err)
			timer.Reset(checkInterval)
			continue
		}

		if upgrade.CompareVersions(rel.Tag, Version) != upgrade.Newer {
			// Skip equal, older or majorly newer (incompatible) versions
			timer.Reset(checkInterval)
			continue
		}

		l.Infof("Automatic upgrade (current %q < latest %q)", Version, rel.Tag)
		err = upgrade.To(rel)
		if err != nil {
			l.Warnln("Automatic upgrade:", err)
			timer.Reset(checkInterval)
			continue
		}
		events.Default.Unsubscribe(sub)
		l.Warnf("Automatically upgraded to version %q. Restarting in 1 minute.", rel.Tag)
		time.Sleep(time.Minute)
		stop <- exitUpgrading
		return
	}
}

// cleanConfigDirectory removes old, unused configuration and index formats, a
// suitable time after they have gone out of fashion.
func cleanConfigDirectory() {
	patterns := map[string]time.Duration{
		"panic-*.log":        7 * 24 * time.Hour,  // keep panic logs for a week
		"audit-*.log":        7 * 24 * time.Hour,  // keep audit logs for a week
		"index":              14 * 24 * time.Hour, // keep old index format for two weeks
		"index-v0.11.0.db":   14 * 24 * time.Hour, // keep old index format for two weeks
		"index-v0.13.0.db":   14 * 24 * time.Hour, // keep old index format for two weeks
		"index*.converted":   14 * 24 * time.Hour, // keep old converted indexes for two weeks
		"config.xml.v*":      30 * 24 * time.Hour, // old config versions for a month
		"*.idx.gz":           30 * 24 * time.Hour, // these should for sure no longer exist
		"backup-of-v0.8":     30 * 24 * time.Hour, // these neither
		"tmp-index-sorter.*": time.Minute,         // these should never exist on startup
	}

	for pat, dur := range patterns {
		fs := fs.NewFilesystem(fs.FilesystemTypeBasic, baseDirs["config"])
		files, err := fs.Glob(pat)
		if err != nil {
			l.Infoln("Cleaning:", err)
			continue
		}

		for _, file := range files {
			info, err := fs.Lstat(file)
			if err != nil {
				l.Infoln("Cleaning:", err)
				continue
			}

			if time.Since(info.ModTime()) > dur {
				if err = fs.RemoveAll(file); err != nil {
					l.Infoln("Cleaning:", err)
				} else {
					l.Infoln("Cleaned away old file", filepath.Base(file))
				}
			}
		}
	}
}

// checkShortIDs verifies that the configuration won't result in duplicate
// short ID:s; that is, that the devices in the cluster all have unique
// initial 64 bits.
func checkShortIDs(cfg *config.Wrapper) error {
	exists := make(map[protocol.ShortID]protocol.DeviceID)
	for deviceID := range cfg.Devices() {
		shortID := deviceID.Short()
		if otherID, ok := exists[shortID]; ok {
			return fmt.Errorf("%v in conflict with %v", deviceID, otherID)
		}
		exists[shortID] = deviceID
	}
	return nil
}

func showPaths() {
	fmt.Printf("Configuration file:\n\t%s\n\n", locations[locConfigFile])
	fmt.Printf("Database directory:\n\t%s\n\n", locations[locDatabase])
	fmt.Printf("Device private key & certificate files:\n\t%s\n\t%s\n\n", locations[locKeyFile], locations[locCertFile])
	fmt.Printf("HTTPS private key & certificate files:\n\t%s\n\t%s\n\n", locations[locHTTPSKeyFile], locations[locHTTPSCertFile])
	fmt.Printf("Log file:\n\t%s\n\n", locations[locLogFile])
	fmt.Printf("GUI override directory:\n\t%s\n\n", locations[locGUIAssets])
	fmt.Printf("Default sync folder directory:\n\t%s\n\n", locations[locDefFolder])
}

func setPauseState(cfg *config.Wrapper, paused bool) {
	raw := cfg.RawCopy()
	for i := range raw.Devices {
		raw.Devices[i].Paused = paused
	}
	for i := range raw.Folders {
		raw.Folders[i].Paused = paused
	}
	if err := cfg.Replace(raw); err != nil {
		l.Fatalln("Cannot adjust paused state:", err)
	}
}<|MERGE_RESOLUTION|>--- conflicted
+++ resolved
@@ -449,8 +449,7 @@
 }
 
 func openGUI() {
-<<<<<<< HEAD
-	cfg, _ := loadConfig()
+	cfg, _ := loadOrDefaultConfig()
 	for _, guiCfg := range cfg.GUIs() {
 		if !guiCfg.Enabled {
 			continue
@@ -458,13 +457,6 @@
 
 		openURL(guiCfg.URL())
 		return
-=======
-	cfg, _ := loadOrDefaultConfig()
-	if cfg.GUI().Enabled {
-		openURL(cfg.GUI().URL())
-	} else {
-		l.Warnln("Browser: GUI is currently disabled")
->>>>>>> 9ecf9a3f
 	}
 
 	l.Warnln("Browser: GUI is currently disabled")
@@ -569,15 +561,10 @@
 }
 
 func upgradeViaRest() error {
-<<<<<<< HEAD
-	cfg, _ := loadConfig()
+	cfg, _ := loadOrDefaultConfig()
 	// WARNING: this will have to be updated when we support UNIX domain sockets.
 	firstGuiCfg := cfg.GUIs()[0]
 	u, err := url.Parse(firstGuiCfg.URL())
-=======
-	cfg, _ := loadOrDefaultConfig()
-	u, err := url.Parse(cfg.GUI().URL())
->>>>>>> 9ecf9a3f
 	if err != nil {
 		return err
 	}
