// Copyright (C) 2014 The Syncthing Authors.
//
// This Source Code Form is subject to the terms of the Mozilla Public
// License, v. 2.0. If a copy of the MPL was not distributed with this file,
// You can obtain one at https://mozilla.org/MPL/2.0/.

package toplevel

import (
	"bytes"
	"context"
	"crypto/tls"
	"errors"
	"fmt"
	"io"
	"log"
	"net/http"
	_ "net/http/pprof" // Need to import this to support STPROFILER.
	"net/url"
	"os"
	"os/signal"
	"path"
	"path/filepath"
	"regexp"
	"runtime/pprof"
	"sort"
	"strconv"
	"strings"
	"syscall"
	"time"

	"github.com/alecthomas/kong"
	_ "github.com/syncthing/syncthing/lib/automaxprocs"
	"github.com/thejerf/suture/v4"
	"github.com/willabides/kongplete"

	"github.com/syncthing/syncthing/cmd/syncthing/cli"
	"github.com/syncthing/syncthing/cmd/syncthing/cmdutil"
	"github.com/syncthing/syncthing/cmd/syncthing/decrypt"
	"github.com/syncthing/syncthing/cmd/syncthing/generate"
	"github.com/syncthing/syncthing/lib/build"
	"github.com/syncthing/syncthing/lib/config"
	"github.com/syncthing/syncthing/lib/db"
	"github.com/syncthing/syncthing/lib/db/backend"
	"github.com/syncthing/syncthing/lib/dialer"
	"github.com/syncthing/syncthing/lib/events"
	"github.com/syncthing/syncthing/lib/fs"
	"github.com/syncthing/syncthing/lib/locations"
	"github.com/syncthing/syncthing/lib/logger"
	"github.com/syncthing/syncthing/lib/osutil"
	"github.com/syncthing/syncthing/lib/protocol"
	"github.com/syncthing/syncthing/lib/svcutil"
	"github.com/syncthing/syncthing/lib/syncthing"
	"github.com/syncthing/syncthing/lib/upgrade"
)

const (
	sigTerm = syscall.Signal(15)
)

const (
	extraUsage = `
The --logflags value is a sum of the following:

   1  Date
   2  Time
   4  Microsecond time
   8  Long filename
  16  Short filename

I.e. to prefix each log line with time and filename, set --logflags=18 (2 + 16
from above). The value 0 is used to disable all of the above. The default is
to show date and time (3).

Logging always happens to the command line (stdout) and optionally to the
file at the path specified by --logfile=path. In addition to an path, the special
values "default" and "-" may be used. The former logs to DATADIR/syncthing.log
(see --data), which is the default on Windows, and the latter only to stdout,
no file, which is the default anywhere else.


Development Settings
--------------------

The following environment variables modify Syncthing's behavior in ways that
are mostly useful for developers. Use with care. See also the --debug-* options
above.

 STTRACE           A comma separated string of facilities to trace. The valid
                   facility strings are listed below.

 STLOCKTHRESHOLD   Used for debugging internal deadlocks; sets debug
                   sensitivity.  Use only under direction of a developer.

 STHASHING         Select the SHA256 hashing package to use. Possible values
                   are "standard" for the Go standard library implementation,
                   "minio" for the github.com/minio/sha256-simd implementation,
                   and blank (the default) for auto detection.

 STVERSIONEXTRA    Add extra information to the version string in logs and the
                   version line in the GUI. Can be set to the name of a wrapper
                   or tool controlling syncthing to communicate this to the end
                   user.

 GOMAXPROCS        Set the maximum number of CPU cores to use. Defaults to all
                   available CPU cores.

 GOGC              Percentage of heap growth at which to trigger GC. Default is
                   100. Lower numbers keep peak memory usage down, at the price
                   of CPU usage (i.e. performance).


Debugging Facilities
--------------------

The following are valid values for the STTRACE variable:

%s
`
)

var (
	upgradeCheckInterval = 5 * time.Minute
	upgradeRetryInterval = time.Hour
	upgradeCheckKey      = "lastUpgradeCheck"
	upgradeTimeKey       = "lastUpgradeTime"
	upgradeVersionKey    = "lastUpgradeVersion"

	errTooEarlyUpgradeCheck = fmt.Errorf("last upgrade check happened less than %v ago, skipping", upgradeCheckInterval)
	errTooEarlyUpgrade      = fmt.Errorf("last upgrade happened less than %v ago, skipping", upgradeRetryInterval)

	RunningApp *syncthing.App = nil
)

// The entrypoint struct is the main entry point for the command line parser. The
// commands and options here are top level commands to syncthing.
// Cli is just a placeholder for the help text (see main).
var entrypoint struct {
<<<<<<< HEAD
	Serve    ServeOptions `cmd:"" help:"Run Syncthing"`
	Generate generate.CLI `cmd:"" help:"Generate key and config, then exit"`
	Decrypt  decrypt.CLI  `cmd:"" help:"Decrypt or verify an encrypted folder"`
	Cli      struct{}     `cmd:"" help:"Command line interface for Syncthing"`
=======
	Serve              serveOptions                 `cmd:"" help:"Run Syncthing"`
	Generate           generate.CLI                 `cmd:"" help:"Generate key and config, then exit"`
	Decrypt            decrypt.CLI                  `cmd:"" help:"Decrypt or verify an encrypted folder"`
	Cli                cli.CLI                      `cmd:"" help:"Command line interface for Syncthing"`
	InstallCompletions kongplete.InstallCompletions `cmd:"" help:"Print commands to install shell completions"`
>>>>>>> 07a9fa2d
}

// ServeOptions are the options for the `syncthing serve` command.
type ServeOptions struct {
	cmdutil.CommonOptions
	AllowNewerConfig bool   `help:"Allow loading newer than current config version"`
	Audit            bool   `help:"Write events to audit file"`
	AuditFile        string `name:"auditfile" placeholder:"PATH" help:"Specify audit file (use \"-\" for stdout, \"--\" for stderr)"`
	BrowserOnly      bool   `help:"Open GUI in browser"`
	DataDir          string `name:"data" placeholder:"PATH" env:"STDATADIR" help:"Set data directory (database and logs)"`
	DeviceID         bool   `help:"Show the device ID"`
	GenerateDir      string `name:"generate" placeholder:"PATH" help:"Generate key and config in specified dir, then exit"` // DEPRECATED: replaced by subcommand!
	GUIAddress       string `name:"gui-address" placeholder:"URL" help:"Override GUI address (e.g. \"http://192.0.2.42:8443\")"`
	GUIAPIKey        string `name:"gui-apikey" placeholder:"API-KEY" help:"Override GUI API key"`
	LogFile          string `name:"logfile" default:"${logFile}" placeholder:"PATH" help:"Log file name (see below)"`
	LogFlags         int    `name:"logflags" default:"${logFlags}" placeholder:"BITS" help:"Select information in log line prefix (see below)"`
	LogMaxFiles      int    `placeholder:"N" default:"${logMaxFiles}" name:"log-max-old-files" help:"Number of old files to keep (zero to keep only current)"`
	LogMaxSize       int    `placeholder:"BYTES" default:"${logMaxSize}" help:"Maximum size of any file (zero to disable log rotation)"`
	NoBrowser        bool   `help:"Do not start browser"`
	NoRestart        bool   `env:"STNORESTART" help:"Do not restart Syncthing when exiting due to API/GUI command, upgrade, or crash"`
	NoUpgrade        bool   `env:"STNOUPGRADE" help:"Disable automatic upgrades"`
	Paths            bool   `help:"Show configuration paths"`
	Paused           bool   `help:"Start with all devices and folders paused"`
	Unpaused         bool   `help:"Start with all devices and folders unpaused"`
	Upgrade          bool   `help:"Perform upgrade"`
	UpgradeCheck     bool   `help:"Check for available upgrade"`
	UpgradeTo        string `placeholder:"URL" help:"Force upgrade directly from specified URL"`
	Verbose          bool   `help:"Print verbose log output"`
	Version          bool   `help:"Show version"`

	// Debug options below
	DebugDBIndirectGCInterval time.Duration `env:"STGCINDIRECTEVERY" help:"Database indirection GC interval"`
	DebugDBRecheckInterval    time.Duration `env:"STRECHECKDBEVERY" help:"Database metadata recalculation interval"`
	DebugGUIAssetsDir         string        `placeholder:"PATH" help:"Directory to load GUI assets from" env:"STGUIASSETS"`
	DebugPerfStats            bool          `env:"STPERFSTATS" help:"Write running performance statistics to perf-$pid.csv (Unix only)"`
	DebugProfileBlock         bool          `env:"STBLOCKPROFILE" help:"Write block profiles to block-$pid-$timestamp.pprof every 20 seconds"`
	DebugProfileCPU           bool          `help:"Write a CPU profile to cpu-$pid.pprof on exit" env:"STCPUPROFILE"`
	DebugProfileHeap          bool          `env:"STHEAPPROFILE" help:"Write heap profiles to heap-$pid-$timestamp.pprof each time heap usage increases"`
	DebugProfilerListen       string        `placeholder:"ADDR" env:"STPROFILER" help:"Network profiler listen address"`
	DebugResetDatabase        bool          `name:"reset-database" help:"Reset the database, forcing a full rescan and resync"`
	DebugResetDeltaIdxs       bool          `name:"reset-deltas" help:"Reset delta index IDs, forcing a full index exchange"`

	// Internal options, not shown to users
	InternalRestarting   bool `env:"STRESTART" hidden:"1"`
	InternalInnerProcess bool `env:"STMONITORED" hidden:"1"`
}

func defaultVars() kong.Vars {
	vars := kong.Vars{}

	vars["logFlags"] = strconv.Itoa(logger.DefaultFlags)
	vars["logMaxSize"] = strconv.Itoa(10 << 20) // 10 MiB
	vars["logMaxFiles"] = "3"                   // plus the current one

	if os.Getenv("STTRACE") != "" {
		vars["logFlags"] = strconv.Itoa(logger.DebugFlags)
	}

	// On non-Windows, we explicitly default to "-" which means stdout. On
	// Windows, the "default" options.logFile will later be replaced with the
	// default path, unless the user has manually specified "-" or
	// something else.
	if build.IsWindows {
		vars["logFile"] = "default"
	} else {
		vars["logFile"] = "-"
	}

	return vars
}

<<<<<<< HEAD
func mainCmdline() {
	// The "cli" subcommand uses a different command line parser, and e.g. help
	// gets mangled when integrating it as a subcommand -> detect it here at the
	// beginning.
	if len(os.Args) > 1 && os.Args[1] == "cli" {
		if err := cli.Run(); err != nil {
			fmt.Println(err)
			os.Exit(1)
		}
		return
	}

=======
func main() {
>>>>>>> 07a9fa2d
	// First some massaging of the raw command line to fit the new model.
	// Basically this means adding the default command at the front, and
	// converting -options to --options.

	args := os.Args[1:]
	switch {
	case len(args) == 0:
		// Empty command line is equivalent to just calling serve
		args = []string{"serve"}
	case args[0] == "-help":
		// For consistency, we consider this equivalent with --help even
		// though kong would otherwise consider it a bad flag.
		args[0] = "--help"
	case args[0] == "-h", args[0] == "--help":
		// Top level request for help, let it pass as-is to be handled by
		// kong to list commands.
	case strings.HasPrefix(args[0], "-"):
		// There are flags not preceded by a command, so we tack on the
		// "serve" command and convert the old style arguments (single dash)
		// to new style (double dash).
		args = append([]string{"serve"}, convertLegacyArgs(args)...)
	}

	// Create a parser with an overridden help function to print our extra
	// help info.
	parser, err := kong.New(
		&entrypoint,
		kong.ConfigureHelp(kong.HelpOptions{
			NoExpandSubcommands: true,
			Compact:             true,
		}),
		kong.Help(helpHandler),
		defaultVars(),
	)
	if err != nil {
		log.Fatal(err)
	}

	kongplete.Complete(parser)
	ctx, err := parser.Parse(args)
	parser.FatalIfErrorf(err)
	ctx.BindTo(l, (*logger.Logger)(nil)) // main logger available to subcommands
	err = ctx.Run()
	parser.FatalIfErrorf(err)
}

func helpHandler(options kong.HelpOptions, ctx *kong.Context) error {
	if err := kong.DefaultHelpPrinter(options, ctx); err != nil {
		return err
	}
	if ctx.Command() == "serve" {
		// Help was requested for `syncthing serve`, so we add our extra
		// usage info afte the normal options output.
		fmt.Printf(extraUsage, debugFacilities())
	}
	return nil
}

// ServeOptions.Run() is the entrypoint for `syncthing serve`
func (options ServeOptions) Run() error {
	l.SetFlags(options.LogFlags)

	if options.GUIAddress != "" {
		// The config picks this up from the environment.
		os.Setenv("STGUIADDRESS", options.GUIAddress)
	}
	if options.GUIAPIKey != "" {
		// The config picks this up from the environment.
		os.Setenv("STGUIAPIKEY", options.GUIAPIKey)
	}

	if options.HideConsole {
		osutil.HideConsole()
	}

	// Not set as default above because the strings can be really long.
	err := cmdutil.SetConfigDataLocationsFromFlags(options.HomeDir, options.ConfDir, options.DataDir)
	if err != nil {
		l.Warnln("Command line options:", err)
		return err
	}

	// Treat an explicitly empty log file name as no log file
	if options.LogFile == "" {
		options.LogFile = "-"
	}
	if options.LogFile != "default" {
		// We must set this *after* expandLocations above.
		if err := locations.Set(locations.LogFile, options.LogFile); err != nil {
			l.Warnln("Setting log file path:", err)
			os.Exit(svcutil.ExitError.AsInt())
		}
	}

	if options.DebugGUIAssetsDir != "" {
		// The asset dir is blank if STGUIASSETS wasn't set, in which case we
		// should look for extra assets in the default place.
		if err := locations.Set(locations.GUIAssets, options.DebugGUIAssetsDir); err != nil {
			l.Warnln("Setting GUI assets path:", err)
			os.Exit(svcutil.ExitError.AsInt())
		}
	}

	if options.Version {
		fmt.Println(build.LongVersion)
		return nil
	}

	if options.Paths {
		fmt.Print(locations.PrettyPaths())
		return nil
	}

	if options.DeviceID {
		cert, err := tls.LoadX509KeyPair(
			locations.Get(locations.CertFile),
			locations.Get(locations.KeyFile),
		)
		if err != nil {
			l.Warnln("Error reading device ID:", err)
			return err
		}

		fmt.Println(protocol.NewDeviceID(cert.Certificate[0]))
		return nil
	}

	if options.BrowserOnly {
		if err := openGUI(); err != nil {
			l.Warnln("Failed to open web UI:", err)
			return err
		}
		return nil
	}

	if options.GenerateDir != "" {
		if err := generate.Generate(l, options.GenerateDir, "", "", options.NoDefaultFolder, options.SkipPortProbing); err != nil {
			l.Warnln("Failed to generate config and keys:", err)
			return err
		}
		return nil
	}

	// Ensure that our home directory exists.
	if err := syncthing.EnsureDir(locations.GetBaseDir(locations.ConfigBaseDir), 0o700); err != nil {
		l.Warnln("Failure on home directory:", err)
		return err
	}

	if options.UpgradeTo != "" {
		err := upgrade.ToURL(options.UpgradeTo)
		if err != nil {
			l.Warnln("Error while Upgrading:", err)
			return err
		}
		l.Infoln("Upgraded from", options.UpgradeTo)
		return nil
	}

	if options.UpgradeCheck {
		if _, err := checkUpgrade(); err != nil {
			l.Warnln("Checking for upgrade:", err)
			return err
		}
		return nil
	}

	if options.Upgrade {
		release, err := checkUpgrade()
		if err == nil {
			// Use leveldb database locks to protect against concurrent upgrades
			var ldb backend.Backend
			ldb, err = syncthing.OpenDBBackend(locations.Get(locations.Database), config.TuningAuto)
			if err != nil {
				err = upgradeViaRest()
			} else {
				_ = ldb.Close()
				err = upgrade.To(release)
			}
		}
		if err != nil {
			l.Warnln("Upgrade:", err)
			return err
		}
		l.Infof("Upgraded to %q", release.Tag)
		return nil
	}

	if options.DebugResetDatabase {
		if err := resetDB(); err != nil {
			l.Warnln("Resetting database:", err)
			return err
		}
		l.Infoln("Successfully reset database - it will be rebuilt after next start.")
		return nil
	}

	if options.InternalInnerProcess {
		return SyncthingMain(options)
	} else {
		MonitorMain(options)
		return nil
	}
}

func openGUI() error {
	cfg, err := loadOrDefaultConfig()
	if err != nil {
		return err
	}
	if guiCfg := cfg.GUI(); guiCfg.Enabled {
		if err := openURL(guiCfg.URL()); err != nil {
			return err
		}
	} else {
		l.Warnln("Browser: GUI is currently disabled")
	}
	return nil
}

func debugFacilities() string {
	facilities := l.Facilities()

	// Get a sorted list of names
	var names []string
	maxLen := 0
	for name := range facilities {
		names = append(names, name)
		if len(name) > maxLen {
			maxLen = len(name)
		}
	}
	sort.Strings(names)

	// Format the choices
	b := new(bytes.Buffer)
	for _, name := range names {
		fmt.Fprintf(b, " %-*s - %s\n", maxLen, name, facilities[name])
	}
	return b.String()
}

type errNoUpgrade struct {
	current, latest string
}

func (e *errNoUpgrade) Error() string {
	return fmt.Sprintf("no upgrade available (current %q >= latest %q).", e.current, e.latest)
}

func checkUpgrade() (upgrade.Release, error) {
	cfg, err := loadOrDefaultConfig()
	if err != nil {
		return upgrade.Release{}, err
	}
	opts := cfg.Options()
	release, err := upgrade.LatestRelease(opts.ReleasesURL, build.Version, opts.UpgradeToPreReleases)
	if err != nil {
		return upgrade.Release{}, err
	}

	if upgrade.CompareVersions(release.Tag, build.Version) <= 0 {
		return upgrade.Release{}, &errNoUpgrade{build.Version, release.Tag}
	}

	l.Infof("Upgrade available (current %q < latest %q)", build.Version, release.Tag)
	return release, nil
}

func upgradeViaRest() error {
	cfg, err := loadOrDefaultConfig()
	if err != nil {
		return err
	}

	u, err := url.Parse(cfg.GUI().URL())
	if err != nil {
		return err
	}
	u.Path = path.Join(u.Path, "rest/system/upgrade")
	target := u.String()
	r, _ := http.NewRequest("POST", target, nil)
	r.Header.Set("X-API-Key", cfg.GUI().APIKey)

	tr := &http.Transport{
		DialContext:     dialer.DialContext,
		Proxy:           http.ProxyFromEnvironment,
		TLSClientConfig: &tls.Config{InsecureSkipVerify: true},
	}
	client := &http.Client{
		Transport: tr,
		Timeout:   60 * time.Second,
	}
	resp, err := client.Do(r)
	if err != nil {
		return err
	}
	if resp.StatusCode != 200 {
		bs, err := io.ReadAll(resp.Body)
		defer resp.Body.Close()
		if err != nil {
			return err
		}
		return errors.New(string(bs))
	}

	return err
}

func SyncthingMain(options ServeOptions) error {
	if options.DebugProfileBlock {
		startBlockProfiler()
	}
	if options.DebugProfileHeap {
		startHeapProfiler()
	}
	if options.DebugPerfStats {
		startPerfStats()
	}

	// Set a log prefix similar to the ID we will have later on, or early log
	// lines look ugly.
	l.SetPrefix("[start] ")

	// Print our version information up front, so any crash that happens
	// early etc. will have it available.
	l.Infoln(build.LongVersion)

	// Ensure that we have a certificate and key.
	cert, err := syncthing.LoadOrGenerateCertificate(
		locations.Get(locations.CertFile),
		locations.Get(locations.KeyFile),
	)
	if err != nil {
		l.Warnln("Failed to load/generate certificate:", err)
		return err
	}

	ctx, cancel := context.WithCancel(context.Background())
	defer cancel()

	// earlyService is a supervisor that runs the services needed for or
	// before app startup; the event logger, and the config service.
	spec := svcutil.SpecWithDebugLogger(l)
	earlyService := suture.New("early", spec)
	earlyService.ServeBackground(ctx)

	evLogger := events.NewLogger()
	earlyService.Add(evLogger)

	cfgWrapper, err := syncthing.LoadConfigAtStartup(locations.Get(locations.ConfigFile), cert, evLogger, options.AllowNewerConfig, options.NoDefaultFolder, options.SkipPortProbing)
	if err != nil {
		l.Warnln("Failed to initialize config:", err)
		return err
	}
	earlyService.Add(cfgWrapper)

	// Candidate builds should auto upgrade. Make sure the option is set,
	// unless we are in a build where it's disabled or the STNOUPGRADE
	// environment variable is set.

	if build.IsCandidate && !upgrade.DisabledByCompilation && !options.NoUpgrade {
		cfgWrapper.Modify(func(cfg *config.Configuration) {
			l.Infoln("Automatic upgrade is always enabled for candidate releases.")
			if cfg.Options.AutoUpgradeIntervalH == 0 || cfg.Options.AutoUpgradeIntervalH > 24 {
				cfg.Options.AutoUpgradeIntervalH = 12
				// Set the option into the config as well, as the auto upgrade
				// loop expects to read a valid interval from there.
			}
			// We don't tweak the user's choice of upgrading to pre-releases or
			// not, as otherwise they cannot step off the candidate channel.
		})
	}

	dbFile := locations.Get(locations.Database)
	ldb, err := syncthing.OpenDBBackend(dbFile, cfgWrapper.Options().DatabaseTuning)
	if err != nil {
		l.Warnln("Error opening database:", err)
		return err
	}

	// Check if auto-upgrades is possible, and if yes, and it's enabled do an initial
	// upgrade immediately. The auto-upgrade routine can only be started
	// later after App is initialised.

	autoUpgradePossible := autoUpgradePossible(options)
	if autoUpgradePossible && cfgWrapper.Options().AutoUpgradeEnabled() {
		// try to do upgrade directly and log the error if relevant.
		release, err := initialAutoUpgradeCheck(db.NewMiscDataNamespace(ldb))
		if err == nil {
			err = upgrade.To(release)
		}
		if err != nil {
			if _, ok := err.(*errNoUpgrade); ok || err == errTooEarlyUpgradeCheck || err == errTooEarlyUpgrade {
				l.Debugln("Initial automatic upgrade:", err)
			} else {
				l.Infoln("Initial automatic upgrade:", err)
			}
		} else {
			l.Infof("Upgraded to %q, exiting now.", release.Tag)
			return nil
		}
	}

	if options.Unpaused {
		setPauseState(cfgWrapper, false)
	} else if options.Paused {
		setPauseState(cfgWrapper, true)
	}

	appOpts := syncthing.Options{
		NoUpgrade:            options.NoUpgrade,
		ProfilerAddr:         options.DebugProfilerListen,
		ResetDeltaIdxs:       options.DebugResetDeltaIdxs,
		Verbose:              options.Verbose,
		DBRecheckInterval:    options.DebugDBRecheckInterval,
		DBIndirectGCInterval: options.DebugDBIndirectGCInterval,
	}
	if options.Audit {
		appOpts.AuditWriter = auditWriter(options.AuditFile)
	}
	if dur, err := time.ParseDuration(os.Getenv("STRECHECKDBEVERY")); err == nil {
		appOpts.DBRecheckInterval = dur
	}
	if dur, err := time.ParseDuration(os.Getenv("STGCINDIRECTEVERY")); err == nil {
		appOpts.DBIndirectGCInterval = dur
	}

	app, err := syncthing.New(cfgWrapper, ldb, evLogger, cert, appOpts)
	if err != nil {
		l.Warnln("Failed to start Syncthing:", err)
		os.Exit(svcutil.ExitError.AsInt())
	}

	if autoUpgradePossible {
		go autoUpgrade(cfgWrapper, app, evLogger)
	}

	setupSignalHandling(app)

	if options.DebugProfileCPU {
		f, err := os.Create(fmt.Sprintf("cpu-%d.pprof", os.Getpid()))
		if err != nil {
			l.Warnln("Creating profile:", err)
			return err
		}
		if err := pprof.StartCPUProfile(f); err != nil {
			l.Warnln("Starting profile:", err)
			return err
		}
	}

	if err := app.Start(); err != nil {
		return err
	}

	RunningApp = app
	defer clearRunningApp()

	cleanConfigDirectory()

	if cfgWrapper.Options().StartBrowser && !options.NoBrowser && !options.InternalRestarting {
		// Can potentially block if the utility we are invoking doesn't
		// fork, and just execs, hence keep it in its own routine.
		go func() { _ = openURL(cfgWrapper.GUI().URL()) }()
	}

	status := app.Wait()

	if status == svcutil.ExitError {
		l.Warnln("Syncthing stopped with error:", app.Error())
	}

	if options.DebugProfileCPU {
		pprof.StopCPUProfile()
	}

	if status == svcutil.ExitError {
		return app.Error()
	} else {
		return nil
	}
}

func clearRunningApp() {
	RunningApp = nil
}

func setupSignalHandling(app *syncthing.App) {
	// Exit cleanly with "restarting" code on SIGHUP.

	restartSign := make(chan os.Signal, 1)
	sigHup := syscall.Signal(1)
	signal.Notify(restartSign, sigHup)
	go func() {
		<-restartSign
		app.Stop(svcutil.ExitRestart)
	}()

	// Exit with "success" code (no restart) on INT/TERM

	stopSign := make(chan os.Signal, 1)
	signal.Notify(stopSign, os.Interrupt, sigTerm)
	go func() {
		<-stopSign
		app.Stop(svcutil.ExitSuccess)
	}()
}

// loadOrDefaultConfig creates a temporary, minimal configuration wrapper if no file
// exists.  As it disregards some command-line options, that should never be persisted.
func loadOrDefaultConfig() (config.Wrapper, error) {
	cfgFile := locations.Get(locations.ConfigFile)
	cfg, _, err := config.Load(cfgFile, protocol.EmptyDeviceID, events.NoopLogger)
	if err != nil {
		newCfg := config.New(protocol.EmptyDeviceID)
		return config.Wrap(cfgFile, newCfg, protocol.EmptyDeviceID, events.NoopLogger), nil
	}

	return cfg, err
}

func auditWriter(auditFile string) io.Writer {
	var fd io.Writer
	var err error
	var auditDest string
	var auditFlags int

	if auditFile == "-" {
		fd = os.Stdout
		auditDest = "stdout"
	} else if auditFile == "--" {
		fd = os.Stderr
		auditDest = "stderr"
	} else {
		if auditFile == "" {
			auditFile = locations.GetTimestamped(locations.AuditLog)
			auditFlags = os.O_WRONLY | os.O_CREATE | os.O_EXCL
		} else {
			auditFlags = os.O_WRONLY | os.O_CREATE | os.O_APPEND
		}
		fd, err = os.OpenFile(auditFile, auditFlags, 0o600)
		if err != nil {
			l.Warnln("Audit:", err)
			os.Exit(svcutil.ExitError.AsInt())
		}
		auditDest = auditFile
	}

	l.Infoln("Audit log in", auditDest)

	return fd
}

func resetDB() error {
	return os.RemoveAll(locations.Get(locations.Database))
}

func autoUpgradePossible(options ServeOptions) bool {
	if upgrade.DisabledByCompilation {
		return false
	}
	if options.NoUpgrade {
		l.Infof("No automatic upgrades; STNOUPGRADE environment variable defined.")
		return false
	}
	return true
}

func autoUpgrade(cfg config.Wrapper, app *syncthing.App, evLogger events.Logger) {
	timer := time.NewTimer(upgradeCheckInterval)
	sub := evLogger.Subscribe(events.DeviceConnected)
	for {
		select {
		case event := <-sub.C():
			data, ok := event.Data.(map[string]string)
			if !ok || data["clientName"] != "syncthing" || upgrade.CompareVersions(data["clientVersion"], build.Version) != upgrade.Newer {
				continue
			}
			if cfg.Options().AutoUpgradeEnabled() {
				l.Infof("Connected to device %s with a newer version (current %q < remote %q). Checking for upgrades.", data["id"], build.Version, data["clientVersion"])
			}
		case <-timer.C:
		}

		opts := cfg.Options()
		if !opts.AutoUpgradeEnabled() {
			timer.Reset(upgradeCheckInterval)
			continue
		}

		checkInterval := time.Duration(opts.AutoUpgradeIntervalH) * time.Hour
		rel, err := upgrade.LatestRelease(opts.ReleasesURL, build.Version, opts.UpgradeToPreReleases)
		if err == upgrade.ErrUpgradeUnsupported {
			sub.Unsubscribe()
			return
		}
		if err != nil {
			// Don't complain too loudly here; we might simply not have
			// internet connectivity, or the upgrade server might be down.
			l.Infoln("Automatic upgrade:", err)
			timer.Reset(checkInterval)
			continue
		}

		if upgrade.CompareVersions(rel.Tag, build.Version) != upgrade.Newer {
			// Skip equal, older or majorly newer (incompatible) versions
			timer.Reset(checkInterval)
			continue
		}

		l.Infof("Automatic upgrade (current %q < latest %q)", build.Version, rel.Tag)
		err = upgrade.To(rel)
		if err != nil {
			l.Warnln("Automatic upgrade:", err)
			timer.Reset(checkInterval)
			continue
		}
		sub.Unsubscribe()
		l.Warnf("Automatically upgraded to version %q. Restarting in 1 minute.", rel.Tag)
		time.Sleep(time.Minute)
		app.Stop(svcutil.ExitUpgrade)
		return
	}
}

func initialAutoUpgradeCheck(misc *db.NamespacedKV) (upgrade.Release, error) {
	if last, ok, err := misc.Time(upgradeCheckKey); err == nil && ok && time.Since(last) < upgradeCheckInterval {
		return upgrade.Release{}, errTooEarlyUpgradeCheck
	}
	_ = misc.PutTime(upgradeCheckKey, time.Now())
	release, err := checkUpgrade()
	if err != nil {
		return upgrade.Release{}, err
	}
	if lastVersion, ok, err := misc.String(upgradeVersionKey); err == nil && ok && lastVersion == release.Tag {
		// Only check time if we try to upgrade to the same release.
		if lastTime, ok, err := misc.Time(upgradeTimeKey); err == nil && ok && time.Since(lastTime) < upgradeRetryInterval {
			return upgrade.Release{}, errTooEarlyUpgrade
		}
	}
	_ = misc.PutString(upgradeVersionKey, release.Tag)
	_ = misc.PutTime(upgradeTimeKey, time.Now())
	return release, nil
}

// cleanConfigDirectory removes old, unused configuration and index formats, a
// suitable time after they have gone out of fashion.
func cleanConfigDirectory() {
	patterns := map[string]time.Duration{
		"panic-*.log":        7 * 24 * time.Hour,  // keep panic logs for a week
		"audit-*.log":        7 * 24 * time.Hour,  // keep audit logs for a week
		"index":              14 * 24 * time.Hour, // keep old index format for two weeks
		"index-v0.11.0.db":   14 * 24 * time.Hour, // keep old index format for two weeks
		"index-v0.13.0.db":   14 * 24 * time.Hour, // keep old index format for two weeks
		"index*.converted":   14 * 24 * time.Hour, // keep old converted indexes for two weeks
		"config.xml.v*":      30 * 24 * time.Hour, // old config versions for a month
		"*.idx.gz":           30 * 24 * time.Hour, // these should for sure no longer exist
		"backup-of-v0.8":     30 * 24 * time.Hour, // these neither
		"tmp-index-sorter.*": time.Minute,         // these should never exist on startup
		"support-bundle-*":   30 * 24 * time.Hour, // keep old support bundle zip or folder for a month
		"csrftokens.txt":     0,                   // deprecated, remove immediately
	}

	for pat, dur := range patterns {
		fs := fs.NewFilesystem(fs.FilesystemTypeBasic, locations.GetBaseDir(locations.ConfigBaseDir))
		files, err := fs.Glob(pat)
		if err != nil {
			l.Infoln("Cleaning:", err)
			continue
		}

		for _, file := range files {
			info, err := fs.Lstat(file)
			if err != nil {
				l.Infoln("Cleaning:", err)
				continue
			}

			if time.Since(info.ModTime()) > dur {
				if err = fs.RemoveAll(file); err != nil {
					l.Infoln("Cleaning:", err)
				} else {
					l.Infoln("Cleaned away old file", filepath.Base(file))
				}
			}
		}
	}
}

func setPauseState(cfgWrapper config.Wrapper, paused bool) {
	_, err := cfgWrapper.Modify(func(cfg *config.Configuration) {
		for i := range cfg.Devices {
			cfg.Devices[i].Paused = paused
		}
		for i := range cfg.Folders {
			cfg.Folders[i].Paused = paused
		}
	})
	if err != nil {
		l.Warnln("Cannot adjust paused state:", err)
		os.Exit(svcutil.ExitError.AsInt())
	}
}

func exitCodeForUpgrade(err error) int {
	if _, ok := err.(*errNoUpgrade); ok {
		return svcutil.ExitNoUpgradeAvailable.AsInt()
	}
	return svcutil.ExitError.AsInt()
}

// convertLegacyArgs returns the slice of arguments with single dash long
// flags converted to double dash long flags.
func convertLegacyArgs(args []string) []string {
	// Legacy args begin with a single dash, followed by two or more characters.
	legacyExp := regexp.MustCompile(`^-\w{2,}`)

	res := make([]string, len(args))
	for i, arg := range args {
		if legacyExp.MatchString(arg) {
			res[i] = "-" + arg
		} else {
			res[i] = arg
		}
	}

	return res
}<|MERGE_RESOLUTION|>--- conflicted
+++ resolved
@@ -136,18 +136,11 @@
 // commands and options here are top level commands to syncthing.
 // Cli is just a placeholder for the help text (see main).
 var entrypoint struct {
-<<<<<<< HEAD
-	Serve    ServeOptions `cmd:"" help:"Run Syncthing"`
-	Generate generate.CLI `cmd:"" help:"Generate key and config, then exit"`
-	Decrypt  decrypt.CLI  `cmd:"" help:"Decrypt or verify an encrypted folder"`
-	Cli      struct{}     `cmd:"" help:"Command line interface for Syncthing"`
-=======
-	Serve              serveOptions                 `cmd:"" help:"Run Syncthing"`
+	Serve              ServeOptions                 `cmd:"" help:"Run Syncthing"`
 	Generate           generate.CLI                 `cmd:"" help:"Generate key and config, then exit"`
 	Decrypt            decrypt.CLI                  `cmd:"" help:"Decrypt or verify an encrypted folder"`
 	Cli                cli.CLI                      `cmd:"" help:"Command line interface for Syncthing"`
 	InstallCompletions kongplete.InstallCompletions `cmd:"" help:"Print commands to install shell completions"`
->>>>>>> 07a9fa2d
 }
 
 // ServeOptions are the options for the `syncthing serve` command.
@@ -219,22 +212,7 @@
 	return vars
 }
 
-<<<<<<< HEAD
 func mainCmdline() {
-	// The "cli" subcommand uses a different command line parser, and e.g. help
-	// gets mangled when integrating it as a subcommand -> detect it here at the
-	// beginning.
-	if len(os.Args) > 1 && os.Args[1] == "cli" {
-		if err := cli.Run(); err != nil {
-			fmt.Println(err)
-			os.Exit(1)
-		}
-		return
-	}
-
-=======
-func main() {
->>>>>>> 07a9fa2d
 	// First some massaging of the raw command line to fit the new model.
 	// Basically this means adding the default command at the front, and
 	// converting -options to --options.
