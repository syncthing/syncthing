// Copyright (C) 2014 The Syncthing Authors.
//
// This Source Code Form is subject to the terms of the Mozilla Public
// License, v. 2.0. If a copy of the MPL was not distributed with this file,
// You can obtain one at https://mozilla.org/MPL/2.0/.

package main

import (
	"bytes"
	"context"
	"crypto/tls"
	"errors"
	"fmt"
	"io"
	"log"
	"net/http"
	_ "net/http/pprof" // Need to import this to support STPROFILER.
	"net/url"
	"os"
	"os/signal"
	"path"
	"path/filepath"
	"regexp"
	"runtime"
	"runtime/pprof"
	"sort"
	"strconv"
	"strings"
	"syscall"
	"time"

	"github.com/alecthomas/kong"
	"github.com/gofrs/flock"
	"github.com/thejerf/suture/v4"
	"github.com/willabides/kongplete"

	"github.com/syncthing/syncthing/cmd/syncthing/cli"
	"github.com/syncthing/syncthing/cmd/syncthing/cmdutil"
	"github.com/syncthing/syncthing/cmd/syncthing/decrypt"
	"github.com/syncthing/syncthing/cmd/syncthing/generate"
	"github.com/syncthing/syncthing/internal/db"
	_ "github.com/syncthing/syncthing/lib/automaxprocs"
	"github.com/syncthing/syncthing/lib/build"
	"github.com/syncthing/syncthing/lib/config"
<<<<<<< HEAD
=======
	"github.com/syncthing/syncthing/lib/db"
>>>>>>> 7f3c8dbf
	"github.com/syncthing/syncthing/lib/dialer"
	"github.com/syncthing/syncthing/lib/events"
	"github.com/syncthing/syncthing/lib/fs"
	"github.com/syncthing/syncthing/lib/locations"
	"github.com/syncthing/syncthing/lib/logger"
	"github.com/syncthing/syncthing/lib/osutil"
	"github.com/syncthing/syncthing/lib/protocol"
	"github.com/syncthing/syncthing/lib/svcutil"
	"github.com/syncthing/syncthing/lib/syncthing"
	"github.com/syncthing/syncthing/lib/upgrade"
)

const (
	sigTerm = syscall.Signal(15)
)

const (
	extraUsage = `
The --logflags value is a sum of the following:

   1  Date
   2  Time
   4  Microsecond time
   8  Long filename
  16  Short filename

I.e. to prefix each log line with time and filename, set --logflags=18 (2 + 16
from above). The value 0 is used to disable all of the above. The default is
to show date and time (3).

Logging always happens to the command line (stdout) and optionally to the
file at the path specified by --logfile=path. In addition to an path, the special
values "default" and "-" may be used. The former logs to DATADIR/syncthing.log
(see --data), which is the default on Windows, and the latter only to stdout,
no file, which is the default anywhere else.


Development Settings
--------------------

The following environment variables modify Syncthing's behavior in ways that
are mostly useful for developers. Use with care. See also the --debug-* options
above.

 STTRACE           A comma separated string of facilities to trace. The valid
                   facility strings are listed below.

 STLOCKTHRESHOLD   Used for debugging internal deadlocks; sets debug
                   sensitivity.  Use only under direction of a developer.

 STVERSIONEXTRA    Add extra information to the version string in logs and the
                   version line in the GUI. Can be set to the name of a wrapper
                   or tool controlling syncthing to communicate this to the end
                   user.

 GOMAXPROCS        Set the maximum number of CPU cores to use. Defaults to all
                   available CPU cores.

 GOGC              Percentage of heap growth at which to trigger GC. Default is
                   100. Lower numbers keep peak memory usage down, at the price
                   of CPU usage (i.e. performance).


Debugging Facilities
--------------------

The following are valid values for the STTRACE variable:

%s
`
)

var (
	upgradeCheckInterval = 5 * time.Minute
	upgradeRetryInterval = time.Hour
	upgradeCheckKey      = "lastUpgradeCheck"
	upgradeTimeKey       = "lastUpgradeTime"
	upgradeVersionKey    = "lastUpgradeVersion"

	errTooEarlyUpgradeCheck = fmt.Errorf("last upgrade check happened less than %v ago, skipping", upgradeCheckInterval)
	errTooEarlyUpgrade      = fmt.Errorf("last upgrade happened less than %v ago, skipping", upgradeRetryInterval)
)

// The entrypoint struct is the main entry point for the command line parser. The
// commands and options here are top level commands to syncthing.
// Cli is just a placeholder for the help text (see main).
var entrypoint struct {
	Serve              serveOptions                 `cmd:"" help:"Run Syncthing"`
	Generate           generate.CLI                 `cmd:"" help:"Generate key and config, then exit"`
	Decrypt            decrypt.CLI                  `cmd:"" help:"Decrypt or verify an encrypted folder"`
	Cli                cli.CLI                      `cmd:"" help:"Command line interface for Syncthing"`
	InstallCompletions kongplete.InstallCompletions `cmd:"" help:"Print commands to install shell completions"`
}

// serveOptions are the options for the `syncthing serve` command.
type serveOptions struct {
	cmdutil.CommonOptions
	AllowNewerConfig      bool          `help:"Allow loading newer than current config version"`
	Audit                 bool          `help:"Write events to audit file"`
	AuditFile             string        `name:"auditfile" placeholder:"PATH" help:"Specify audit file (use \"-\" for stdout, \"--\" for stderr)"`
	BrowserOnly           bool          `help:"Open GUI in browser"`
	DataDir               string        `name:"data" placeholder:"PATH" env:"STDATADIR" help:"Set data directory (database and logs)"`
	DeviceID              bool          `help:"Show the device ID"`
	GenerateDir           string        `name:"generate" placeholder:"PATH" help:"Generate key and config in specified dir, then exit"` // DEPRECATED: replaced by subcommand!
	GUIAddress            string        `name:"gui-address" placeholder:"URL" help:"Override GUI address (e.g. \"http://192.0.2.42:8443\")"`
	GUIAPIKey             string        `name:"gui-apikey" placeholder:"API-KEY" help:"Override GUI API key"`
	LogFile               string        `name:"logfile" default:"${logFile}" placeholder:"PATH" help:"Log file name (see below)"`
	LogFlags              int           `name:"logflags" default:"${logFlags}" placeholder:"BITS" help:"Select information in log line prefix (see below)"`
	LogMaxFiles           int           `placeholder:"N" default:"${logMaxFiles}" name:"log-max-old-files" help:"Number of old files to keep (zero to keep only current)"`
	LogMaxSize            int           `placeholder:"BYTES" default:"${logMaxSize}" help:"Maximum size of any file (zero to disable log rotation)"`
	NoBrowser             bool          `help:"Do not start browser"`
	NoRestart             bool          `env:"STNORESTART" help:"Do not restart Syncthing when exiting due to API/GUI command, upgrade, or crash"`
	NoUpgrade             bool          `env:"STNOUPGRADE" help:"Disable automatic upgrades"`
	Paths                 bool          `help:"Show configuration paths"`
	Paused                bool          `help:"Start with all devices and folders paused"`
	Unpaused              bool          `help:"Start with all devices and folders unpaused"`
	Upgrade               bool          `help:"Perform upgrade"`
	UpgradeCheck          bool          `help:"Check for available upgrade"`
	UpgradeTo             string        `placeholder:"URL" help:"Force upgrade directly from specified URL"`
	Verbose               bool          `help:"Print verbose log output"`
	Version               bool          `help:"Show version"`
	DBMaintenanceInterval time.Duration `env:"STDBMAINTINTERVAL" help:"Database maintenance interval" default:"8h"`

	// Debug options below
	DebugGUIAssetsDir   string `placeholder:"PATH" help:"Directory to load GUI assets from" env:"STGUIASSETS"`
	DebugPerfStats      bool   `env:"STPERFSTATS" help:"Write running performance statistics to perf-$pid.csv (Unix only)"`
	DebugProfileBlock   bool   `env:"STBLOCKPROFILE" help:"Write block profiles to block-$pid-$timestamp.pprof every 20 seconds"`
	DebugProfileCPU     bool   `help:"Write a CPU profile to cpu-$pid.pprof on exit" env:"STCPUPROFILE"`
	DebugProfileHeap    bool   `env:"STHEAPPROFILE" help:"Write heap profiles to heap-$pid-$timestamp.pprof each time heap usage increases"`
	DebugProfilerListen string `placeholder:"ADDR" env:"STPROFILER" help:"Network profiler listen address"`
	DebugResetDatabase  bool   `name:"reset-database" help:"Reset the database, forcing a full rescan and resync"`
	DebugResetDeltaIdxs bool   `name:"reset-deltas" help:"Reset delta index IDs, forcing a full index exchange"`

	// Internal options, not shown to users
	InternalRestarting   bool `env:"STRESTART" hidden:"1"`
	InternalInnerProcess bool `env:"STMONITORED" hidden:"1"`
}

func defaultVars() kong.Vars {
	vars := kong.Vars{}

	vars["logFlags"] = strconv.Itoa(logger.DefaultFlags)
	vars["logMaxSize"] = strconv.Itoa(10 << 20) // 10 MiB
	vars["logMaxFiles"] = "3"                   // plus the current one

	if os.Getenv("STTRACE") != "" {
		vars["logFlags"] = strconv.Itoa(logger.DebugFlags)
	}

	// On non-Windows, we explicitly default to "-" which means stdout. On
	// Windows, the "default" options.logFile will later be replaced with the
	// default path, unless the user has manually specified "-" or
	// something else.
	if build.IsWindows {
		vars["logFile"] = "default"
	} else {
		vars["logFile"] = "-"
	}

	return vars
}

func main() {
	// First some massaging of the raw command line to fit the new model.
	// Basically this means adding the default command at the front, and
	// converting -options to --options.

	args := os.Args[1:]
	switch {
	case len(args) == 0:
		// Empty command line is equivalent to just calling serve
		args = []string{"serve"}
	case args[0] == "-help":
		// For consistency, we consider this equivalent with --help even
		// though kong would otherwise consider it a bad flag.
		args[0] = "--help"
	case args[0] == "-h", args[0] == "--help":
		// Top level request for help, let it pass as-is to be handled by
		// kong to list commands.
	case strings.HasPrefix(args[0], "-"):
		// There are flags not preceded by a command, so we tack on the
		// "serve" command and convert the old style arguments (single dash)
		// to new style (double dash).
		args = append([]string{"serve"}, convertLegacyArgs(args)...)
	}

	// Create a parser with an overridden help function to print our extra
	// help info.
	parser, err := kong.New(
		&entrypoint,
		kong.ConfigureHelp(kong.HelpOptions{
			NoExpandSubcommands: true,
			Compact:             true,
		}),
		kong.Help(helpHandler),
		defaultVars(),
	)
	if err != nil {
		log.Fatal(err)
	}

	kongplete.Complete(parser)
	ctx, err := parser.Parse(args)
	parser.FatalIfErrorf(err)
	ctx.BindTo(l, (*logger.Logger)(nil)) // main logger available to subcommands
	err = ctx.Run()
	parser.FatalIfErrorf(err)
}

func helpHandler(options kong.HelpOptions, ctx *kong.Context) error {
	if err := kong.DefaultHelpPrinter(options, ctx); err != nil {
		return err
	}
	if ctx.Command() == "serve" {
		// Help was requested for `syncthing serve`, so we add our extra
		// usage info afte the normal options output.
		fmt.Printf(extraUsage, debugFacilities())
	}
	return nil
}

// serveOptions.Run() is the entrypoint for `syncthing serve`
func (options serveOptions) Run() error {
	l.SetFlags(options.LogFlags)

	if options.GUIAddress != "" {
		// The config picks this up from the environment.
		os.Setenv("STGUIADDRESS", options.GUIAddress)
	}
	if options.GUIAPIKey != "" {
		// The config picks this up from the environment.
		os.Setenv("STGUIAPIKEY", options.GUIAPIKey)
	}

	if options.HideConsole {
		osutil.HideConsole()
	}

	// Not set as default above because the strings can be really long.
	err := cmdutil.SetConfigDataLocationsFromFlags(options.HomeDir, options.ConfDir, options.DataDir)
	if err != nil {
		l.Warnln("Command line options:", err)
		os.Exit(svcutil.ExitError.AsInt())
	}

	// Treat an explicitly empty log file name as no log file
	if options.LogFile == "" {
		options.LogFile = "-"
	}
	if options.LogFile != "default" {
		// We must set this *after* expandLocations above.
		if err := locations.Set(locations.LogFile, options.LogFile); err != nil {
			l.Warnln("Setting log file path:", err)
			os.Exit(svcutil.ExitError.AsInt())
		}
	}

	if options.DebugGUIAssetsDir != "" {
		// The asset dir is blank if STGUIASSETS wasn't set, in which case we
		// should look for extra assets in the default place.
		if err := locations.Set(locations.GUIAssets, options.DebugGUIAssetsDir); err != nil {
			l.Warnln("Setting GUI assets path:", err)
			os.Exit(svcutil.ExitError.AsInt())
		}
	}

	if options.Version {
		fmt.Println(build.LongVersion)
		return nil
	}

	if options.Paths {
		fmt.Print(locations.PrettyPaths())
		return nil
	}

	if options.DeviceID {
		cert, err := tls.LoadX509KeyPair(
			locations.Get(locations.CertFile),
			locations.Get(locations.KeyFile),
		)
		if err != nil {
			l.Warnln("Error reading device ID:", err)
			os.Exit(svcutil.ExitError.AsInt())
		}

		fmt.Println(protocol.NewDeviceID(cert.Certificate[0]))
		return nil
	}

	if options.BrowserOnly {
		if err := openGUI(); err != nil {
			l.Warnln("Failed to open web UI:", err)
			os.Exit(svcutil.ExitError.AsInt())
		}
		return nil
	}

	if options.GenerateDir != "" {
		if err := generate.Generate(l, options.GenerateDir, "", "", options.NoDefaultFolder, options.SkipPortProbing); err != nil {
			l.Warnln("Failed to generate config and keys:", err)
			os.Exit(svcutil.ExitError.AsInt())
		}
		return nil
	}

	// Ensure that our home directory exists.
	if err := syncthing.EnsureDir(locations.GetBaseDir(locations.ConfigBaseDir), 0o700); err != nil {
		l.Warnln("Failure on home directory:", err)
		os.Exit(svcutil.ExitError.AsInt())
	}

	if options.UpgradeTo != "" {
		err := upgrade.ToURL(options.UpgradeTo)
		if err != nil {
			l.Warnln("Error while Upgrading:", err)
			os.Exit(svcutil.ExitError.AsInt())
		}
		l.Infoln("Upgraded from", options.UpgradeTo)
		return nil
	}

	if options.UpgradeCheck {
		if _, err := checkUpgrade(); err != nil {
			l.Warnln("Checking for upgrade:", err)
			os.Exit(exitCodeForUpgrade(err))
		}
		return nil
	}

	if options.Upgrade {
		release, err := checkUpgrade()
		if err == nil {
			lf := flock.New(locations.Get(locations.CertFile))
			locked, err := lf.TryLock()
			if err != nil {
				l.Warnln("Upgrade:", err)
				os.Exit(1)
<<<<<<< HEAD
			}
			if locked {
=======
			} else if locked {
>>>>>>> 7f3c8dbf
				err = upgradeViaRest()
			} else {
				err = upgrade.To(release)
			}
		}
		if err != nil {
			l.Warnln("Upgrade:", err)
			os.Exit(exitCodeForUpgrade(err))
		}
		l.Infof("Upgraded to %q", release.Tag)
		os.Exit(svcutil.ExitUpgrade.AsInt())
	}

	if options.DebugResetDatabase {
		if err := resetDB(); err != nil {
			l.Warnln("Resetting database:", err)
			os.Exit(svcutil.ExitError.AsInt())
		}
		l.Infoln("Successfully reset database - it will be rebuilt after next start.")
		return nil
	}

	if options.InternalInnerProcess {
		syncthingMain(options)
	} else {
		monitorMain(options)
	}
	return nil
}

func openGUI() error {
	cfg, err := loadOrDefaultConfig()
	if err != nil {
		return err
	}
	if guiCfg := cfg.GUI(); guiCfg.Enabled {
		if err := openURL(guiCfg.URL()); err != nil {
			return err
		}
	} else {
		l.Warnln("Browser: GUI is currently disabled")
	}
	return nil
}

func debugFacilities() string {
	facilities := l.Facilities()

	// Get a sorted list of names
	var names []string
	maxLen := 0
	for name := range facilities {
		names = append(names, name)
		if len(name) > maxLen {
			maxLen = len(name)
		}
	}
	sort.Strings(names)

	// Format the choices
	b := new(bytes.Buffer)
	for _, name := range names {
		fmt.Fprintf(b, " %-*s - %s\n", maxLen, name, facilities[name])
	}
	return b.String()
}

type errNoUpgrade struct {
	current, latest string
}

func (e *errNoUpgrade) Error() string {
	return fmt.Sprintf("no upgrade available (current %q >= latest %q).", e.current, e.latest)
}

func checkUpgrade() (upgrade.Release, error) {
	cfg, err := loadOrDefaultConfig()
	if err != nil {
		return upgrade.Release{}, err
	}
	opts := cfg.Options()
	release, err := upgrade.LatestRelease(opts.ReleasesURL, build.Version, opts.UpgradeToPreReleases)
	if err != nil {
		return upgrade.Release{}, err
	}

	if upgrade.CompareVersions(release.Tag, build.Version) <= 0 {
		return upgrade.Release{}, &errNoUpgrade{build.Version, release.Tag}
	}

	l.Infof("Upgrade available (current %q < latest %q)", build.Version, release.Tag)
	return release, nil
}

func upgradeViaRest() error {
	cfg, err := loadOrDefaultConfig()
	if err != nil {
		return err
	}

	u, err := url.Parse(cfg.GUI().URL())
	if err != nil {
		return err
	}
	u.Path = path.Join(u.Path, "rest/system/upgrade")
	target := u.String()
	r, _ := http.NewRequest("POST", target, nil)
	r.Header.Set("X-API-Key", cfg.GUI().APIKey)

	tr := &http.Transport{
		DialContext:     dialer.DialContext,
		Proxy:           http.ProxyFromEnvironment,
		TLSClientConfig: &tls.Config{InsecureSkipVerify: true},
	}
	client := &http.Client{
		Transport: tr,
		Timeout:   60 * time.Second,
	}
	resp, err := client.Do(r)
	if err != nil {
		return err
	}
	if resp.StatusCode != 200 {
		bs, err := io.ReadAll(resp.Body)
		defer resp.Body.Close()
		if err != nil {
			return err
		}
		return errors.New(string(bs))
	}

	return err
}

func syncthingMain(options serveOptions) {
	if options.DebugProfileBlock {
		startBlockProfiler()
	}
	if options.DebugProfileHeap {
		startHeapProfiler()
	}
	if options.DebugPerfStats {
		startPerfStats()
	}

	// Set a log prefix similar to the ID we will have later on, or early log
	// lines look ugly.
	l.SetPrefix("[start] ")

	// Print our version information up front, so any crash that happens
	// early etc. will have it available.
	l.Infoln(build.LongVersion)

	// Ensure that we have a certificate and key.
	cert, err := syncthing.LoadOrGenerateCertificate(
		locations.Get(locations.CertFile),
		locations.Get(locations.KeyFile),
	)
	if err != nil {
		l.Warnln("Failed to load/generate certificate:", err)
		os.Exit(1)
	}

	// Ensure we are the only running instance
	lf := flock.New(locations.Get(locations.CertFile))
	locked, err := lf.TryLock()
	if err != nil {
		l.Warnln("Failed to acquire lock:", err)
		os.Exit(1)
	} else if !locked {
		l.Warnln("Failed to acquire lock: is another Syncthing instance already running?")
		os.Exit(1)
	}

	ctx, cancel := context.WithCancel(context.Background())
	defer cancel()

	// earlyService is a supervisor that runs the services needed for or
	// before app startup; the event logger, and the config service.
	spec := svcutil.SpecWithDebugLogger(l)
	earlyService := suture.New("early", spec)
	earlyService.ServeBackground(ctx)

	evLogger := events.NewLogger()
	earlyService.Add(evLogger)

	cfgWrapper, err := syncthing.LoadConfigAtStartup(locations.Get(locations.ConfigFile), cert, evLogger, options.AllowNewerConfig, options.NoDefaultFolder, options.SkipPortProbing)
	if err != nil {
		l.Warnln("Failed to initialize config:", err)
		os.Exit(svcutil.ExitError.AsInt())
	}
	earlyService.Add(cfgWrapper)

	// Candidate builds should auto upgrade. Make sure the option is set,
	// unless we are in a build where it's disabled or the STNOUPGRADE
	// environment variable is set.

	if build.IsCandidate && !upgrade.DisabledByCompilation && !options.NoUpgrade {
		cfgWrapper.Modify(func(cfg *config.Configuration) {
			l.Infoln("Automatic upgrade is always enabled for candidate releases.")
			if cfg.Options.AutoUpgradeIntervalH == 0 || cfg.Options.AutoUpgradeIntervalH > 24 {
				cfg.Options.AutoUpgradeIntervalH = 12
				// Set the option into the config as well, as the auto upgrade
				// loop expects to read a valid interval from there.
			}
			// We don't tweak the user's choice of upgrading to pre-releases or
			// not, as otherwise they cannot step off the candidate channel.
		})
	}

	if err := syncthing.TryMigrateDatabase(); err != nil {
		l.Warnln("Failed to migrate old-style database:", err)
		os.Exit(1)
	}

	sdb, err := syncthing.OpenDatabase(locations.Get(locations.Database))
	if err != nil {
		l.Warnln("Error opening database:", err)
		os.Exit(1)
	}

	// Check if auto-upgrades is possible, and if yes, and it's enabled do an initial
	// upgrade immediately. The auto-upgrade routine can only be started
	// later after App is initialised.
	autoUpgradePossible := autoUpgradePossible(options)
	if autoUpgradePossible && cfgWrapper.Options().AutoUpgradeEnabled() {
		// try to do upgrade directly and log the error if relevant.
		miscDB := db.NewMiscDB(sdb)
		release, err := initialAutoUpgradeCheck(miscDB)
		if err == nil {
			err = upgrade.To(release)
		}
		if err != nil {
			if _, ok := err.(*errNoUpgrade); ok || err == errTooEarlyUpgradeCheck || err == errTooEarlyUpgrade {
				l.Debugln("Initial automatic upgrade:", err)
			} else {
				l.Infoln("Initial automatic upgrade:", err)
			}
		} else {
			l.Infof("Upgraded to %q, should exit now.", release.Tag)
			os.Exit(svcutil.ExitUpgrade.AsInt())
		}
	}

	if options.Unpaused {
		setPauseState(cfgWrapper, false)
	} else if options.Paused {
		setPauseState(cfgWrapper, true)
	}

	appOpts := syncthing.Options{
		NoUpgrade:             options.NoUpgrade,
		ProfilerAddr:          options.DebugProfilerListen,
		ResetDeltaIdxs:        options.DebugResetDeltaIdxs,
		Verbose:               options.Verbose,
		DBMaintenanceInterval: options.DBMaintenanceInterval,
	}
	if options.Audit {
		appOpts.AuditWriter = auditWriter(options.AuditFile)
	}

	app, err := syncthing.New(cfgWrapper, sdb, evLogger, cert, appOpts)
	if err != nil {
		l.Warnln("Failed to start Syncthing:", err)
		os.Exit(svcutil.ExitError.AsInt())
	}

	if autoUpgradePossible {
		go autoUpgrade(cfgWrapper, app, evLogger)
	}

	setupSignalHandling(app)

	if options.DebugProfileCPU {
		f, err := os.Create(fmt.Sprintf("cpu-%d.pprof", os.Getpid()))
		if err != nil {
			l.Warnln("Creating profile:", err)
			os.Exit(svcutil.ExitError.AsInt())
		}
		if err := pprof.StartCPUProfile(f); err != nil {
			l.Warnln("Starting profile:", err)
			os.Exit(svcutil.ExitError.AsInt())
		}
	}

	if err := app.Start(); err != nil {
		os.Exit(svcutil.ExitError.AsInt())
	}

	cleanConfigDirectory()

	if cfgWrapper.Options().StartBrowser && !options.NoBrowser && !options.InternalRestarting {
		// Can potentially block if the utility we are invoking doesn't
		// fork, and just execs, hence keep it in its own routine.
		go func() { _ = openURL(cfgWrapper.GUI().URL()) }()
	}

	status := app.Wait()

	if status == svcutil.ExitError {
		l.Warnln("Syncthing stopped with error:", app.Error())
	}

	if options.DebugProfileCPU {
		pprof.StopCPUProfile()
	}

	runtime.KeepAlive(lf) // ensure lock is still held to this point
	os.Exit(int(status))
}

func setupSignalHandling(app *syncthing.App) {
	// Exit cleanly with "restarting" code on SIGHUP.

	restartSign := make(chan os.Signal, 1)
	sigHup := syscall.Signal(1)
	signal.Notify(restartSign, sigHup)
	go func() {
		<-restartSign
		app.Stop(svcutil.ExitRestart)
	}()

	// Exit with "success" code (no restart) on INT/TERM

	stopSign := make(chan os.Signal, 1)
	signal.Notify(stopSign, os.Interrupt, sigTerm)
	go func() {
		<-stopSign
		app.Stop(svcutil.ExitSuccess)
	}()
}

// loadOrDefaultConfig creates a temporary, minimal configuration wrapper if no file
// exists.  As it disregards some command-line options, that should never be persisted.
func loadOrDefaultConfig() (config.Wrapper, error) {
	cfgFile := locations.Get(locations.ConfigFile)
	cfg, _, err := config.Load(cfgFile, protocol.EmptyDeviceID, events.NoopLogger)
	if err != nil {
		newCfg := config.New(protocol.EmptyDeviceID)
		return config.Wrap(cfgFile, newCfg, protocol.EmptyDeviceID, events.NoopLogger), nil
	}

	return cfg, err
}

func auditWriter(auditFile string) io.Writer {
	var fd io.Writer
	var err error
	var auditDest string
	var auditFlags int

	if auditFile == "-" {
		fd = os.Stdout
		auditDest = "stdout"
	} else if auditFile == "--" {
		fd = os.Stderr
		auditDest = "stderr"
	} else {
		if auditFile == "" {
			auditFile = locations.GetTimestamped(locations.AuditLog)
			auditFlags = os.O_WRONLY | os.O_CREATE | os.O_EXCL
		} else {
			auditFlags = os.O_WRONLY | os.O_CREATE | os.O_APPEND
		}
		fd, err = os.OpenFile(auditFile, auditFlags, 0o600)
		if err != nil {
			l.Warnln("Audit:", err)
			os.Exit(svcutil.ExitError.AsInt())
		}
		auditDest = auditFile
	}

	l.Infoln("Audit log in", auditDest)

	return fd
}

func resetDB() error {
	return os.RemoveAll(locations.Get(locations.Database))
}

func autoUpgradePossible(options serveOptions) bool {
	if upgrade.DisabledByCompilation {
		return false
	}
	if options.NoUpgrade {
		l.Infof("No automatic upgrades; STNOUPGRADE environment variable defined.")
		return false
	}
	return true
}

func autoUpgrade(cfg config.Wrapper, app *syncthing.App, evLogger events.Logger) {
	timer := time.NewTimer(upgradeCheckInterval)
	sub := evLogger.Subscribe(events.DeviceConnected)
	for {
		select {
		case event := <-sub.C():
			data, ok := event.Data.(map[string]string)
			if !ok || data["clientName"] != "syncthing" || upgrade.CompareVersions(data["clientVersion"], build.Version) != upgrade.Newer {
				continue
			}
			if cfg.Options().AutoUpgradeEnabled() {
				l.Infof("Connected to device %s with a newer version (current %q < remote %q). Checking for upgrades.", data["id"], build.Version, data["clientVersion"])
			}
		case <-timer.C:
		}

		opts := cfg.Options()
		if !opts.AutoUpgradeEnabled() {
			timer.Reset(upgradeCheckInterval)
			continue
		}

		checkInterval := time.Duration(opts.AutoUpgradeIntervalH) * time.Hour
		rel, err := upgrade.LatestRelease(opts.ReleasesURL, build.Version, opts.UpgradeToPreReleases)
		if err == upgrade.ErrUpgradeUnsupported {
			sub.Unsubscribe()
			return
		}
		if err != nil {
			// Don't complain too loudly here; we might simply not have
			// internet connectivity, or the upgrade server might be down.
			l.Infoln("Automatic upgrade:", err)
			timer.Reset(checkInterval)
			continue
		}

		if upgrade.CompareVersions(rel.Tag, build.Version) != upgrade.Newer {
			// Skip equal, older or majorly newer (incompatible) versions
			timer.Reset(checkInterval)
			continue
		}

		l.Infof("Automatic upgrade (current %q < latest %q)", build.Version, rel.Tag)
		err = upgrade.To(rel)
		if err != nil {
			l.Warnln("Automatic upgrade:", err)
			timer.Reset(checkInterval)
			continue
		}
		sub.Unsubscribe()
		l.Warnf("Automatically upgraded to version %q. Restarting in 1 minute.", rel.Tag)
		time.Sleep(time.Minute)
		app.Stop(svcutil.ExitUpgrade)
		return
	}
}

func initialAutoUpgradeCheck(misc *db.Typed) (upgrade.Release, error) {
	if last, ok, err := misc.Time(upgradeCheckKey); err == nil && ok && time.Since(last) < upgradeCheckInterval {
		return upgrade.Release{}, errTooEarlyUpgradeCheck
	}
	_ = misc.PutTime(upgradeCheckKey, time.Now())
	release, err := checkUpgrade()
	if err != nil {
		return upgrade.Release{}, err
	}
	if upgrade.CompareVersions(release.Tag, build.Version) == upgrade.MajorNewer {
		return upgrade.Release{}, errors.New("higher major version")
	}

	if lastVersion, ok, err := misc.String(upgradeVersionKey); err == nil && ok && lastVersion == release.Tag {
		// Only check time if we try to upgrade to the same release.
		if lastTime, ok, err := misc.Time(upgradeTimeKey); err == nil && ok && time.Since(lastTime) < upgradeRetryInterval {
			return upgrade.Release{}, errTooEarlyUpgrade
		}
	}
	_ = misc.PutString(upgradeVersionKey, release.Tag)
	_ = misc.PutTime(upgradeTimeKey, time.Now())
	return release, nil
}

// cleanConfigDirectory removes old, unused configuration and index formats, a
// suitable time after they have gone out of fashion.
func cleanConfigDirectory() {
	patterns := map[string]time.Duration{
		"panic-*.log":        7 * 24 * time.Hour,  // keep panic logs for a week
		"audit-*.log":        7 * 24 * time.Hour,  // keep audit logs for a week
		"index":              14 * 24 * time.Hour, // keep old index format for two weeks
		"index-v0.11.0.db":   14 * 24 * time.Hour, // keep old index format for two weeks
		"index-v0.13.0.db":   14 * 24 * time.Hour, // keep old index format for two weeks
		"index*.converted":   14 * 24 * time.Hour, // keep old converted indexes for two weeks
		"config.xml.v*":      30 * 24 * time.Hour, // old config versions for a month
		"*.idx.gz":           30 * 24 * time.Hour, // these should for sure no longer exist
		"backup-of-v0.8":     30 * 24 * time.Hour, // these neither
		"tmp-index-sorter.*": time.Minute,         // these should never exist on startup
		"support-bundle-*":   30 * 24 * time.Hour, // keep old support bundle zip or folder for a month
		"csrftokens.txt":     0,                   // deprecated, remove immediately
	}

	for pat, dur := range patterns {
		fs := fs.NewFilesystem(fs.FilesystemTypeBasic, locations.GetBaseDir(locations.ConfigBaseDir))
		files, err := fs.Glob(pat)
		if err != nil {
			l.Infoln("Cleaning:", err)
			continue
		}

		for _, file := range files {
			info, err := fs.Lstat(file)
			if err != nil {
				l.Infoln("Cleaning:", err)
				continue
			}

			if time.Since(info.ModTime()) > dur {
				if err = fs.RemoveAll(file); err != nil {
					l.Infoln("Cleaning:", err)
				} else {
					l.Infoln("Cleaned away old file", filepath.Base(file))
				}
			}
		}
	}
}

func setPauseState(cfgWrapper config.Wrapper, paused bool) {
	_, err := cfgWrapper.Modify(func(cfg *config.Configuration) {
		for i := range cfg.Devices {
			cfg.Devices[i].Paused = paused
		}
		for i := range cfg.Folders {
			cfg.Folders[i].Paused = paused
		}
	})
	if err != nil {
		l.Warnln("Cannot adjust paused state:", err)
		os.Exit(svcutil.ExitError.AsInt())
	}
}

func exitCodeForUpgrade(err error) int {
	if _, ok := err.(*errNoUpgrade); ok {
		return svcutil.ExitNoUpgradeAvailable.AsInt()
	}
	return svcutil.ExitError.AsInt()
}

// convertLegacyArgs returns the slice of arguments with single dash long
// flags converted to double dash long flags.
func convertLegacyArgs(args []string) []string {
	// Legacy args begin with a single dash, followed by two or more characters.
	legacyExp := regexp.MustCompile(`^-\w{2,}`)

	res := make([]string, len(args))
	for i, arg := range args {
		if legacyExp.MatchString(arg) {
			res[i] = "-" + arg
		} else {
			res[i] = arg
		}
	}

	return res
}<|MERGE_RESOLUTION|>--- conflicted
+++ resolved
@@ -43,10 +43,6 @@
 	_ "github.com/syncthing/syncthing/lib/automaxprocs"
 	"github.com/syncthing/syncthing/lib/build"
 	"github.com/syncthing/syncthing/lib/config"
-<<<<<<< HEAD
-=======
-	"github.com/syncthing/syncthing/lib/db"
->>>>>>> 7f3c8dbf
 	"github.com/syncthing/syncthing/lib/dialer"
 	"github.com/syncthing/syncthing/lib/events"
 	"github.com/syncthing/syncthing/lib/fs"
@@ -385,12 +381,7 @@
 			if err != nil {
 				l.Warnln("Upgrade:", err)
 				os.Exit(1)
-<<<<<<< HEAD
-			}
-			if locked {
-=======
 			} else if locked {
->>>>>>> 7f3c8dbf
 				err = upgradeViaRest()
 			} else {
 				err = upgrade.To(release)
