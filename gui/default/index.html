<!DOCTYPE html>
<!--
// Copyright (C) 2014 The Syncthing Authors.
//
// This Source Code Form is subject to the terms of the Mozilla Public
// License, v. 2.0. If a copy of the MPL was not distributed with this file,
// You can obtain one at https://mozilla.org/MPL/2.0/.

-->
<html lang="en" ng-app="syncthing" ng-controller="SyncthingController">
<head>
  <meta charset="utf-8"/>
  <meta http-equiv="X-UA-Compatible" content="IE=edge"/>
  <meta name="viewport" content="width=device-width, initial-scale=1.0"/>
  <meta name="description" content=""/>
  <meta name="author" content=""/>
  <link rel="shortcut icon" href="assets/img/favicon-{{syncthingStatus()}}.png"/>
  <link rel="mask-icon" href="assets/img/safari-pinned-tab.svg" color="#0882c8"/>

  <title ng-bind="thisDeviceName() + ' | Syncthing'"></title>
  <link href="vendor/bootstrap/css/bootstrap.css" rel="stylesheet"/>
  <link href="vendor/daterangepicker/daterangepicker.css" rel="stylesheet"/>
  <link href="assets/font/raleway.css" rel="stylesheet"/>
  <link href="vendor/fork-awesome/css/fork-awesome.css" rel="stylesheet"/>
  <link href="vendor/fork-awesome/css/v5-compat.css" rel="stylesheet"/>
  <link href="assets/css/overrides.css" rel="stylesheet"/>
  <link href="assets/css/theme.css" rel="stylesheet"/>
  <link href="vendor/fancytree/css/ui.fancytree.css" rel="stylesheet"/>
</head>

<body>
<<<<<<< HEAD
  <script type="text/javascript" src="syncthing/development/logbar.js"></script>
  <div ng-if="version.isBeta" ng-include="'syncthing/development/logbar.html'"></div>
  <!-- Top bar -->

  <nav class="navbar navbar-top navbar-default" role="navigation">
    <div class="container">
      <span class="navbar-brand" aria-hidden="true">
        <img class="logo hidden-xs" src="assets/img/logo-horizontal.svg" height="32" width="117" alt=""/>
        <img class="logo hidden visible-xs" src="assets/img/favicon-default.png" height="32" alt=""/>
      </span>
      <p class="navbar-text hidden-xs" ng-class="{'hidden-sm':upgradeInfo && upgradeInfo.newer}">{{thisDeviceName()}}</p>
      <ul class="nav navbar-nav navbar-right">
        <li ng-if="upgradeInfo && upgradeInfo.newer" class="upgrade-newer">
          <button type="button" class="btn navbar-btn btn-primary btn-sm" data-toggle="modal" data-target="#upgrade">
            <span class="fas fa-arrow-circle-up"></span>
            <span class="hidden-xs" translate translate-value-version="{{upgradeInfo.latest}}">Upgrade To {%version%}</span>
          </button>
        </li>
        <li ng-if="upgradeInfo && upgradeInfo.majorNewer" class="upgrade-newer-major">
          <button type="button" class="btn navbar-btn btn-danger btn-sm" data-toggle="modal" data-target="#majorUpgrade">
            <span class="fas fa-arrow-circle-up"></span>
            <span class="hidden-xs" translate translate-value-version="{{upgradeInfo.latest}}">Upgrade To {%version%}</span>
          </button>
        </li>
        <li class="dropdown" language-select></li>
        <li>
          <a class="navbar-link" href="https://docs.syncthing.net/intro/gui.html" target="_blank">
            <span class="fas fa-question-circle"></span>
            <span class="hidden-xs" translate>Help</span>
          </a>
        </li>
        <li class="dropdown action-menu">
          <a href="#" class="dropdown-toggle" data-toggle="dropdown" aria-expanded="false">
            <span class="fas fa-cog"></span>
            <span class="hidden-xs" translate>Actions</span>
            <span class="caret"></span>
          </a>
          <ul class="dropdown-menu">
            <!-- %TOPMENU% -->
            <li><a href="" ng-click="showSettings()"><span class="fas fa-fw fa-cog"></span>&nbsp;<span translate>Settings</span></a></li>
            <li><a href="" data-toggle="modal" data-target="#idqr" ng-click="currentDevice=thisDevice()"><span class="fas fa-fw fa-qrcode"></span>&nbsp;<span translate>Show ID</span></a></li>
            <li class="divider" aria-hidden="true"></li>
            <li class="visible-xs">
              <a href="https://docs.syncthing.net/intro/gui.html" target="_blank">
                <span class="fas fa-fw fa-question-circle"></span>&nbsp;<span translate>Help</span>
              </a>
            </li>
            <li><a href="" data-toggle="modal" data-target="#about"><span class="far fa-fw fa-heart"></span>&nbsp;<span translate>About</span></a></li>
            <li class="divider" aria-hidden="true"></li>
            <li><a href="" ng-click="advanced()"><span class="fas fa-fw fa-cogs"></span>&nbsp;<span translate>Advanced</span></a></li>
            <li><a href="" ng-click="logging.show()"><span class="far fa-fw fa-file-alt"></span>&nbsp;<span translate>Logs</span></a></li>
            <li class="divider" aria-hidden="true" ng-if="config.gui.debugging"></li>
            <li><a href="/rest/debug/support" target="_blank" ng-if="config.gui.debugging"><span class="fa fa-user-md"></span>&nbsp;<span translate>Support Bundle</span></a></li>
          </ul>
        </li>
      </ul>
    </div>
  </nav>

  <div class="container" id="content">

    <!-- Panel: Open, no auth -->
=======
  <noscript>
    <nav class="navbar navbar-top navbar-default" role="navigation">
      <div class="container">
        <span class="navbar-brand" aria-hidden="true">
          <img class="logo hidden-xs" src="assets/img/logo-horizontal.svg" height="32" width="117" alt=""/>
          <img class="logo hidden visible-xs" src="assets/img/favicon-default.png" height="32" alt=""/>
        </span>
      </div>
    </nav>
>>>>>>> b16cc72f

    <div class="container content">
      <div class="row">
        <div class="col-md-12">
          <div class="panel panel-danger">
            <div class="panel-heading">
              <h3 class="panel-title">
                <div class="panel-icon">
                  <span class="fas fa-exclamation-circle"></span>
                </div>
                Warning!
              </h3>
            </div>
            <div class="panel-body">
              <p>
              The Syncthing admin interface requires JavaScript. Please enable JavaScript in your web browser and try again.
              </p>
            </div>
          </div>
        </div>
      </div>
    </div>
  </noscript>

  <div class="ng-cloak">
    <script type="text/javascript" src="syncthing/development/logbar.js"></script>
    <div ng-if="version.isBeta" ng-include="'syncthing/development/logbar.html'"></div>
    <!-- Top bar -->

    <nav class="navbar navbar-top navbar-default" role="navigation">
      <div class="container">
        <span class="navbar-brand" aria-hidden="true">
          <img class="logo hidden-xs" src="assets/img/logo-horizontal.svg" height="32" width="117" alt=""/>
          <img class="logo hidden visible-xs" src="assets/img/favicon-default.png" height="32" alt=""/>
        </span>
        <p class="navbar-text hidden-xs" ng-class="{'hidden-sm':upgradeInfo && upgradeInfo.newer}">{{thisDeviceName()}}</p>
        <ul class="nav navbar-nav navbar-right">
          <li ng-if="upgradeInfo && upgradeInfo.newer" class="upgrade-newer">
            <button type="button" class="btn navbar-btn btn-primary btn-sm" data-toggle="modal" data-target="#upgrade">
              <span class="fas fa-arrow-circle-up"></span>
              <span class="hidden-xs" translate translate-value-version="{{upgradeInfo.latest}}">Upgrade To {%version%}</span>
            </button>
          </li>
          <li ng-if="upgradeInfo && upgradeInfo.majorNewer" class="upgrade-newer-major">
            <button type="button" class="btn navbar-btn btn-danger btn-sm" data-toggle="modal" data-target="#majorUpgrade">
              <span class="fas fa-arrow-circle-up"></span>
              <span class="hidden-xs" translate translate-value-version="{{upgradeInfo.latest}}">Upgrade To {%version%}</span>
            </button>
          </li>
          <li class="dropdown" language-select></li>
          <li>
            <a class="navbar-link" href="https://docs.syncthing.net/intro/gui.html" target="_blank">
              <span class="fas fa-question-circle"></span>
              <span class="hidden-xs" translate>Help</span>
            </a>
          </li>
          <li class="dropdown action-menu">
            <a href="#" class="dropdown-toggle" data-toggle="dropdown" aria-expanded="false">
              <span class="fas fa-cog"></span>
              <span class="hidden-xs" translate>Actions</span>
              <span class="caret"></span>
            </a>
            <ul class="dropdown-menu">
              <li><a href="" ng-click="showSettings()"><span class="fas fa-fw fa-cog"></span>&nbsp;<span translate>Settings</span></a></li>
              <li><a href="" data-toggle="modal" data-target="#idqr" ng-click="currentDevice=thisDevice()"><span class="fas fa-fw fa-qrcode"></span>&nbsp;<span translate>Show ID</span></a></li>
              <li class="divider" aria-hidden="true"></li>
              <li><a href="" ng-click="shutdown()"><span class="fas fa-fw fa-power-off"></span>&nbsp;<span translate>Shutdown</span></a></li>
              <li><a href="" ng-click="restart()"><span class="fas fa-fw fa-refresh"></span>&nbsp;<span translate>Restart</span></a></li>
              <li class="divider" aria-hidden="true"></li>
              <li class="visible-xs">
                <a href="https://docs.syncthing.net/intro/gui.html" target="_blank">
                  <span class="fas fa-fw fa-question-circle"></span>&nbsp;<span translate>Help</span>
                </a>
              </li>
              <li><a href="" data-toggle="modal" data-target="#about"><span class="far fa-fw fa-heart"></span>&nbsp;<span translate>About</span></a></li>
              <li class="divider" aria-hidden="true"></li>
              <li><a href="" ng-click="advanced()"><span class="fas fa-fw fa-cogs"></span>&nbsp;<span translate>Advanced</span></a></li>
              <li><a href="" ng-click="logging.show()"><span class="far fa-fw fa-file-alt"></span>&nbsp;<span translate>Logs</span></a></li>
              <li class="divider" aria-hidden="true" ng-if="config.gui.debugging"></li>
              <li><a href="/rest/debug/support" target="_blank" ng-if="config.gui.debugging"><span class="fa fa-user-md"></span>&nbsp;<span translate>Support Bundle</span></a></li>
            </ul>
          </li>
        </ul>
      </div>
    </nav>

    <div class="container content">

      <!-- Panel: Open, no auth -->

      <div ng-if="openNoAuth" class="row">
        <div class="col-md-12">
          <div class="panel panel-danger">
            <div class="panel-heading">
              <h3 class="panel-title">
                <div class="panel-icon">
                  <span class="fas fa-exclamation-circle"></span>
                </div>
                <span translate>Danger!</span>
              </h3>
            </div>
            <div class="panel-body">
              <p>
              <span translate>The Syncthing admin interface is configured to allow remote access without a password.</span>
              <b><span translate>This can easily give hackers access to read and change any files on your computer.</span></b>
              <span translate>Please set a GUI Authentication User and Password in the Settings dialog.</span>
              </p>
            </div>
            <div class="panel-footer">
              <button type="button" class="btn btn-sm btn-default pull-right" ng-click="showSettings()">
                <span class="fas fa-cog"></span>&nbsp;<span translate>Settings</span>
              </button>
              <div class="clearfix"></div>
            </div>
          </div>
        </div>
      </div>

      <!-- Panel: Restart Needed -->

      <div ng-if="!configInSync" class="row">
        <div class="col-md-12">
          <div class="panel panel-warning">
            <div class="panel-heading">
              <h3 class="panel-title">
                <div class="panel-icon">
                  <span class="fas fa-exclamation-circle"></span>
                </div>
                <span translate>Restart Needed</span>
              </h3>
            </div>
            <div class="panel-body">
              <p translate>The configuration has been saved but not activated. Syncthing must restart to activate the new configuration.</p>
            </div>
            <div class="panel-footer">
              <button type="button" class="btn btn-sm btn-default pull-right" ng-click="restart()">
                <span class="fas fa-refresh"></span>&nbsp;<span translate>Restart</span>
              </button>
              <div class="clearfix"></div>
            </div>
          </div>
        </div>
      </div>

      <div ng-if="config">

        <!-- Panel: Notifications -->

        <div ng-if="config.options && config.options.unackedNotificationIDs" ng-include="'syncthing/core/notifications.html'"></div>

        <!-- Panel: New Device -->

        <div ng-repeat="pendingDevice in config.pendingDevices" class="row">
          <div class="col-md-12">
            <div class="panel panel-warning">
              <div class="panel-heading">
                <h3 class="panel-title">
                  <identicon class="panel-icon" data-value="device"></identicon>
                  <span translate>New Device</span>
                  <span class="pull-right">{{ pendingDevice.time | date:"yyyy-MM-dd HH:mm:ss" }}</span>
                </h3>
              </div>
              <div class="panel-body">
                <p>
                  <span translate translate-value-device="{{ pendingDevice.deviceID }}" translate-value-address="{{ pendingDevice.address }}" translate-value-name="{{ pendingDevice.name }}">
                    Device "{%name%}" ({%device%} at {%address%}) wants to connect. Add new device?
                  </span>
                </p>
              </div>
              <div class="panel-footer clearfix">
                <div class="pull-right">
                  <button type="button" class="btn btn-sm btn-success" ng-click="addDevice(pendingDevice.deviceID, pendingDevice.name)">
                    <span class="fas fa-plus"></span>&nbsp;<span translate>Add Device</span>
                  </button>
                  <button type="button" class="btn btn-sm btn-danger" ng-click="ignoreDevice(pendingDevice)">
                    <span class="fas fa-times"></span>&nbsp;<span translate>Ignore</span>
                  </button>
                </div>
              </div>
            </div>
          </div>
        </div>

        <!-- Panel: New Folder -->
        <div ng-repeat="device in config.devices">
          <div ng-repeat="pendingFolder in device.pendingFolders" class="row reject">
            <div class="col-md-12">
              <div class="panel panel-warning">
                <div class="panel-heading">
                  <h3 class="panel-title">
                    <div class="panel-icon">
                      <span class="fas fa-folder"></span>
                    </div>
                    <span translate ng-if="!folders[pendingFolder.id]">New Folder</span>
                    <span translate ng-if="folders[pendingFolder.id]">Share Folder</span>
                    <span class="pull-right">{{ pendingFolder.time | date:"yyyy-MM-dd HH:mm:ss" }}</span>
                  </h3>
                </div>
                <div class="panel-body">
                  <p>
                    <span ng-if="pendingFolder.label.length == 0" translate translate-value-device="{{ deviceName(devices[device.deviceID]) }}" translate-value-folder="{{ pendingFolder.id }}">
                      {%device%} wants to share folder "{%folder%}".
                    </span>
                    <span ng-if="pendingFolder.label.length != 0" translate translate-value-device="{{ deviceName(devices[device.deviceID]) }}" translate-value-folder="{{ pendingFolder.id }}" translate-value-folderlabel="{{ pendingFolder.label }}">
                      {%device%} wants to share folder "{%folderlabel%}" ({%folder%}).
                    </span>
                    <span translate ng-if="folders[pendingFolder.id]">Share this folder?</span>
                    <span translate ng-if="!folders[pendingFolder.id]">Add new folder?</span>
                  </p>
                </div>
                <div class="panel-footer clearfix">
                  <div class="pull-right">
                    <button type="button" class="btn btn-sm btn-success" ng-click="addFolderAndShare(pendingFolder.id, pendingFolder.label, device.deviceID)" ng-if="!folders[pendingFolder.id]">
                      <span class="fas fa-check"></span>&nbsp;<span translate>Add</span>
                    </button>
                    <button type="button" class="btn btn-sm btn-success" ng-click="shareFolderWithDevice(pendingFolder.id, device.deviceID)" ng-if="folders[pendingFolder.id]">
                      <span class="fas fa-check"></span>&nbsp;<span translate>Share</span>
                    </button>
                    <button type="button" class="btn btn-sm btn-danger" ng-click="ignoreFolder(device.deviceID, pendingFolder)">
                      <span class="fas fa-times"></span>&nbsp;<span translate>Ignore</span>
                    </button>
                  </div>
                </div>
              </div>
            </div>
          </div>
        </div>

      </div>

      <!-- Panel: Notice -->

      <div ng-if="errorList().length > 0" class="row">
        <div class="col-md-12">
          <div class="panel panel-warning">
            <div class="panel-heading">
              <h3 class="panel-title">
                <div class="panel-icon">
                  <span class="fas fa-exclamation-circle"></span>
                </div>
                <span translate>Notice</span>
              </h3>
            </div>
            <div class="panel-body">
              <p ng-repeat="err in errorList()">
                <small>{{err.when | date:"yyyy-MM-dd HH:mm:ss"}}:</small>
                <span ng-bind-html="friendlyDevices(err.message) | linky: '_blank'"></span>
              </p>
            </div>
            <div class="panel-footer">
              <button type="button" class="btn btn-sm btn-default pull-right" ng-click="clearErrors()">
                <span class="fas fa-check"></span>&nbsp;<span translate>OK</span>
              </button>
              <div class="clearfix"></div>
            </div>
          </div>
        </div>
      </div>

      <!-- Panel: FS watcher errors -->

      <div ng-if="sizeOf(fsWatcherErrorMap()) > 0" class="row">
        <div class="col-md-12">
          <div class="panel panel-warning">
            <div class="panel-heading">
              <h3 class="panel-title">
                <div class="panel-icon">
                  <span class="fas fa-exclamation-circle"></span>
                </div>
                <span translate>Filesystem Watcher Errors</span>
              </h3>
            </div>
            <div class="panel-body">
              <p>
                <span translate>For the following folders an error occurred while starting to watch for changes. It will be retried every minute, so the errors might go away soon. If they persist, try to fix the underlying issue and ask for help if you can't.</span>&emsp;<a href="https://forum.syncthing.net" target="_blank"><span class="fas fa-question-circle"></span>&nbsp;<span translate>Support</span></a>
              </p>
              <table>
                <tr ng-repeat="(id, err) in fsWatcherErrorMap()">
                  <td>{{folderLabel(id)}}</td><td>{{err}}</td>
                </tr>
              </table>
            </div>
          </div>
        </div>
      </div>

      <!-- First regular row -->

      <div class="row">

        <!-- Folder list (top left) -->

        <div class="col-md-6" aria-labelledby="folder_list" role="region" >
          <h3 id="folder_list" translate>Folders</h3>
          <div class="panel-group" id="folders">
            <div class="panel panel-default" ng-repeat="folder in folderList()">
              <button class="btn panel-heading" data-toggle="collapse" data-parent="#folders" data-target="#folder-{{$index}}" aria-expanded="false">
                <div class="panel-progress" ng-show="folderStatus(folder) == 'syncing'" ng-attr-style="width: {{syncPercentage(folder.id) | percent}}"></div>
                <div class="panel-progress" ng-show="folderStatus(folder) == 'scanning' && scanProgress[folder.id] != undefined" ng-attr-style="width: {{scanPercentage(folder.id) | percent}}"></div>
                <h4 class="panel-title">
                  <div class="panel-icon hidden-xs">
                    <span ng-if="folder.type == 'sendreceive'" class="fas fa-fw fa-folder"></span>
                    <span ng-if="folder.type == 'sendonly'" class="fas fa-fw fa-upload"></span>
                    <span ng-if="folder.type == 'receiveonly'" class="fas fa-fw fa-download"></span>
                  </div>
                  <div class="panel-status pull-right text-{{folderClass(folder)}}" ng-switch="folderStatus(folder)">
                    <span ng-switch-when="paused"><span class="hidden-xs" translate>Paused</span><span class="visible-xs" aria-label="{{'Paused' | translate}}"><i class="fas fa-fw fa-pause"></i></span></span>
                    <span ng-switch-when="unknown"><span class="hidden-xs" translate>Unknown</span><span class="visible-xs" aria-label="{{'Unknown' | translate}}"><i class="fas fa-fw fa-question-circle"></i></span></span>
                    <span ng-switch-when="unshared"><span class="hidden-xs" translate>Unshared</span><span class="visible-xs" aria-label="{{'Unshared' | translate}}"><i class="fas fa-fw fa-unlink"></i></span></span>
                    <span ng-switch-when="scan-waiting"><span class="hidden-xs" translate>Waiting to Scan</span><span class="visible-xs" aria-label="{{'Waiting to Scan' | translate}}"><i class="fas fa-fw fa-hourglass-half"></i></span></span>
                    <span ng-switch-when="cleaning"><span class="hidden-xs" translate>Cleaning Versions</span><span class="visible-xs" aria-label="{{'Cleaning Versions' | translate}}"><i class="fas fa-fw fa-recycle"></i></span></span>
                    <span ng-switch-when="clean-waiting"><span class="hidden-xs" translate>Waiting to Clean</span><span class="visible-xs" aria-label="{{'Waiting to Clean' | translate}}"><i class="fas fa-fw fa-hourglass-half"></i></span></span>
                    <span ng-switch-when="stopped"><span class="hidden-xs" translate>Stopped</span><span class="visible-xs" aria-label="{{'Stopped' | translate}}"><i class="fas fa-fw fa-stop"></i></span></span>
                    <span ng-switch-when="scanning">
                      <span class="hidden-xs" translate>Scanning</span>
                      <span class="hidden-xs" ng-if="scanPercentage(folder.id) != undefined">
                        ({{scanPercentage(folder.id) | percent}})
                      </span>
                      <span class="visible-xs" aria-label="{{'Scanning' | translate}}"><i class="fas fa-fw fa-search"></i></span>
                    </span>
                    <span ng-switch-when="idle"><span class="hidden-xs" translate>Up to Date</span><span class="visible-xs" aria-label="{{'Up to Date' | translate}}"><i class="fas fa-fw fa-check"></i></span></span>
                    <span ng-switch-when="localadditions"><span class="hidden-xs" translate>Local Additions</span><span class="visible-xs" aria-label="{{'Local Additions' | translate}}"><i class="fas fa-fw fa-check"></i></span></span>
                    <span ng-switch-when="sync-waiting">
                      <span class="hidden-xs" translate>Waiting to Sync</span>
                      <span class="visible-xs" aria-label="{{'Waiting to Sync' | translate}}"><i class="fas fa-fw fa-hourglass-half"></i></span>
                    </span>
                    <span ng-switch-when="sync-preparing">
                      <span class="hidden-xs" translate>Preparing to Sync</span>
                      <span class="visible-xs" aria-label="{{'Preparing to Sync' | translate}}"><i class="fas fa-fw fa-hourglass-half"></i></span>
                    </span>
                    <span ng-switch-when="syncing">
                      <span class="hidden-xs" translate>Syncing</span>
                      <span>({{syncPercentage(folder.id) | percent}}, {{model[folder.id].needBytes | binary}}B)</span>
                    </span>
                    <span ng-switch-when="outofsync"><span class="hidden-xs" translate>Out of Sync</span><span class="visible-xs" aria-label="{{'Out of Sync' | translate}}"><i class="fas fa-fw fa-exclamation-circle"></i></span></span>
                    <span ng-switch-when="faileditems"><span class="hidden-xs" translate>Failed Items</span><span class="visible-xs" aria-label="{{'Failed Items' | translate}}"><i class="fas fa-fw fa-exclamation-circle"></i></span></span>
                  </div>
                  <div class="panel-title-text">
                    <span tooltip data-original-title="{{folder.label.length != 0 ? folder.id : ''}}">{{folder.label.length != 0 ? folder.label : folder.id}}</span>
                  </div>
                </h4>
              </button>
              <div id="folder-{{$index}}" class="panel-collapse collapse">
                <div class="panel-body">
                  <table class="table table-condensed table-striped table-auto">
                    <tbody>
                      <tr ng-show="folder.label != undefined && folder.label.length > 0">
                        <th><span class="fas fa-fw fa-info-circle"></span>&nbsp;<span translate>Folder ID</span></th>
                        <td class="text-right no-overflow-ellipse">{{folder.id}}</td>
                      </tr>
                      <tr>
                        <th><span class="fas fa-fw fa-folder-open"></span>&nbsp;<span translate>Folder Path</span></th>
                        <td class="text-right">
                          <span tooltip data-original-title="{{folder.path}}">{{folder.path}}</span>
                        </td>
                      </tr>
                      <tr ng-if="!folder.paused && (model[folder.id].invalid || model[folder.id].error)">
                        <th><span class="fas fa-fw fa-exclamation-triangle"></span>&nbsp;<span translate>Error</span></th>
                        <td class="text-right">{{model[folder.id].invalid || model[folder.id].error}}</td>
                      </tr>
                      <tr ng-if="!folder.paused">
                        <th><span class="fas fa-fw fa-globe"></span>&nbsp;<span translate>Global State</span></th>
                        <td class="text-right">
                          <span tooltip data-original-title="{{model[folder.id].globalFiles | alwaysNumber | localeNumber}} {{'files' | translate}}, {{model[folder.id].globalDirectories | alwaysNumber | localeNumber}} {{'directories' | translate}}, ~{{model[folder.id].globalBytes | binary}}B">
                            <span class="far fa-copy"></span>&nbsp;{{model[folder.id].globalFiles | alwaysNumber | localeNumber}}&ensp;
                            <span class="far fa-folder"></span>&nbsp;{{model[folder.id].globalDirectories | alwaysNumber | localeNumber}}&ensp;
                            <span class="far fa-hdd"></span>&nbsp;~{{model[folder.id].globalBytes | binary}}B
                          </span>
                        </td>
                      </tr>
                      <tr ng-if="!folder.paused">
                        <th><span class="fas fa-fw fa-home"></span>&nbsp;<span translate>Local State</span></th>
                        <td class="text-right">
                          <span tooltip data-original-title="{{model[folder.id].localFiles | alwaysNumber | localeNumber}} {{'files' | translate}}, {{model[folder.id].localDirectories | alwaysNumber | localeNumber}} {{'directories' | translate}}, ~{{model[folder.id].localBytes | binary}}B">
                            <span class="far fa-copy"></span>&nbsp;{{model[folder.id].localFiles | alwaysNumber | localeNumber}}&ensp;
                            <span class="far fa-folder"></span>&nbsp;{{model[folder.id].localDirectories | alwaysNumber | localeNumber}}&ensp;
                            <span class="far fa-hdd"></span>&nbsp;~{{model[folder.id].localBytes | binary}}B<!-- get rid of the annoying trailing whitespace
                            --><span ng-if="model[folder.id].ignorePatterns"><br/><i><small translate class="text-muted">Reduced by ignore patterns</small></i></span>
                          </span>
                        </td>
                      </tr>
                      <tr ng-if="model[folder.id].needTotalItems > 0">
                        <th><span class="fas fa-fw fa-cloud-download-alt"></span>&nbsp;<span translate>Out of Sync Items</span></th>
                        <td class="text-right">
                          <a href="" ng-click="showNeed(folder.id)">{{model[folder.id].needTotalItems | alwaysNumber | localeNumber}} <span translate>items</span>, ~{{model[folder.id].needBytes | binary}}B</a>
                        </td>
                      </tr>
                      <tr ng-if="folderStatus(folder) === 'scanning' && scanRate(folder.id) > 0">
                        <th><span class="fas fa-fw fa-hourglass-half"></span>&nbsp;<span translate>Scan Time Remaining</span></th>
                        <td class="text-right">
                          <span tooltip data-original-title="{{scanRate(folder.id) | binary}}B/s">~ {{scanRemaining(folder.id)}}</span>
                        </td>
                      </tr>
                      <tr ng-if="hasFailedFiles(folder.id)">
                        <th><span class="fas fa-fw fa-exclamation-circle"></span>&nbsp;<span translate>Failed Items</span></th>
                        <!-- Show the number of failed items as a link to bring up the list. -->
                        <td class="text-right">
                          <a href="" ng-click="showFailed(folder.id)">{{model[folder.id].pullErrors | alwaysNumber | localeNumber}}&nbsp;<span translate>items</span></a>
                        </td>
                      </tr>
                      <tr ng-if="folder.type == 'receiveonly' && canRevert(folder.id)">
                        <th><span class="fas fa-fw fa-exclamation-circle"></span>&nbsp;<span translate>Locally Changed Items</span></th>
                        <td class="text-right">
                          <a href="" ng-click="showLocalChanged(folder.id)">{{model[folder.id].receiveOnlyTotalItems | alwaysNumber | localeNumber}} <span translate>items</span>, ~{{model[folder.id].receiveOnlyChangedBytes | binary}}B</a>
                        </td>
                      </tr>
                      <tr ng-if="folder.type != 'sendreceive'">
                        <th><span class="fas fa-fw fa-folder"></span>&nbsp;<span translate>Folder Type</span></th>
                        <td class="text-right">
                          <span ng-if="folder.type == 'sendonly'" translate>Send Only</span>
                          <span ng-if="folder.type == 'receiveonly'" translate>Receive Only</span>
                        </td>
                      </tr>
                      <tr ng-if="folder.ignorePerms">
                        <th><span class="far fa-fw fa-minus-square"></span>&nbsp;<span translate>Ignore Permissions</span></th>
                        <td class="text-right">
                          <span translate>Yes</span>
                        </td>
                      </tr>
                      <tr>
                        <th><span class="fas fa-fw fa-refresh"></span>&nbsp;<span translate>Rescans</span></th>
                        <td class="text-right">
                          <div ng-if="folder.rescanIntervalS > 0">
                            <span ng-if="!folder.fsWatcherEnabled" tooltip data-original-title="{{'Periodic scanning at given interval and disabled watching for changes' | translate}}">
                              <span class="far fa-clock"></span>&nbsp;{{folder.rescanIntervalS | duration}}&ensp;
                              <span class="fas fa-eye-slash"></span>&nbsp;<span translate>Disabled</span>
                            </span>
                            <span ng-if="folder.fsWatcherEnabled && (!model[folder.id].watchError || folder.paused || folderStatus(folder) === 'stopped')" tooltip data-original-title="{{'Periodic scanning at given interval and enabled watching for changes' | translate}}">
                              <span class="far fa-clock"></span>&nbsp;{{folder.rescanIntervalS | duration}}&ensp;
                              <span class="fas fa-eye"></span>&nbsp;<span translate>Enabled</span>
                            </span>
                            <span ng-if="folder.fsWatcherEnabled && !folder.paused && folderStatus(folder) !== 'stopped' && model[folder.id].watchError" tooltip data-original-title="{{'Periodic scanning at given interval and failed setting up watching for changes, retrying every 1m:' | translate}}<br/>{{model[folder.id].watchError}}">
                              <span class="far fa-clock"></span>&nbsp;{{folder.rescanIntervalS | duration}}&ensp;
                              <span class="fas fa-eye-slash"></span>&nbsp;<span translate>Failed to setup, retrying</span>
                            </span>
                          </div>
                          <div ng-if="folder.rescanIntervalS <= 0">
                            <span ng-if="!folder.fsWatcherEnabled" tooltip data-original-title="{{'Disabled periodic scanning and disabled watching for changes' | translate}}">
                              <span class="far fa-clock"></span>&nbsp;<span translate>Disabled</span>&ensp;
                              <span class="fas fa-eye-slash"></span>&nbsp;<span translate>Disabled</span>
                            </span>
                            <span ng-if="folder.fsWatcherEnabled && (!model[folder.id].watchError || folder.paused || folderStatus(folder) === 'stopped')" tooltip data-original-title="{{'Disabled periodic scanning and enabled watching for changes' | translate}}">
                              <span class="far fa-clock"></span>&nbsp;<span translate>Disabled</span>&ensp;
                              <span class="fas fa-eye"></span>&nbsp;<span translate>Enabled</span>
                            </span>
                            <span ng-if="folder.fsWatcherEnabled && !folder.paused && folderStatus(folder) !== 'stopped' && model[folder.id].watchError" tooltip data-original-title="{{'Disabled periodic scanning and failed setting up watching for changes, retrying every 1m:' | translate}}<br/>{{model[folder.id].watchError}}">
                              <span class="far fa-clock"></span>&nbsp;<span translate>Disabled</span>&ensp;
                              <span class="fas fa-eye-slash"></span>&nbsp;<span translate>Failed to setup, retrying</span>
                            </span>
                          </div>
                        </td>
                      </tr>
                      <tr ng-if="folder.order != 'random' && folder.type != 'sendonly'">
                        <th><span class="fas fa-fw fa-sort"></span>&nbsp;<span translate>File Pull Order</span></th>
                        <td class="text-right" ng-switch="folder.order">
                          <span ng-switch-when="random" translate>Random</span>
                          <span ng-switch-when="alphabetic" translate>Alphabetic</span>
                          <span ng-switch-when="smallestFirst" translate>Smallest First</span>
                          <span ng-switch-when="largestFirst" translate>Largest First</span>
                          <span ng-switch-when="oldestFirst" translate>Oldest First</span>
                          <span ng-switch-when="newestFirst" translate>Newest First</span>
                        </td>
                      </tr>
                      <tr ng-if="folder.versioning.type">
                        <th><span class="far fa-fw fa-copy"></span>&nbsp;<span translate>File Versioning</span></th>
                        <td class="text-right" ng-switch="folder.versioning.type">
                          <span ng-switch-when="trashcan" translate>Trash Can File Versioning</span>
                          <span ng-switch-when="staggered" translate>Staggered File Versioning</span>
                          <span ng-switch-when="simple" translate>Simple File Versioning</span>
                          <span ng-switch-when="external" translate>External File Versioning</span>
                        </td>
                      </tr>
                      <tr>
                        <th><span class="fas fa-fw fa-share-alt"></span>&nbsp;<span translate>Shared With</span></th>
                        <td class="text-right" ng-attr-title="{{sharesFolder(folder)}}">{{sharesFolder(folder)}}</td>
                      </tr>
                      <tr ng-if="folderStats[folder.id].lastScan">
                        <th><span class="far fa-fw fa-clock"></span>&nbsp;<span translate>Last Scan</span></th>
                        <td translate ng-if="folderStats[folder.id].lastScanDays >= 365" class="text-right">Never</td>
                        <td ng-if="folderStats[folder.id].lastScanDays < 365" class="text-right">
                          <span>{{folderStats[folder.id].lastScan | date:'yyyy-MM-dd HH:mm:ss'}}</span>
                        </td>
                      </tr>
                      <tr ng-if="folder.type != 'sendonly' && folderStats[folder.id].lastFile && folderStats[folder.id].lastFile.filename">
                        <th><span class="fas fa-fw fa-exchange-alt"></span>&nbsp;<span translate>Latest Change</span></th>
                        <td class="text-right">
                          <span tooltip data-original-title="{{folderStats[folder.id].lastFile.filename}} @ {{folderStats[folder.id].lastFile.at | date:'yyyy-MM-dd HH:mm:ss'}}">
                            <span translate ng-if="!folderStats[folder.id].lastFile.deleted">Updated</span>
                            <span translate ng-if="folderStats[folder.id].lastFile.deleted">Deleted</span>
                            {{folderStats[folder.id].lastFile.filename | basename}}
                          </span>
<<<<<<< HEAD
                        </div>
                      </td>
                    </tr>
                    <tr ng-if="folder.order != 'random' && folder.type != 'sendonly'">
                      <th><span class="fas fa-fw fa-sort"></span>&nbsp;<span translate>File Pull Order</span></th>
                      <td class="text-right" ng-switch="folder.order">
                        <span ng-switch-when="random" translate>Random</span>
                        <span ng-switch-when="alphabetic" translate>Alphabetic</span>
                        <span ng-switch-when="smallestFirst" translate>Smallest First</span>
                        <span ng-switch-when="largestFirst" translate>Largest First</span>
                        <span ng-switch-when="oldestFirst" translate>Oldest First</span>
                        <span ng-switch-when="newestFirst" translate>Newest First</span>
                      </td>
                    </tr>
                    <tr ng-if="folder.versioning.type">
                      <th><span class="far fa-fw fa-copy"></span>&nbsp;<span translate>File Versioning</span></th>
                      <td class="text-right" ng-switch="folder.versioning.type">
                        <span ng-switch-when="trashcan" translate>Trash Can File Versioning</span>
                        <span ng-switch-when="staggered" translate>Staggered File Versioning</span>
                        <span ng-switch-when="simple" translate>Simple File Versioning</span>
                        <span ng-switch-when="external" translate>External File Versioning</span>
                      </td>
                    </tr>
                    <tr>
                      <th><span class="fas fa-fw fa-share-alt"></span>&nbsp;<span translate>Shared With</span></th>
                      <td class="text-right" ng-attr-title="{{sharesFolder(folder)}}">{{sharesFolder(folder)}}</td>
                    </tr>
                    <tr ng-if="folderStats[folder.id].lastScan">
                      <th><span class="far fa-fw fa-clock"></span>&nbsp;<span translate>Last Scan</span></th>
                      <td translate ng-if="folderStats[folder.id].lastScanDays >= 365" class="text-right">Never</td>
                      <td ng-if="folderStats[folder.id].lastScanDays < 365" class="text-right">
                        <span>{{folderStats[folder.id].lastScan | date:'yyyy-MM-dd HH:mm:ss'}}</span>
                      </td>
                    </tr>
                    <tr ng-if="folder.type != 'sendonly' && folderStats[folder.id].lastFile && folderStats[folder.id].lastFile.filename">
                      <th><span class="fas fa-fw fa-exchange-alt"></span>&nbsp;<span translate>Latest Change</span></th>
                      <td class="text-right">
                        <span tooltip data-original-title="{{folderStats[folder.id].lastFile.filename}} @ {{folderStats[folder.id].lastFile.at | date:'yyyy-MM-dd HH:mm:ss'}}">
                          <span translate ng-if="!folderStats[folder.id].lastFile.deleted">Updated</span>
                          <span translate ng-if="folderStats[folder.id].lastFile.deleted">Deleted</span>
                          {{folderStats[folder.id].lastFile.filename | basename}}
                        </span>
                      </td>
                    </tr>
                  </tbody>
                </table>
              </div>
              <div class="panel-footer">
                <button type="button" class="btn btn-sm btn-danger pull-left" ng-click="override(folder.id)" ng-if="folderStatus(folder) == 'outofsync' && folder.type == 'sendonly'">
                  <span class="fas fa-arrow-circle-up"></span>&nbsp;<span translate>Override Changes</span>
                </button>
                <button type="button" class="btn btn-sm btn-danger pull-left" ng-click="revert(folder.id)" ng-if="canRevert(folder.id)">
                  <span class="fa fa-arrow-circle-down"></span>&nbsp;<span translate>Revert Local Changes</span>
                </button>
                <span class="pull-right">
                  <!-- %OPENFOLDER% -->
                  <button ng-if="!folder.paused" type="button" class="btn btn-sm btn-default" ng-click="setFolderPause(folder.id, true)">
                    <span class="fas fa-pause"></span>&nbsp;<span translate>Pause</span>
                  </button>
                  <button ng-if="folder.paused" type="button" class="btn btn-sm btn-default" ng-click="setFolderPause(folder.id, false)">
                    <span class="fas fa-play"></span>&nbsp;<span translate>Resume</span>
                  </button>
                  <button type="button" class="btn btn-default btn-sm" ng-click="restoreVersions.show(folder.id)" ng-if="folder.versioning.type">
                    <span class="fas fa-undo"></span>&nbsp;<span translate>Versions</span>
                  </button>
                  <button type="button" class="btn btn-sm btn-default" ng-click="rescanFolder(folder.id)" ng-disabled="['idle', 'stopped', 'unshared', 'outofsync', 'faileditems', 'localadditions'].indexOf(folderStatus(folder)) < 0">
                    <span class="fas fa-refresh"></span>&nbsp;<span translate>Rescan</span>
=======
                        </td>
                      </tr>
                    </tbody>
                  </table>
                </div>
                <div class="panel-footer">
                  <button type="button" class="btn btn-sm btn-danger pull-left" ng-click="override(folder.id)" ng-if="folderStatus(folder) == 'outofsync' && folder.type == 'sendonly'">
                    <span class="fas fa-arrow-circle-up"></span>&nbsp;<span translate>Override Changes</span>
>>>>>>> b16cc72f
                  </button>
                  <button type="button" class="btn btn-sm btn-danger pull-left" ng-click="revert(folder.id)" ng-if="canRevert(folder.id)">
                    <span class="fa fa-arrow-circle-down"></span>&nbsp;<span translate>Revert Local Changes</span>
                  </button>
                  <span class="pull-right">
                    <button ng-if="!folder.paused" type="button" class="btn btn-sm btn-default" ng-click="setFolderPause(folder.id, true)">
                      <span class="fas fa-pause"></span>&nbsp;<span translate>Pause</span>
                    </button>
                    <button ng-if="folder.paused" type="button" class="btn btn-sm btn-default" ng-click="setFolderPause(folder.id, false)">
                      <span class="fas fa-play"></span>&nbsp;<span translate>Resume</span>
                    </button>
                    <button type="button" class="btn btn-default btn-sm" ng-click="restoreVersions.show(folder.id)" ng-if="folder.versioning.type">
                      <span class="fas fa-undo"></span>&nbsp;<span translate>Versions</span>
                    </button>
                    <button type="button" class="btn btn-sm btn-default" ng-click="rescanFolder(folder.id)" ng-disabled="['idle', 'stopped', 'unshared', 'outofsync', 'faileditems', 'localadditions'].indexOf(folderStatus(folder)) < 0">
                      <span class="fas fa-refresh"></span>&nbsp;<span translate>Rescan</span>
                    </button>
                    <button type="button" class="btn btn-sm btn-default" ng-click="editFolder(folder)">
                      <span class="fas fa-pencil-alt"></span>&nbsp;<span translate>Edit</span>
                    </button>
                  </span>
                  <div class="clearfix"></div>
                </div>
              </div>
            </div>
          </div>
          <span class="pull-right">
            <button type="button" class="btn btn-sm btn-default" ng-click="setAllFoldersPause(true)" ng-if="isAtleastOneFolderPausedStateSetTo(false)">
              <span class="fas fa-pause"></span>&nbsp;<span translate>Pause All</span>
            </button>
            <button type="button" class="btn btn-sm btn-default" ng-click="setAllFoldersPause(false)" ng-if="isAtleastOneFolderPausedStateSetTo(true)">
              <span class="fas fa-play"></span>&nbsp;<span translate>Resume All</span>
            </button>
            <button type="button" class="btn btn-sm btn-default" ng-click="rescanAllFolders()">
              <span class="fas fa-refresh"></span>&nbsp;<span translate>Rescan All</span>
            </button>
            <button type="button" class="btn btn-sm btn-default" ng-click="addFolder()">
              <span class="fas fa-plus"></span>&nbsp;<span translate>Add Folder</span>
            </button>
          </span>
          <div class="clearfix"></div>
          <hr class="visible-sm"/>
        </div>
<<<<<<< HEAD
        <span class="pull-right">
          <!-- %OPENTOPFOLDER% -->
          <button type="button" class="btn btn-sm btn-default" ng-click="setAllFoldersPause(true)" ng-if="isAtleastOneFolderPausedStateSetTo(false)">
            <span class="fas fa-pause"></span>&nbsp;<span translate>Pause All</span>
          </button>
          <button type="button" class="btn btn-sm btn-default" ng-click="setAllFoldersPause(false)" ng-if="isAtleastOneFolderPausedStateSetTo(true)">
            <span class="fas fa-play"></span>&nbsp;<span translate>Resume All</span>
          </button>
          <button type="button" class="btn btn-sm btn-default" ng-click="rescanAllFolders()">
            <span class="fas fa-refresh"></span>&nbsp;<span translate>Rescan All</span>
          </button>
          <button type="button" class="btn btn-sm btn-default" ng-click="addFolder()">
            <span class="fas fa-plus"></span>&nbsp;<span translate>Add Folder</span>
          </button>
        </span>
        <div class="clearfix"></div>
        <hr class="visible-sm"/>
      </div>
=======
>>>>>>> b16cc72f

        <!-- Device list (top right) -->

        <!-- This device -->

        <div class="col-md-6" aria-label="{{'Devices' | translate}}" role="region">
          <h3 translate>This Device</h3>
          <div class="panel panel-default" ng-repeat="deviceCfg in [thisDevice()]">
            <button class="btn panel-heading" data-toggle="collapse" data-target="#device-this" aria-expanded="true">
              <h4 class="panel-title">
                <identicon class="panel-icon" data-value="deviceCfg.deviceID"></identicon>
                <div class="panel-title-text">{{deviceName(deviceCfg)}}</div>
              </h4>
            </button>
            <div id="device-this" class="panel-collapse collapse in">
              <div class="panel-body">
                <table class="table table-condensed table-striped table-auto">
                  <tbody>
                    <tr>
                      <th><span class="fas fa-fw fa-cloud-download-alt"></span>&nbsp;<span translate>Download Rate</span></th>
                      <td class="text-right">
                        <a href="#" class="toggler" ng-click="toggleUnits()">
                          <span ng-if="!metricRates">{{connectionsTotal.inbps | binary}}B/s</span>
                          <span ng-if="metricRates">{{connectionsTotal.inbps*8 | metric}}bps</span>
                          ({{connectionsTotal.inBytesTotal | binary}}B)
                          <small ng-if="config.options.maxRecvKbps > 0"><br/>
                            <i class="text-muted"><span translate>Limit</span>:
                              <span ng-if="!metricRates">{{config.options.maxRecvKbps*1024 | binary}}B/s</span>
                              <span ng-if="metricRates">{{config.options.maxRecvKbps*1024*8 | metric}}bps</span>
                            </i>
                          </small>
                        </a>
                      </td>
                    </tr>
                    <tr>
                      <th><span class="fas fa-fw fa-cloud-upload-alt"></span>&nbsp;<span translate>Upload Rate</span></th>
                      <td class="text-right">
                        <a href="#" class="toggler" ng-click="toggleUnits()">
                          <span ng-if="!metricRates">{{connectionsTotal.outbps | binary}}B/s</span>
                          <span ng-if="metricRates">{{connectionsTotal.outbps*8 | metric}}bps</span>
                          ({{connectionsTotal.outBytesTotal | binary}}B)
                          <small ng-if="config.options.maxSendKbps > 0"><br/>
                            <i class="text-muted"><span translate>Limit</span>:
                              <span ng-if="!metricRates">{{config.options.maxSendKbps*1024 | binary}}B/s</span>
                              <span ng-if="metricRates">{{config.options.maxSendKbps*1024*8 | metric}}bps</span>
                            </i>
                          </small>
                        </a>
                      </td>
                    </tr>
                    <tr>
                      <th><span class="fas fa-fw fa-home"></span>&nbsp;<span translate>Local State (Total)</span></th>
                      <td class="text-right">
                          <span tooltip data-original-title="{{localStateTotal.files | alwaysNumber | localeNumber}} {{'files' | translate}}, {{ localStateTotal.directories | alwaysNumber | localeNumber}} {{'directories' | translate}}, ~{{ localStateTotal.bytes | binary}}B">
                            <span class="far fa-copy"></span>&nbsp;{{localStateTotal.files | alwaysNumber | localeNumber}}&ensp;
                            <span class="far fa-folder"></span>&nbsp;{{localStateTotal.directories| alwaysNumber | localeNumber}}&ensp;
                            <span class="far fa-hdd"></span>&nbsp;~{{localStateTotal.bytes | binary}}B
                          </span>
                      </td>
                    </tr>
                    <tr>
                      <th><span class="fas fa-fw fa-sitemap"></span>&nbsp;<span translate>Listeners</span></th>
                      <td class="text-right">
                        <span ng-if="listenersFailed.length == 0" class="data text-success">
                          <span>{{listenersTotal}}/{{listenersTotal}}</span>
                        </span>
                        <span ng-if="listenersFailed.length != 0" class="data" ng-class="{'text-danger': listenersFailed.length == listenersTotal}">
                          <span popover data-trigger="hover" data-placement="bottom" data-html="true" data-content="{{listenersFailed.join('<br>\n')}}">
                            {{listenersTotal-listenersFailed.length}}/{{listenersTotal}}
                          </span>
                        </span>
                      </td>
                    </tr>
                    <tr ng-if="system.discoveryEnabled">
                      <th><span class="fas fa-fw fa-map-signs"></span>&nbsp;<span translate>Discovery</span></th>
                      <td class="text-right">
                        <span ng-if="discoveryFailed.length == 0" class="data text-success">
                          <span>{{discoveryTotal}}/{{discoveryTotal}}</span>
                        </span>
                        <span ng-if="discoveryFailed.length != 0" class="data" ng-class="{'text-danger': discoveryFailed.length == discoveryTotal}">
                          <span popover data-trigger="hover" data-placement="bottom" data-content="{{'Click to see discovery failures' | translate}}.">
                            <a href="" style="color:inherit" ng-click="showDiscoveryFailures()">{{discoveryTotal-discoveryFailed.length}}/{{discoveryTotal}}</a>
                          </span>
                        </span>
                      </td>
                    </tr>
                    <tr>
                      <th><span class="far fa-fw fa-clock"></span>&nbsp;<span translate>Uptime</span></th>
                      <td class="text-right">{{system.uptime | duration:"m"}}</td>
                    </tr>
                    <tr>
                      <th><span class="fas fa-fw fa-tag"></span>&nbsp;<span translate>Version</span></th>
                      <td class="text-right">
                        <span tooltip data-original-title="{{versionString()}}">{{versionString()}}</span>
                      </td>
                    </tr>
                  </tbody>
                </table>
              </div>
            </div>
          </div>

          <!-- Remote devices -->
          <h3 translate>Remote Devices</h3>
          <div class="panel-group" id="devices">
            <div class="panel panel-default" ng-repeat="deviceCfg in otherDevices()">
              <button class="btn panel-heading" data-toggle="collapse" data-parent="#devices" data-target="#device-{{$index}}" aria-expanded="false">
                <div class="panel-progress" ng-show="deviceStatus(deviceCfg) == 'syncing'" ng-attr-style="width: {{completion[deviceCfg.deviceID]._total | percent}}"></div>
                <h4 class="panel-title">
                  <identicon class="panel-icon" data-value="deviceCfg.deviceID"></identicon>
                  <span ng-switch="deviceStatus(deviceCfg)" class="pull-right text-{{deviceClass(deviceCfg)}}">
                    <span ng-switch-when="insync"><span class="hidden-xs" translate>Up to Date</span><span class="visible-xs" aria-label="{{'Up to Date' | translate}}"><i class="fas fa-fw fa-check"></i></span></span>
                    <span ng-switch-when="unused-insync"><span class="hidden-xs" translate>Connected (Unused)</span><span class="visible-xs" aria-label="{{'Connected (Unused)' | translate}}"><i class="fas fa-fw fa-unlink"></i></span></span>
                    <span ng-switch-when="syncing">
                      <span class="hidden-xs" translate>Syncing</span> ({{completion[deviceCfg.deviceID]._total | percent}}, {{completion[deviceCfg.deviceID]._needBytes | binary}}B)
                    </span>
                    <span ng-switch-when="paused"><span class="hidden-xs" translate>Paused</span><span class="visible-xs" aria-label="{{'Paused' | translate}}"><i class="fas fa-fw fa-pause"></i></span></span>
                    <span ng-switch-when="unused-paused"><span class="hidden-xs" translate>Paused (Unused)</span><span class="visible-xs" aria-label="{{'Paused (Unused)' | translate}}"><i class="fas fa-fw fa-unlink"></i></span></span>
                    <span ng-switch-when="disconnected"><span class="hidden-xs" translate>Disconnected</span><span class="visible-xs" aria-label="{{'Disconnected' | translate}}"><i class="fas fa-fw fa-power-off"></i></span></span>
                    <span ng-switch-when="unused-disconnected"><span class="hidden-xs" translate>Disconnected (Unused)</span><span class="visible-xs" aria-label="{{'Disconnected (Unused)' | translate}}"><i class="fas fa-fw fa-unlink"></i></span></span>
                  </span>
                  <span>{{deviceName(deviceCfg)}}</span>
                </h4>
              </button>
              <div id="device-{{$index}}" class="panel-collapse collapse">
                <div class="panel-body">
                  <table class="table table-condensed table-striped table-auto">
                    <tbody>
                      <tr ng-if="connections[deviceCfg.deviceID].connected">
                        <th><span class="fas fa-fw fa-cloud-download-alt"></span>&nbsp;<span translate>Download Rate</span></th>
                        <td class="text-right">
                          <a href="#" class="toggler" ng-click="toggleUnits()">
                            <span ng-if="!metricRates">{{connections[deviceCfg.deviceID].inbps | binary}}B/s</span>
                            <span ng-if="metricRates">{{connections[deviceCfg.deviceID].inbps*8 | metric}}bps</span>
                            ({{connections[deviceCfg.deviceID].inBytesTotal | binary}}B)
                            <small ng-if="deviceCfg.maxRecvKbps > 0"><br/>
                              <i class="text-muted"><span translate>Limit</span>:
                                <span ng-if="!metricRates">{{deviceCfg.maxRecvKbps*1024 | binary}}B/s</span>
                                <span ng-if="metricRates">{{deviceCfg.maxRecvKbps*1024*8 | metric}}bps</span>
                              </i>
                            </small>
                          </a>
                        </td>
                      </tr>
                      <tr ng-if="connections[deviceCfg.deviceID].connected">
                        <th><span class="fas fa-fw fa-cloud-upload-alt"></span>&nbsp;<span translate>Upload Rate</span></th>
                        <td class="text-right">
                          <a href="#" class="toggler" ng-click="toggleUnits()">
                            <span ng-if="!metricRates">{{connections[deviceCfg.deviceID].outbps | binary}}B/s</span>
                            <span ng-if="metricRates">{{connections[deviceCfg.deviceID].outbps*8 | metric}}bps</span>
                            ({{connections[deviceCfg.deviceID].outBytesTotal | binary}}B)
                            <small ng-if="deviceCfg.maxSendKbps > 0"><br/>
                              <i class="text-muted"><span translate>Limit</span>:
                                <span ng-if="!metricRates">{{deviceCfg.maxSendKbps*1024 | binary}}B/s</span>
                                <span ng-if="metricRates">{{deviceCfg.maxSendKbps*1024*8 | metric}}bps</span>
                              </i>
                            </small>
                          </a>
                        </td>
                      </tr>
                      <tr ng-if="deviceStatus(deviceCfg) == 'syncing'">
                        <th><span class="fas fa-fw fa-exchange-alt"></span>&nbsp;<span translate>Out of Sync Items</span></th>
                        <td class="text-right">
                          <a href="" ng-click="showRemoteNeed(deviceCfg)">{{completion[deviceCfg.deviceID]._needItems | alwaysNumber | localeNumber}} <span translate>items</span>, ~{{completion[deviceCfg.deviceID]._needBytes | binary}}B</a>
                        </td>
                      </tr>
                      <tr>
                        <th><span class="fas fa-fw fa-link"></span>&nbsp<span translate>Address</span></th>
                        <td ng-if="connections[deviceCfg.deviceID].connected" class="text-right">
                          <span tooltip data-original-title="{{ connections[deviceCfg.deviceID].type.indexOf('Relay') > -1 ? '' : connections[deviceCfg.deviceID].type }} {{ connections[deviceCfg.deviceID].crypto }}">
                            {{deviceAddr(deviceCfg)}}
                          </span>
                        </td>
                        <td ng-if="!connections[deviceCfg.deviceID].connected" class="text-right">
                          <span ng-repeat="addr in deviceCfg.addresses">
                              <span tooltip data-original-title="{{'Configured' | translate}}">{{addr}}</span><br>
                              <small ng-if="system.lastDialStatus[addr].error" tooltip data-original-title="{{system.lastDialStatus[addr].error}}" class="text-danger">{{abbreviatedError(addr)}}<br></small>
                          </span>
                          <span ng-repeat="addr in discoveryCache[deviceCfg.deviceID].addresses">
                            <span tooltip data-original-title="{{'Discovered' | translate}}">{{addr}}</span><br>
                            <small ng-if="system.lastDialStatus[addr].error" tooltip data-original-title="{{system.lastDialStatus[addr].error}}" class="text-danger">{{abbreviatedError(addr)}}<br></small>
                          </span>
                        </td>
                      </tr>
                      <tr ng-if="connections[deviceCfg.deviceID].connected && connections[deviceCfg.deviceID].type.indexOf('Relay') > -1" tooltip data-original-title="Connections via relays might be rate limited by the relay">
                        <th><span class="fas fa-fw fa-exclamation-triangle text-danger"></span>&nbsp;<span translate>Connection Type</span></th>
                        <td class="text-right">{{connections[deviceCfg.deviceID].type}}</td>
                      </tr>
                      <tr ng-if="deviceCfg.allowedNetworks.length > 0">
                        <th><span class="fas fa-fw fa-filter"></span>&nbsp;<span translate>Allowed Networks</span></th>
                        <td class="text-right">
                          <span>{{deviceCfg.allowedNetworks.join(", ")}}</span>
                        </td>
                      </tr>
                      <tr ng-if="deviceCfg.compression != 'metadata'">
                        <th><span class="fas fa-fw fa-compress"></span>&nbsp;<span translate>Compression</span></th>
                        <td class="text-right">
                          <span ng-if="deviceCfg.compression == 'always'" translate>All Data</span>
                          <span ng-if="deviceCfg.compression == 'never'" translate>Off</span>
                        </td>
                      </tr>
                      <tr ng-if="deviceCfg.introducer">
                        <th><span class="far fa-fw fa-thumbs-up"></span>&nbsp;<span translate>Introducer</span></th>
                        <td translate class="text-right">Yes</td>
                      </tr>
                      <tr ng-if="deviceCfg.introducedBy">
                        <th><span class="far fa-fw fa-handshake-o"></span>&nbsp;<span translate>Introduced By</span></th>
                        <td class="text-right">{{ deviceName(devices[deviceCfg.introducedBy]) || deviceCfg.introducedBy.substring(0, 5) }}</td>
                      </tr>
                      <tr ng-if="connections[deviceCfg.deviceID].clientVersion">
                        <th><span class="fas fa-fw fa-tag"></span>&nbsp;<span translate>Version</span></th>
                        <td class="text-right">{{connections[deviceCfg.deviceID].clientVersion}}</td>
                      </tr>
                      <tr ng-if="!connections[deviceCfg.deviceID].connected">
                        <th><span class="fas fa-fw fa-eye"></span>&nbsp;<span translate>Last seen</span></th>
                        <td translate ng-if="!deviceStats[deviceCfg.deviceID].lastSeenDays || deviceStats[deviceCfg.deviceID].lastSeenDays >= 365" class="text-right">Never</td>
                        <td ng-if="deviceStats[deviceCfg.deviceID].lastSeenDays < 365" class="text-right">{{deviceStats[deviceCfg.deviceID].lastSeen | date:"yyyy-MM-dd HH:mm:ss"}}</td>
                      </tr>
                      <tr ng-if="deviceFolders(deviceCfg).length > 0">
                        <th><span class="fas fa-fw fa-folder"></span>&nbsp;<span translate>Folders</span></th>
                        <td class="text-right" ng-attr-title="{{deviceFolders(deviceCfg).map(folderLabel).join(', ')}}">{{deviceFolders(deviceCfg).map(folderLabel).join(", ")}}</td>
                      </tr>
                    </tbody>
                  </table>
                </div>
                <div class="panel-footer">
                  <span class="pull-right">
                    <button ng-if="!deviceCfg.paused" type="button" class="btn btn-sm btn-default" ng-click="setDevicePause(deviceCfg.deviceID, true)">
                      <span class="fas fa-pause"></span>&nbsp;<span translate>Pause</span>
                    </button>
                    <button ng-if="deviceCfg.paused" type="button" class="btn btn-sm btn-default" ng-click="setDevicePause(deviceCfg.deviceID, false)">
                      <span class="fas fa-play"></span>&nbsp;<span translate>Resume</span>
                    </button>
                    <button type="button" class="btn btn-sm btn-default" ng-click="editDevice(deviceCfg)">
                      <span class="fas fa-pencil-alt"></span>&nbsp;<span translate>Edit</span>
                    </button>
                  </span>
                  <div class="clearfix"></div>
                </div>
              </div>
            </div>
          </div>
          <div class="form-group">
            <span class="pull-right">
              <button type="button" class="btn btn-sm btn-default" ng-click="setAllDevicesPause(true)" ng-if="isAtleastOneDevicePausedStateSetTo(false)">
                <span class="fas fa-pause"></span>&nbsp;<span translate>Pause All</span>
              </button>
              <button type="button" class="btn btn-sm btn-default" ng-click="setAllDevicesPause(false)" ng-if="isAtleastOneDevicePausedStateSetTo(true)">
                <span class="fas fa-play"></span>&nbsp;<span translate>Resume All</span>
              </button>
              <button type="button" class="btn btn-sm btn-default" ng-click="globalChanges()">
                <span class="fas fa-fw fa-info-circle"></span>&nbsp;<span translate>Recent Changes</span>
              </button>
              <button type="button" class="btn btn-sm btn-default" ng-click="addDevice()">
                <span class="fas fa-plus"></span>&nbsp;<span translate>Add Remote Device</span>
              </button>
            </span>
            <div class="clearfix"></div>
          </div>
        </div>
      </div> <!-- /row -->

    </div> <!-- /container -->
  </div> <!-- /ng-cloak -->

  <!-- Bottom bar -->

  <nav class="navbar navbar-default navbar-fixed-bottom">
    <div class="container">
      <ul class="nav navbar-nav">
        <li><a class="navbar-link" href="https://mobiussync.com/" target="_blank"><span class="fas fa-home"></span>&nbsp;<span translate>Home page</span></a></li>
        <li><a class="navbar-link" href="https://docs.syncthing.net/" target="_blank"><span class="fas fa-book"></span>&nbsp;<span translate>Syncthing Documentation</span></a></li>
        <li><a class="navbar-link" href="https://forum.syncthing.net" target="_blank"><span class="fas fa-question-circle"></span>&nbsp;<span translate>Syncthing Support</span></a></li>
        <li><a class="navbar-link" href="https://data.syncthing.net/" target="_blank"><span class="fas fa-bar-chart"></span>&nbsp;<span translate>Statistics</span></a></li>
        <li><a class="navbar-link" href="https://github.com/MobiusSync/MobiusSync/issues" target="_blank"><span class="fas fa-bug"></span>&nbsp;<span translate>Bugs</span></a></li>
        <li><a class="navbar-link" href="https://github.com/MobiusSync/syncthing" target="_blank"><span class="fas fa-wrench"></span>&nbsp;<span translate>Source Code</span></a></li>
        <li><a class="navbar-link" href="https://twitter.com/MobiusSync" target="_blank"><span class="fab fa-twitter"></span>&nbsp;Twitter</a></li>
      </ul>
    </div>
  </nav>

  <ng-include src="'syncthing/core/networkErrorDialogView.html'"></ng-include>
  <ng-include src="'syncthing/core/httpErrorDialogView.html'"></ng-include>
  <ng-include src="'syncthing/core/restartingDialogView.html'"></ng-include>
  <ng-include src="'syncthing/core/upgradingDialogView.html'"></ng-include>
  <ng-include src="'syncthing/core/shutdownDialogView.html'"></ng-include>
  <ng-include src="'syncthing/device/idqrModalView.html'"></ng-include>
  <ng-include src="'syncthing/device/editDeviceModalView.html'"></ng-include>
  <ng-include src="'syncthing/device/globalChangesModalView.html'"></ng-include>
  <ng-include src="'syncthing/folder/editFolderModalView.html'"></ng-include>
  <ng-include src="'syncthing/folder/restoreVersionsModalView.html'"></ng-include>
  <ng-include src="'syncthing/folder/restoreVersionsConfirmation.html'"></ng-include>
  <ng-include src="'syncthing/settings/settingsModalView.html'"></ng-include>
  <ng-include src="'syncthing/settings/advancedSettingsModalView.html'"></ng-include>
  <ng-include src="'syncthing/settings/discardChangesConfirmation.html'"></ng-include>
  <ng-include src="'syncthing/usagereport/usageReportModalView.html'"></ng-include>
  <ng-include src="'syncthing/usagereport/usageReportPreviewModalView.html'"></ng-include>
  <ng-include src="'syncthing/transfer/neededFilesModalView.html'"></ng-include>
  <ng-include src="'syncthing/transfer/failedFilesModalView.html'"></ng-include>
  <ng-include src="'syncthing/transfer/remoteNeededFilesModalView.html'"></ng-include>
  <ng-include src="'syncthing/transfer/localChangedFilesModalView.html'"></ng-include>
  <ng-include src="'syncthing/core/upgradeModalView.html'"></ng-include>
  <ng-include src="'syncthing/core/majorUpgradeModalView.html'"></ng-include>
  <ng-include src="'syncthing/core/aboutModalView.html'"></ng-include>
  <ng-include src="'syncthing/core/discoveryFailuresModalView.html'"></ng-include>
  <ng-include src="'syncthing/folder/removeFolderDialogView.html'"></ng-include>
  <ng-include src="'syncthing/device/removeDeviceDialogView.html'"></ng-include>
  <ng-include src="'syncthing/core/logViewerModalView.html'"></ng-include>

  <!-- vendor scripts -->
  <script type="text/javascript" src="vendor/jquery/jquery-2.2.2.js"></script>
  <script type="text/javascript" src="vendor/angular/angular.js"></script>
  <script type="text/javascript" src="vendor/angular/angular-sanitize.js"></script>
  <script type="text/javascript" src="vendor/angular/angular-translate.js"></script>
  <script type="text/javascript" src="vendor/angular/angular-translate-loader-static-files.js"></script>
  <script type="text/javascript" src="vendor/angular/angular-dirPagination.js"></script>
  <script type="text/javascript" src="vendor/moment/moment.js"></script>
  <script type="text/javascript" src="vendor/bootstrap/js/bootstrap.js"></script>
  <script type="text/javascript" src="vendor/daterangepicker/daterangepicker.js"></script>
  <script type="text/javascript" src="vendor/fancytree/jquery.fancytree-all-deps.js"></script>
  <!-- / vendor scripts -->

  <!-- gui application code -->
  <script type="text/javascript" src="syncthing/core/module.js"></script>
  <script type="text/javascript" src="syncthing/core/alwaysNumberFilter.js"></script>
  <script type="text/javascript" src="syncthing/core/basenameFilter.js"></script>
  <script type="text/javascript" src="syncthing/core/binaryFilter.js"></script>
  <script type="text/javascript" src="syncthing/core/localeNumberFilter.js"></script>
  <script type="text/javascript" src="syncthing/core/percentFilter.js"></script>
  <script type="text/javascript" src="syncthing/core/durationFilter.js"></script>
  <script type="text/javascript" src="syncthing/core/eventService.js"></script>
  <script type="text/javascript" src="syncthing/core/identiconDirective.js"></script>
  <script type="text/javascript" src="syncthing/core/languageSelectDirective.js"></script>
  <script type="text/javascript" src="syncthing/core/lastErrorComponentFilter.js"></script>
  <script type="text/javascript" src="syncthing/core/localeService.js"></script>
  <script type="text/javascript" src="syncthing/core/modalDirective.js"></script>
  <script type="text/javascript" src="syncthing/core/metricFilter.js"></script>
  <script type="text/javascript" src="syncthing/core/notificationDirective.js"></script>
  <script type="text/javascript" src="syncthing/core/pathIsSubDirDirective.js"></script>
  <script type="text/javascript" src="syncthing/core/popoverDirective.js"></script>
  <script type="text/javascript" src="syncthing/core/selectOnClickDirective.js"></script>
  <script type="text/javascript" src="syncthing/core/syncthingController.js"></script>
  <script type="text/javascript" src="syncthing/core/tooltipDirective.js"></script>
  <script type="text/javascript" src="syncthing/core/uncamelFilter.js"></script>
  <script type="text/javascript" src="syncthing/core/uniqueFolderDirective.js"></script>
  <script type="text/javascript" src="syncthing/core/validDeviceidDirective.js"></script>
  <script type="text/javascript" src="assets/lang/valid-langs.js"></script>
  <script type="text/javascript" src="assets/lang/prettyprint.js"></script>
  <script type="text/javascript" src="meta.js"></script>
  <script type="text/javascript" src="syncthing/app.js"></script>
  <!-- / gui application code -->

</body>
</html><|MERGE_RESOLUTION|>--- conflicted
+++ resolved
@@ -29,70 +29,6 @@
 </head>
 
 <body>
-<<<<<<< HEAD
-  <script type="text/javascript" src="syncthing/development/logbar.js"></script>
-  <div ng-if="version.isBeta" ng-include="'syncthing/development/logbar.html'"></div>
-  <!-- Top bar -->
-
-  <nav class="navbar navbar-top navbar-default" role="navigation">
-    <div class="container">
-      <span class="navbar-brand" aria-hidden="true">
-        <img class="logo hidden-xs" src="assets/img/logo-horizontal.svg" height="32" width="117" alt=""/>
-        <img class="logo hidden visible-xs" src="assets/img/favicon-default.png" height="32" alt=""/>
-      </span>
-      <p class="navbar-text hidden-xs" ng-class="{'hidden-sm':upgradeInfo && upgradeInfo.newer}">{{thisDeviceName()}}</p>
-      <ul class="nav navbar-nav navbar-right">
-        <li ng-if="upgradeInfo && upgradeInfo.newer" class="upgrade-newer">
-          <button type="button" class="btn navbar-btn btn-primary btn-sm" data-toggle="modal" data-target="#upgrade">
-            <span class="fas fa-arrow-circle-up"></span>
-            <span class="hidden-xs" translate translate-value-version="{{upgradeInfo.latest}}">Upgrade To {%version%}</span>
-          </button>
-        </li>
-        <li ng-if="upgradeInfo && upgradeInfo.majorNewer" class="upgrade-newer-major">
-          <button type="button" class="btn navbar-btn btn-danger btn-sm" data-toggle="modal" data-target="#majorUpgrade">
-            <span class="fas fa-arrow-circle-up"></span>
-            <span class="hidden-xs" translate translate-value-version="{{upgradeInfo.latest}}">Upgrade To {%version%}</span>
-          </button>
-        </li>
-        <li class="dropdown" language-select></li>
-        <li>
-          <a class="navbar-link" href="https://docs.syncthing.net/intro/gui.html" target="_blank">
-            <span class="fas fa-question-circle"></span>
-            <span class="hidden-xs" translate>Help</span>
-          </a>
-        </li>
-        <li class="dropdown action-menu">
-          <a href="#" class="dropdown-toggle" data-toggle="dropdown" aria-expanded="false">
-            <span class="fas fa-cog"></span>
-            <span class="hidden-xs" translate>Actions</span>
-            <span class="caret"></span>
-          </a>
-          <ul class="dropdown-menu">
-            <!-- %TOPMENU% -->
-            <li><a href="" ng-click="showSettings()"><span class="fas fa-fw fa-cog"></span>&nbsp;<span translate>Settings</span></a></li>
-            <li><a href="" data-toggle="modal" data-target="#idqr" ng-click="currentDevice=thisDevice()"><span class="fas fa-fw fa-qrcode"></span>&nbsp;<span translate>Show ID</span></a></li>
-            <li class="divider" aria-hidden="true"></li>
-            <li class="visible-xs">
-              <a href="https://docs.syncthing.net/intro/gui.html" target="_blank">
-                <span class="fas fa-fw fa-question-circle"></span>&nbsp;<span translate>Help</span>
-              </a>
-            </li>
-            <li><a href="" data-toggle="modal" data-target="#about"><span class="far fa-fw fa-heart"></span>&nbsp;<span translate>About</span></a></li>
-            <li class="divider" aria-hidden="true"></li>
-            <li><a href="" ng-click="advanced()"><span class="fas fa-fw fa-cogs"></span>&nbsp;<span translate>Advanced</span></a></li>
-            <li><a href="" ng-click="logging.show()"><span class="far fa-fw fa-file-alt"></span>&nbsp;<span translate>Logs</span></a></li>
-            <li class="divider" aria-hidden="true" ng-if="config.gui.debugging"></li>
-            <li><a href="/rest/debug/support" target="_blank" ng-if="config.gui.debugging"><span class="fa fa-user-md"></span>&nbsp;<span translate>Support Bundle</span></a></li>
-          </ul>
-        </li>
-      </ul>
-    </div>
-  </nav>
-
-  <div class="container" id="content">
-
-    <!-- Panel: Open, no auth -->
-=======
   <noscript>
     <nav class="navbar navbar-top navbar-default" role="navigation">
       <div class="container">
@@ -102,7 +38,6 @@
         </span>
       </div>
     </nav>
->>>>>>> b16cc72f
 
     <div class="container content">
       <div class="row">
@@ -166,11 +101,9 @@
               <span class="caret"></span>
             </a>
             <ul class="dropdown-menu">
+              <!-- %TOPMENU% -->
               <li><a href="" ng-click="showSettings()"><span class="fas fa-fw fa-cog"></span>&nbsp;<span translate>Settings</span></a></li>
               <li><a href="" data-toggle="modal" data-target="#idqr" ng-click="currentDevice=thisDevice()"><span class="fas fa-fw fa-qrcode"></span>&nbsp;<span translate>Show ID</span></a></li>
-              <li class="divider" aria-hidden="true"></li>
-              <li><a href="" ng-click="shutdown()"><span class="fas fa-fw fa-power-off"></span>&nbsp;<span translate>Shutdown</span></a></li>
-              <li><a href="" ng-click="restart()"><span class="fas fa-fw fa-refresh"></span>&nbsp;<span translate>Restart</span></a></li>
               <li class="divider" aria-hidden="true"></li>
               <li class="visible-xs">
                 <a href="https://docs.syncthing.net/intro/gui.html" target="_blank">
@@ -594,75 +527,6 @@
                             <span translate ng-if="folderStats[folder.id].lastFile.deleted">Deleted</span>
                             {{folderStats[folder.id].lastFile.filename | basename}}
                           </span>
-<<<<<<< HEAD
-                        </div>
-                      </td>
-                    </tr>
-                    <tr ng-if="folder.order != 'random' && folder.type != 'sendonly'">
-                      <th><span class="fas fa-fw fa-sort"></span>&nbsp;<span translate>File Pull Order</span></th>
-                      <td class="text-right" ng-switch="folder.order">
-                        <span ng-switch-when="random" translate>Random</span>
-                        <span ng-switch-when="alphabetic" translate>Alphabetic</span>
-                        <span ng-switch-when="smallestFirst" translate>Smallest First</span>
-                        <span ng-switch-when="largestFirst" translate>Largest First</span>
-                        <span ng-switch-when="oldestFirst" translate>Oldest First</span>
-                        <span ng-switch-when="newestFirst" translate>Newest First</span>
-                      </td>
-                    </tr>
-                    <tr ng-if="folder.versioning.type">
-                      <th><span class="far fa-fw fa-copy"></span>&nbsp;<span translate>File Versioning</span></th>
-                      <td class="text-right" ng-switch="folder.versioning.type">
-                        <span ng-switch-when="trashcan" translate>Trash Can File Versioning</span>
-                        <span ng-switch-when="staggered" translate>Staggered File Versioning</span>
-                        <span ng-switch-when="simple" translate>Simple File Versioning</span>
-                        <span ng-switch-when="external" translate>External File Versioning</span>
-                      </td>
-                    </tr>
-                    <tr>
-                      <th><span class="fas fa-fw fa-share-alt"></span>&nbsp;<span translate>Shared With</span></th>
-                      <td class="text-right" ng-attr-title="{{sharesFolder(folder)}}">{{sharesFolder(folder)}}</td>
-                    </tr>
-                    <tr ng-if="folderStats[folder.id].lastScan">
-                      <th><span class="far fa-fw fa-clock"></span>&nbsp;<span translate>Last Scan</span></th>
-                      <td translate ng-if="folderStats[folder.id].lastScanDays >= 365" class="text-right">Never</td>
-                      <td ng-if="folderStats[folder.id].lastScanDays < 365" class="text-right">
-                        <span>{{folderStats[folder.id].lastScan | date:'yyyy-MM-dd HH:mm:ss'}}</span>
-                      </td>
-                    </tr>
-                    <tr ng-if="folder.type != 'sendonly' && folderStats[folder.id].lastFile && folderStats[folder.id].lastFile.filename">
-                      <th><span class="fas fa-fw fa-exchange-alt"></span>&nbsp;<span translate>Latest Change</span></th>
-                      <td class="text-right">
-                        <span tooltip data-original-title="{{folderStats[folder.id].lastFile.filename}} @ {{folderStats[folder.id].lastFile.at | date:'yyyy-MM-dd HH:mm:ss'}}">
-                          <span translate ng-if="!folderStats[folder.id].lastFile.deleted">Updated</span>
-                          <span translate ng-if="folderStats[folder.id].lastFile.deleted">Deleted</span>
-                          {{folderStats[folder.id].lastFile.filename | basename}}
-                        </span>
-                      </td>
-                    </tr>
-                  </tbody>
-                </table>
-              </div>
-              <div class="panel-footer">
-                <button type="button" class="btn btn-sm btn-danger pull-left" ng-click="override(folder.id)" ng-if="folderStatus(folder) == 'outofsync' && folder.type == 'sendonly'">
-                  <span class="fas fa-arrow-circle-up"></span>&nbsp;<span translate>Override Changes</span>
-                </button>
-                <button type="button" class="btn btn-sm btn-danger pull-left" ng-click="revert(folder.id)" ng-if="canRevert(folder.id)">
-                  <span class="fa fa-arrow-circle-down"></span>&nbsp;<span translate>Revert Local Changes</span>
-                </button>
-                <span class="pull-right">
-                  <!-- %OPENFOLDER% -->
-                  <button ng-if="!folder.paused" type="button" class="btn btn-sm btn-default" ng-click="setFolderPause(folder.id, true)">
-                    <span class="fas fa-pause"></span>&nbsp;<span translate>Pause</span>
-                  </button>
-                  <button ng-if="folder.paused" type="button" class="btn btn-sm btn-default" ng-click="setFolderPause(folder.id, false)">
-                    <span class="fas fa-play"></span>&nbsp;<span translate>Resume</span>
-                  </button>
-                  <button type="button" class="btn btn-default btn-sm" ng-click="restoreVersions.show(folder.id)" ng-if="folder.versioning.type">
-                    <span class="fas fa-undo"></span>&nbsp;<span translate>Versions</span>
-                  </button>
-                  <button type="button" class="btn btn-sm btn-default" ng-click="rescanFolder(folder.id)" ng-disabled="['idle', 'stopped', 'unshared', 'outofsync', 'faileditems', 'localadditions'].indexOf(folderStatus(folder)) < 0">
-                    <span class="fas fa-refresh"></span>&nbsp;<span translate>Rescan</span>
-=======
                         </td>
                       </tr>
                     </tbody>
@@ -671,12 +535,12 @@
                 <div class="panel-footer">
                   <button type="button" class="btn btn-sm btn-danger pull-left" ng-click="override(folder.id)" ng-if="folderStatus(folder) == 'outofsync' && folder.type == 'sendonly'">
                     <span class="fas fa-arrow-circle-up"></span>&nbsp;<span translate>Override Changes</span>
->>>>>>> b16cc72f
                   </button>
                   <button type="button" class="btn btn-sm btn-danger pull-left" ng-click="revert(folder.id)" ng-if="canRevert(folder.id)">
                     <span class="fa fa-arrow-circle-down"></span>&nbsp;<span translate>Revert Local Changes</span>
                   </button>
                   <span class="pull-right">
+                    <!-- %OPENFOLDER% -->
                     <button ng-if="!folder.paused" type="button" class="btn btn-sm btn-default" ng-click="setFolderPause(folder.id, true)">
                       <span class="fas fa-pause"></span>&nbsp;<span translate>Pause</span>
                     </button>
@@ -699,6 +563,7 @@
             </div>
           </div>
           <span class="pull-right">
+            <!-- %OPENTOPFOLDER% -->
             <button type="button" class="btn btn-sm btn-default" ng-click="setAllFoldersPause(true)" ng-if="isAtleastOneFolderPausedStateSetTo(false)">
               <span class="fas fa-pause"></span>&nbsp;<span translate>Pause All</span>
             </button>
@@ -715,27 +580,6 @@
           <div class="clearfix"></div>
           <hr class="visible-sm"/>
         </div>
-<<<<<<< HEAD
-        <span class="pull-right">
-          <!-- %OPENTOPFOLDER% -->
-          <button type="button" class="btn btn-sm btn-default" ng-click="setAllFoldersPause(true)" ng-if="isAtleastOneFolderPausedStateSetTo(false)">
-            <span class="fas fa-pause"></span>&nbsp;<span translate>Pause All</span>
-          </button>
-          <button type="button" class="btn btn-sm btn-default" ng-click="setAllFoldersPause(false)" ng-if="isAtleastOneFolderPausedStateSetTo(true)">
-            <span class="fas fa-play"></span>&nbsp;<span translate>Resume All</span>
-          </button>
-          <button type="button" class="btn btn-sm btn-default" ng-click="rescanAllFolders()">
-            <span class="fas fa-refresh"></span>&nbsp;<span translate>Rescan All</span>
-          </button>
-          <button type="button" class="btn btn-sm btn-default" ng-click="addFolder()">
-            <span class="fas fa-plus"></span>&nbsp;<span translate>Add Folder</span>
-          </button>
-        </span>
-        <div class="clearfix"></div>
-        <hr class="visible-sm"/>
-      </div>
-=======
->>>>>>> b16cc72f
 
         <!-- Device list (top right) -->
 
