/*
// Copyright (C) 2014 The Syncthing Authors.
//
// This Source Code Form is subject to the terms of the Mozilla Public
// License, v. 2.0. If a copy of the MPL was not distributed with this file,
// You can obtain one at http://mozilla.org/MPL/2.0/.

*/

body {
    padding-bottom: 70px;
    font-family: "Helvetica Neue", Helvetica, Arial, sans-serif;
}

h1, h2, h3, h4, h5 {
    font-family: "Raleway", "Helvetica Neue", Helvetica, Arial, sans-serif;
    line-height: 1.25;
}

ul+h5 {
    margin-top: 1.5em;
}

#content {
    margin-bottom: 50px;
}

.panel-progress {
    background: #3498db;
    height: 3px;
    left: 0;
    position: absolute;
    top: 0;
    display: block;
}

.panel-title {
    position: relative;
    text-overflow: ellipsis;
    overflow: hidden;
}

identicon {
    display: inline-block;
    position: relative;
    width: 1em;
    height: 1em;
    line-height: 1;
    margin-right: 5px;
}

.identicon {
    width: 1em;
    height: 1em;
}

.identicon rect {
    fill: #333;
}

.checkbox {
    margin-top: 0px;
}

.checkbox input[type="checkbox"], .radio input[type="radio"] {
    float: none; /* issue #1197 */
}

.popover {
    max-width: none;
    min-width: 250px;
}

.panel-heading .fa, .modal-header .fa {
    margin-right: 10px;
}

.panel-heading {
    position: relative;
    overflow: hidden;
}

.text-monospace {
    font-family: Menlo, Monaco, Consolas, "Courier New", monospace;
}

.table-condensed>thead>tr>th, .table-condensed>tbody>tr>th, .table-condensed>tfoot>tr>th, .table-condensed>thead>tr>td, .table-condensed>tbody>tr>td, .table-condensed>tfoot>tr>td {
    border-top: none;
}

.logo {
    margin: 0;
    padding: 0;
    top: -5px;
    position: relative;
}

.list-no-bullet {
    list-style-type: none
}

.li-column {
    display: inline-block;
    min-width: 7em;
    margin-right: 1em;
    background-color: rgb(236, 240, 241);
    border-radius: 3px;
    padding: 1px 4px;
    margin: 2px 2px;
}
.li-column span.data {
    margin-left: 0.5em;
    min-width: 10em;
    text-align: right;
    display: inline-block;
}

.ng-cloak {
    display: none !important;
}

.table th {
    white-space: nowrap;
    font-weight: 400;
}

.table td {
    padding-left: 20px !important;
}

.table td.small-data {
    white-space: nowrap;
}

table.table-condensed {
    table-layout: fixed;
}
table.table-condensed td {
    overflow: hidden;
    text-overflow: ellipsis;
    white-space: nowrap;
}

<<<<<<< HEAD
table.table-condensed td.no-overflow-ellipse {
    white-space: normal;
=======
.folder-advanced{
    background-color: hsla(0,0%,99%,1);
    border: 1px solid hsla(0, 0%, 95%, 1);
    padding: 1rem;
    margin-bottom: 15px;
}

.folder-advanced-toggle{
    cursor: pointer;
}
.folder-advanced-toggle .collapse,
.folder-advanced-toggle.collapsed .expand{
    display: inline-block;
}

.folder-advanced-toggle.collapsed .collapse,
.folder-advanced-toggle .expand{
    display: none;
>>>>>>> 710ddf79
}

@media (max-width:767px) {
    table.table-condensed td {
        /* for mobile phones to allow linebreaks in long repro folder/shared with
        * columns. */
        white-space: normal;
    }
}

.navbar-right {
    /* to align with panel */
    padding-right: 15px;
}

/**
 * Menu for select language
 */

@media (min-width:480px) and (max-width:649px) {
    *[language-select] > .dropdown-menu {
        width: 230px;
    }
}

@media (min-width:650px) {
    *[language-select] > .dropdown-menu > li {
        width: 50%;
        float: left;
    }
    *[language-select] > .dropdown-menu {
        width: 440px;
    }
}


@media (max-width:479px) {
    .dropdown-menu {
        padding-top: 55px;
    }

    nav .dropdown-toggle {
        font-size: 14px;
    }

    .dropdown-toggle {
        float: left;
    }

    .navbar-brand {
        padding-left: 0;
        padding-top: 16px;
    }

    .navbar-nav .open .dropdown-menu > li > a {
        padding: 12px 15px 12px 25px;
    }
}


.panel-body .table-condensed {
    margin-bottom: 0;
}

.dl-horizontal.dl-narrow dt {
    width: 40px;
}

.dl-horizontal.dl-narrow dd {
    margin-left: 60px;
}

/**
 * Progress bars with centered text
 */

.progress {
    margin-bottom: 0px;
    position: relative;
}

.progress span.frontal {
    text-align: center;
    position: absolute;
    display: block;
    width: 100%;
}

.three-columns {
    -webkit-column-count: 3;
    -moz-column-count: 3;
    column-count: 3;
}

.two-columns {
    -webkit-column-count: 2;
    -moz-column-count: 2;
    column-count: 2;
}

ul.three-columns li, ul.two-columns li {
    padding-left: 0.5em;
    text-indent: -0.5em;
}

/** Footer nav on small devices **/

@media (max-width: 1199px) {
    body {
        padding-bottom: 0;
    }

    .navbar-fixed-bottom {
        position: static;
    }
}<|MERGE_RESOLUTION|>--- conflicted
+++ resolved
@@ -141,10 +141,10 @@
     white-space: nowrap;
 }
 
-<<<<<<< HEAD
 table.table-condensed td.no-overflow-ellipse {
     white-space: normal;
-=======
+}
+
 .folder-advanced{
     background-color: hsla(0,0%,99%,1);
     border: 1px solid hsla(0, 0%, 95%, 1);
@@ -163,7 +163,6 @@
 .folder-advanced-toggle.collapsed .collapse,
 .folder-advanced-toggle .expand{
     display: none;
->>>>>>> 710ddf79
 }
 
 @media (max-width:767px) {
