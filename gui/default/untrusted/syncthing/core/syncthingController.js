angular.module('syncthing.core')
    .config(function ($locationProvider) {
        $locationProvider.html5Mode({ enabled: true, requireBase: false }).hashPrefix('!');
    })
    .controller('SyncthingController', function ($scope, $http, $location, LocaleService, Events, $filter, $q, $compile, $timeout, $rootScope, $translate) {
        'use strict';

        // private/helper definitions

        var prevDate = 0;
        var navigatingAway = false;
        var online = false;
        var restarting = false;

        function initController() {
            LocaleService.autoConfigLocale();
            setInterval($scope.refresh, 10000);
            Events.start();
        }

        // public/scope definitions

        $scope.completion = {};
        $scope.config = {};
        $scope.configInSync = true;
        $scope.connections = {};
        $scope.errors = [];
        $scope.model = {};
        $scope.myID = '';
        $scope.devices = {};
        $scope.discoveryCache = {};
        $scope.protocolChanged = false;
        $scope.reportData = {};
        $scope.reportDataPreview = '';
        $scope.reportPreview = false;
        $scope.folders = {};
        $scope.seenError = '';
        $scope.upgradeInfo = null;
        $scope.deviceStats = {};
        $scope.folderStats = {};
        $scope.pendingDevices = {};
        $scope.pendingFolders = {};
        $scope.progress = {};
        $scope.version = {};
        $scope.needed = {}
        $scope.neededFolder = '';
        $scope.failed = {};
        $scope.localChanged = {};
        $scope.scanProgress = {};
        $scope.themes = [];
        $scope.globalChangeEvents = {};
        $scope.metricRates = false;
        $scope.folderPathErrors = {};
        $scope.currentFolder = {};
        $scope.ignores = {
            text: '',
            error: null,
            disabled: false,
        };
        resetRemoteNeed();

        try {
            $scope.metricRates = (window.localStorage["metricRates"] == "true");
        } catch (exception) { }

        $scope.folderDefaults = {
            devices: [],
            type: "sendreceive",
            rescanIntervalS: 3600,
            fsWatcherDelayS: 10,
            fsWatcherEnabled: true,
            minDiskFree: { value: 1, unit: "%" },
            maxConflicts: 10,
            fsync: true,
            order: "random",
            fileVersioningSelector: "none",
            trashcanClean: 0,
            versioningCleanupIntervalS: 3600,
            simpleKeep: 5,
            staggeredMaxAge: 365,
            staggeredCleanInterval: 3600,
            staggeredVersionsPath: "",
            externalCommand: "",
            autoNormalize: true,
            path: "",
        };

        $scope.localStateTotal = {
            bytes: 0,
            directories: 0,
            files: 0
        };

        $(window).bind('beforeunload', function () {
            navigatingAway = true;
        });

        $scope.$on("$locationChangeSuccess", function () {
            LocaleService.useLocale($location.search().lang);
        });

        $scope.needActions = {
            'rm': 'Del',
            'rmdir': 'Del (dir)',
            'sync': 'Sync',
            'touch': 'Update'
        };
        $scope.needIcons = {
            'rm': 'far fa-fw fa-trash-alt',
            'rmdir': 'far fa-fw fa-trash-alt',
            'sync': 'far fa-fw fa-arrow-alt-circle-down',
            'touch': 'fas fa-fw fa-asterisk'
        };

        $scope.$on(Events.ONLINE, function () {
            if (online && !restarting) {
                return;
            }

            console.log('UIOnline');

            refreshSystem();
            refreshDiscoveryCache();
            refreshConfig();
            refreshConnectionStats();
            refreshDeviceStats();
            refreshFolderStats();
            refreshGlobalChanges();
            refreshThemes();

            $http.get(urlbase + '/system/version').success(function (data) {
                console.log("version", data);
                if ($scope.version.version && $scope.version.version !== data.version) {
                    // We already have a version response, but it differs from
                    // the new one. Reload the full GUI in case it's changed.
                    document.location.reload(true);
                }

                $scope.version = data;
            }).error($scope.emitHTTPError);

            $http.get(urlbase + '/svc/report').success(function (data) {
                $scope.reportData = data;
                if ($scope.system && $scope.config.options.urAccepted > -1 && $scope.config.options.urSeen < $scope.system.urVersionMax && $scope.config.options.urAccepted < $scope.system.urVersionMax) {
                    // Usage reporting format has changed, prompt the user to re-accept.
                    $('#ur').modal();
                }
            }).error($scope.emitHTTPError);

            $http.get(urlbase + '/system/upgrade').success(function (data) {
                $scope.upgradeInfo = data;
            }).error(function () {
                $scope.upgradeInfo = null;
            });

            online = true;
            restarting = false;
            $('#networkError').modal('hide');
            $('#restarting').modal('hide');
            $('#shutdown').modal('hide');
        });

        $scope.$on(Events.OFFLINE, function () {
            if (navigatingAway || !online) {
                return;
            }

            console.log('UIOffline');
            online = false;
            if (!restarting) {
                $('#networkError').modal();
            }
        });

        $scope.$on('HTTPError', function (event, arg) {
            // Emitted when a HTTP call fails. We use the status code to try
            // to figure out what's wrong.

            if (navigatingAway || !online) {
                return;
            }

            console.log('HTTPError', arg);
            online = false;
            if (!restarting) {
                if (arg.status === 0) {
                    // A network error, not an HTTP error
                    $scope.$emit(Events.OFFLINE);
                } else if (arg.status >= 400 && arg.status <= 599) {
                    // A genuine HTTP error
                    $('#networkError').modal('hide');
                    $('#restarting').modal('hide');
                    $('#shutdown').modal('hide');
                    $('#httpError').modal();
                }
            }
        });

        $scope.$on(Events.STATE_CHANGED, function (event, arg) {
            var data = arg.data;
            if ($scope.model[data.folder]) {
                $scope.model[data.folder].state = data.to;
                $scope.model[data.folder].error = data.error;

                // If a folder has started scanning, then any scan progress is
                // also obsolete.
                if (data.to === 'scanning') {
                    delete $scope.scanProgress[data.folder];
                }

                // If a folder finished scanning, then refresh folder stats
                // to update last scan time.
                if (data.from === 'scanning' && data.to === 'idle') {
                    refreshFolderStats();
                }
            }
        });

        $scope.$on(Events.LOCAL_INDEX_UPDATED, function (event, arg) {
            refreshFolderStats();
            refreshGlobalChanges();
        });

        $scope.$on(Events.DEVICE_DISCONNECTED, function (event, arg) {
            $scope.connections[arg.data.id].connected = false;
            refreshDeviceStats();
        });

        $scope.$on(Events.DEVICE_CONNECTED, function (event, arg) {
            if (!$scope.connections[arg.data.id]) {
                $scope.connections[arg.data.id] = {
                    inbps: 0,
                    outbps: 0,
                    inBytesTotal: 0,
                    outBytesTotal: 0,
                    type: arg.data.type,
                    address: arg.data.addr
                };
                $scope.completion[arg.data.id] = {
                    _total: 100,
                    _needBytes: 0,
                    _needItems: 0
                };
            }
        });

        $scope.$on(Events.DEVICE_REJECTED, function (event, arg) {
            var pendingDevice = {
                time: arg.time,
                name: arg.data.name,
                address: arg.data.address
            };
            console.log("rejected device:", arg.data.device, pendingDevice);

            $scope.pendingDevices[arg.data.device] = pendingDevice;
        });

        $scope.$on(Events.FOLDER_REJECTED, function (event, arg) {
            var offeringDevice = {
                time: arg.time,
                label: arg.data.folderLabel
            };
            console.log("rejected folder", arg.data.folder, "from device:", arg.data.device, offeringDevice);

            var pendingFolder = $scope.pendingFolders[arg.data.folder];
            if (pendingFolder === undefined) {
                pendingFolder = {
                    offeredBy: {}
                };
            }
            pendingFolder.offeredBy[arg.data.device] = offeringDevice;
            $scope.pendingFolders[arg.data.folder] = pendingFolder;
        });

        $scope.$on('ConfigLoaded', function () {
            if ($scope.config.options.urAccepted === 0) {
                // If usage reporting has been neither accepted nor declined,
                // we want to ask the user to make a choice. But we don't want
                // to bug them during initial setup, so we set a cookie with
                // the time of the first visit. When that cookie is present
                // and the time is more than four hours ago, we ask the
                // question.

                var firstVisit = document.cookie.replace(/(?:(?:^|.*;\s*)firstVisit\s*\=\s*([^;]*).*$)|^.*$/, "$1");
                if (!firstVisit) {
                    document.cookie = "firstVisit=" + Date.now() + ";max-age=" + 30 * 24 * 3600;
                } else {
                    if (+firstVisit < Date.now() - 4 * 3600 * 1000) {
                        $('#ur').modal();
                    }
                }
            }
        });

        $scope.$on(Events.CONFIG_SAVED, function (event, arg) {
            updateLocalConfig(arg.data);

            $http.get(urlbase + '/config/insync').success(function (data) {
                $scope.configInSync = data.configInSync;
            }).error($scope.emitHTTPError);
        });

        $scope.$on(Events.DOWNLOAD_PROGRESS, function (event, arg) {
            var stats = arg.data;
            var progress = {};
            for (var folder in stats) {
                progress[folder] = {};
                for (var file in stats[folder]) {
                    var s = stats[folder][file];
                    var reused = 100 * s.reused / s.total;
                    var copiedFromOrigin = 100 * s.copiedFromOrigin / s.total;
                    var copiedFromElsewhere = 100 * s.copiedFromElsewhere / s.total;
                    var pulled = 100 * s.pulled / s.total;
                    var pulling = 100 * s.pulling / s.total;
                    // We try to round up pulling to at least a percent so that it would be at least a bit visible.
                    if (pulling < 1 && pulled + copiedFromElsewhere + copiedFromOrigin + reused <= 99) {
                        pulling = 1;
                    }
                    progress[folder][file] = {
                        reused: reused,
                        copiedFromOrigin: copiedFromOrigin,
                        copiedFromElsewhere: copiedFromElsewhere,
                        pulled: pulled,
                        pulling: pulling,
                        bytesTotal: s.bytesTotal,
                        bytesDone: s.bytesDone,
                    };
                }
            }
            for (var folder in $scope.progress) {
                if (!(folder in progress)) {
                    if ($scope.neededFolder === folder) {
                        $scope.refreshNeed($scope.needed.page, $scope.needed.perpage);
                    }
                } else if ($scope.neededFolder === folder) {
                    for (file in $scope.progress[folder]) {
                        if (!(file in progress[folder])) {
                            $scope.refreshNeed($scope.needed.page, $scope.needed.perpage);
                            break;
                        }
                    }
                }
            }
            $scope.progress = progress;
            console.log("DownloadProgress", $scope.progress);
        });

        $scope.$on(Events.FOLDER_SUMMARY, function (event, arg) {
            var data = arg.data;
            $scope.model[data.folder] = data.summary;
            recalcLocalStateTotal();
        });

        $scope.$on(Events.FOLDER_COMPLETION, function (event, arg) {
            var data = arg.data;
            if (!$scope.completion[data.device]) {
                $scope.completion[data.device] = {};
            }
            $scope.completion[data.device][data.folder] = data;
            recalcCompletion(data.device);
        });

        $scope.$on(Events.FOLDER_ERRORS, function (event, arg) {
            $scope.model[arg.data.folder].errors = arg.data.errors.length;
        });

        $scope.$on(Events.FOLDER_SCAN_PROGRESS, function (event, arg) {
            var data = arg.data;
            $scope.scanProgress[data.folder] = {
                current: data.current,
                total: data.total,
                rate: data.rate
            };
            console.log("FolderScanProgress", data);
        });

        $scope.emitHTTPError = function (data, status, headers, config) {
            $scope.$emit('HTTPError', { data: data, status: status, headers: headers, config: config });
        };

        var debouncedFuncs = {};

        function refreshFolder(folder) {
            if ($scope.folders[folder].paused) {
                return;
            }
            var key = "refreshFolder" + folder;
            if (!debouncedFuncs[key]) {
                debouncedFuncs[key] = debounce(function () {
                    $http.get(urlbase + '/db/status?folder=' + encodeURIComponent(folder)).success(function (data) {
                        $scope.model[folder] = data;
                        recalcLocalStateTotal();
                        console.log("refreshFolder", folder, data);
                    }).error($scope.emitHTTPError);
                }, 1000);
            }
            debouncedFuncs[key]();
        }

        function updateLocalConfig(config) {
            var hasConfig = !isEmptyObject($scope.config);

            $scope.config = config;
            $scope.config.options._listenAddressesStr = $scope.config.options.listenAddresses.join(', ');
            $scope.config.options._globalAnnounceServersStr = $scope.config.options.globalAnnounceServers.join(', ');
            $scope.config.options._urAcceptedStr = "" + $scope.config.options.urAccepted;

            $scope.devices = deviceMap($scope.config.devices);
            for (var id in $scope.devices) {
                $scope.completion[id] = {
                    _total: 100,
                    _needBytes: 0,
                    _needItems: 0
                };
            };
            $scope.folders = folderMap($scope.config.folders);
            Object.keys($scope.folders).forEach(function (folder) {
                refreshFolder(folder);
                $scope.folders[folder].devices.forEach(function (deviceCfg) {
                    refreshCompletion(deviceCfg.deviceID, folder);
                });
            });

            refreshCluster();
            refreshNoAuthWarning();
            setDefaultTheme();

            if (!hasConfig) {
                $scope.$emit('ConfigLoaded');
            }
        }

        function refreshSystem() {
            $http.get(urlbase + '/system/status').success(function (data) {
                $scope.myID = data.myID;
                $scope.system = data;

                if ($scope.reportDataPreviewVersion === '') {
                    $scope.reportDataPreviewVersion = $scope.system.urVersionMax;
                }

                var listenersFailed = [];
                for (var address in data.connectionServiceStatus) {
                    if (data.connectionServiceStatus[address].error) {
                        listenersFailed.push(address + ": " + data.connectionServiceStatus[address].error);
                    }
                }
                $scope.listenersFailed = listenersFailed;
                $scope.listenersTotal = $scope.sizeOf(data.connectionServiceStatus);

                $scope.discoveryTotal = data.discoveryMethods;
                var discoveryFailed = [];
                for (var disco in data.discoveryErrors) {
                    if (data.discoveryErrors[disco]) {
                        discoveryFailed.push(disco + ": " + data.discoveryErrors[disco]);
                    }
                }
                $scope.discoveryFailed = discoveryFailed;

                refreshNoAuthWarning();

                console.log("refreshSystem", data);
            }).error($scope.emitHTTPError);
        }

        function refreshNoAuthWarning() {
            if (!$scope.system || !$scope.config || !$scope.config.gui) {
                // We need all to be able to determine the state.
                return
            }

            // If we're not listening on localhost, and there is no
            // authentication configured, and the magic setting to silence the
            // warning isn't set, then yell at the user.
            var addr = $scope.system.guiAddressUsed;
            var guiCfg = $scope.config.gui;
            $scope.openNoAuth = addr.substr(0, 4) !== "127."
                && addr.substr(0, 6) !== "[::1]:"
                && addr.substr(0, 1) !== "/"
                && (!guiCfg.user || !guiCfg.password)
                && guiCfg.authMode !== 'ldap'
                && !guiCfg.insecureAdminAccess;

            if (guiCfg.user && guiCfg.password) {
                $scope.dismissNotification('authenticationUserAndPassword');
            }
        }

        function refreshCluster() {
            $http.get(urlbase + '/cluster/pending/devices').success(function (data) {
                $scope.pendingDevices = data;
                console.log("refreshCluster devices", data);
            }).error($scope.emitHTTPError);
            $http.get(urlbase + '/cluster/pending/folders').success(function (data) {
                $scope.pendingFolders = data;
                console.log("refreshCluster folders", data);
            }).error($scope.emitHTTPError);
        }

        function refreshDiscoveryCache() {
            $http.get(urlbase + '/system/discovery').success(function (data) {
                for (var device in data) {
                    for (var i = 0; i < data[device].addresses.length; i++) {
                        // Relay addresses are URLs with
                        // .../?foo=barlongstuff that we strip away here. We
                        // remove the final slash as well for symmetry with
                        // tcp://192.0.2.42:1234 type addresses.
                        data[device].addresses[i] = data[device].addresses[i].replace(/\/\?.*/, '');
                    }
                }
                $scope.discoveryCache = data;
                console.log("refreshDiscoveryCache", data);
            }).error($scope.emitHTTPError);
        }

        function recalcLocalStateTotal() {
            $scope.localStateTotal = {
                bytes: 0,
                directories: 0,
                files: 0
            };

            for (var f in $scope.model) {
                $scope.localStateTotal.bytes += $scope.model[f].localBytes;
                $scope.localStateTotal.files += $scope.model[f].localFiles;
                $scope.localStateTotal.directories += $scope.model[f].localDirectories;
            }
        }

        function recalcCompletion(device) {
            var total = 0, needed = 0, deletes = 0, items = 0;
            for (var folder in $scope.completion[device]) {
                if (folder === "_total" || folder === '_needBytes' || folder === '_needItems') {
                    continue;
                }
                total += $scope.completion[device][folder].globalBytes;
                needed += $scope.completion[device][folder].needBytes;
                items += $scope.completion[device][folder].needItems;
                deletes += $scope.completion[device][folder].needDeletes;
            }
            if (total == 0) {
                $scope.completion[device]._total = 100;
                $scope.completion[device]._needBytes = 0;
                $scope.completion[device]._needItems = 0;
            } else {
                $scope.completion[device]._total = Math.floor(100 * (1 - needed / total));
                $scope.completion[device]._needBytes = needed;
                $scope.completion[device]._needItems = items + deletes;
            }

            if (needed == 0 && deletes > 0) {
                // We don't need any data, but we have deletes that we need
                // to do. Drop down the completion percentage to indicate
                // that we have stuff to do.
                $scope.completion[device]._total = 95;
            }

            console.log("recalcCompletion", device, $scope.completion[device]);
        }

        function refreshCompletion(device, folder) {
            if (device === $scope.myID) {
                return;
            }

            $http.get(urlbase + '/db/completion?device=' + device + '&folder=' + encodeURIComponent(folder)).success(function (data) {
                if (!$scope.completion[device]) {
                    $scope.completion[device] = {};
                }
                $scope.completion[device][folder] = data;
                recalcCompletion(device);
            }).error($scope.emitHTTPError);
        }

        function refreshConnectionStats() {
            $http.get(urlbase + '/system/connections').success(function (data) {
                var now = Date.now(),
                    td = (now - prevDate) / 1000,
                    id;

                prevDate = now;

                try {
                    data.total.inbps = Math.max(0, (data.total.inBytesTotal - $scope.connectionsTotal.inBytesTotal) / td);
                    data.total.outbps = Math.max(0, (data.total.outBytesTotal - $scope.connectionsTotal.outBytesTotal) / td);
                } catch (e) {
                    data.total.inbps = 0;
                    data.total.outbps = 0;
                }
                $scope.connectionsTotal = data.total;

                data = data.connections;
                for (id in data) {
                    if (!data.hasOwnProperty(id)) {
                        continue;
                    }
                    try {
                        data[id].inbps = Math.max(0, (data[id].inBytesTotal - $scope.connections[id].inBytesTotal) / td);
                        data[id].outbps = Math.max(0, (data[id].outBytesTotal - $scope.connections[id].outBytesTotal) / td);
                    } catch (e) {
                        data[id].inbps = 0;
                        data[id].outbps = 0;
                    }
                }
                $scope.connections = data;
                console.log("refreshConnections", data);
            }).error($scope.emitHTTPError);
        }

        function refreshErrors() {
            $http.get(urlbase + '/system/error').success(function (data) {
                $scope.errors = data.errors;
                console.log("refreshErrors", data);
            }).error($scope.emitHTTPError);
        }

        function refreshConfig() {
            $http.get(urlbase + '/config').success(function (data) {
                updateLocalConfig(data);
                console.log("refreshConfig", data);
            }).error($scope.emitHTTPError);

            $http.get(urlbase + '/config/insync').success(function (data) {
                $scope.configInSync = data.configInSync;
            }).error($scope.emitHTTPError);
        }

        $scope.refreshNeed = function (page, perpage) {
            if (!$scope.neededFolder) {
                return;
            }
            var url = urlbase + "/db/need?folder=" + encodeURIComponent($scope.neededFolder);
            url += "&page=" + page;
            url += "&perpage=" + perpage;
            $http.get(url).success(function (data) {
                console.log("refreshNeed", $scope.neededFolder, data);
                parseNeeded(data);
            }).error($scope.emitHTTPError);
        }

        function needAction(file) {
            var fDelete = 4096;
            var fDirectory = 16384;

            if ((file.flags & (fDelete + fDirectory)) === fDelete + fDirectory) {
                return 'rmdir';
            } else if ((file.flags & fDelete) === fDelete) {
                return 'rm';
            } else if ((file.flags & fDirectory) === fDirectory) {
                return 'touch';
            } else {
                return 'sync';
            }
        }

        function parseNeeded(data) {
            $scope.needed = data;
            var merged = [];
            data.progress.forEach(function (item) {
                item.type = "progress";
                item.action = needAction(item);
                merged.push(item);
            });
            data.queued.forEach(function (item) {
                item.type = "queued";
                item.action = needAction(item);
                merged.push(item);
            });
            data.rest.forEach(function (item) {
                item.type = "rest";
                item.action = needAction(item);
                merged.push(item);
            });
            $scope.needed.items = merged;
        }

        function pathJoin(base, name) {
            base = expandTilde(base);
            if (base[base.length - 1] !== $scope.system.pathSeparator) {
                return base + $scope.system.pathSeparator + name;
            }
            return base + name;
        }

        function expandTilde(path) {
            if (path && path.trim().charAt(0) === '~') {
                return $scope.system.tilde + path.trim().substring(1);
            }
            return path;
        }

        function shouldSetDefaultFolderPath() {
            return $scope.config.options && $scope.config.defaults.folder.path && !$scope.editingExisting && $scope.folderEditor.folderPath.$pristine
        }

        function resetRemoteNeed() {
            $scope.remoteNeed = {};
            $scope.remoteNeedFolders = [];
            $scope.remoteNeedDevice = undefined;
        }


        function setDefaultTheme() {
            if (!document.getElementById("fallback-theme-css")) {

                // check if no support for prefers-color-scheme
                var colorSchemeNotSupported = typeof window.matchMedia === "undefined" || window.matchMedia('(prefers-color-scheme: dark)').media === 'not all';

                if ($scope.config.gui.theme === "default" && colorSchemeNotSupported) {
                    document.documentElement.style.display = 'none';
                    document.head.insertAdjacentHTML(
                        'beforeend',
                        '<link id="fallback-theme-css" rel="stylesheet" href="theme-assets/light/assets/css/theme.css" onload="document.documentElement.style.display = \'\'">'
                    );
                }
            }
        }

        function saveIgnores(ignores, cb) {
            $http.post(urlbase + '/db/ignores?folder=' + encodeURIComponent($scope.currentFolder.id), {
                ignore: ignores
            }).success(function () {
                if (cb) {
                    cb();
                }
            });
        };

        function initShareEditing(editing) {
            $scope.currentSharing = {};
            $scope.currentSharing.editing = editing;
            $scope.currentSharing.shared = [];
            $scope.currentSharing.unrelated = [];
            $scope.currentSharing.selected = {};
            $scope.currentSharing.encryptionPasswords = {};
            if (editing === 'folder') {
                initShareEditingFolder();
            }
        };

        function initShareEditingFolder() {
            $scope.currentFolder.devices.forEach(function (n) {
                if (n.deviceID !== $scope.myID) {
                    $scope.currentSharing.shared.push($scope.devices[n.deviceID]);
                }
                if (n.encryptionPassword !== '') {
                    $scope.currentSharing.encryptionPasswords[n.deviceID] = n.encryptionPassword;
                }
                $scope.currentSharing.selected[n.deviceID] = true;
            });
            $scope.currentSharing.unrelated = $scope.deviceList().filter(function (n) {
                return n.deviceID !== $scope.myID && !$scope.currentSharing.selected[n.deviceID];
            });
        }

        $scope.refreshFailed = function (page, perpage) {
            if (!$scope.failed || !$scope.failed.folder) {
                return;
            }
            var url = urlbase + '/folder/errors?folder=' + encodeURIComponent($scope.failed.folder);
            url += "&page=" + page + "&perpage=" + perpage;
            $http.get(url).success(function (data) {
                $scope.failed = data;
            }).error($scope.emitHTTPError);
        };

        $scope.refreshRemoteNeed = function (folder, page, perpage) {
            if (!$scope.remoteNeedDevice) {
                return;
            }
            var url = urlbase + '/db/remoteneed?device=' + $scope.remoteNeedDevice.deviceID;
            url += '&folder=' + encodeURIComponent(folder);
            url += "&page=" + page + "&perpage=" + perpage;
            $http.get(url).success(function (data) {
                $scope.remoteNeed[folder] = data;
            }).error(function (err) {
                $scope.remoteNeed[folder] = undefined;
                $scope.emitHTTPError(err);
            });
        };

        $scope.refreshLocalChanged = function (page, perpage) {
            if (!$scope.localChangedFolder) {
                return;
            }
            var url = urlbase + '/db/localchanged?folder=';
            url += encodeURIComponent($scope.localChangedFolder);
            url += "&page=" + page + "&perpage=" + perpage;
            $http.get(url).success(function (data) {
                $scope.localChanged = data;
            }).error($scope.emitHTTPError);
        };

        var refreshDeviceStats = debounce(function () {
            $http.get(urlbase + "/stats/device").success(function (data) {
                $scope.deviceStats = data;
                for (var device in $scope.deviceStats) {
                    $scope.deviceStats[device].lastSeen = new Date($scope.deviceStats[device].lastSeen);
                    $scope.deviceStats[device].lastSeenDays = (new Date() - $scope.deviceStats[device].lastSeen) / 1000 / 86400;
                }
                console.log("refreshDeviceStats", data);
            }).error($scope.emitHTTPError);
        }, 2500);

        var refreshFolderStats = debounce(function () {
            $http.get(urlbase + "/stats/folder").success(function (data) {
                $scope.folderStats = data;
                for (var folder in $scope.folderStats) {
                    if ($scope.folderStats[folder].lastFile) {
                        $scope.folderStats[folder].lastFile.at = new Date($scope.folderStats[folder].lastFile.at);
                    }

                    $scope.folderStats[folder].lastScan = new Date($scope.folderStats[folder].lastScan);
                    $scope.folderStats[folder].lastScanDays = (new Date() - $scope.folderStats[folder].lastScan) / 1000 / 86400;
                }
                console.log("refreshfolderStats", data);
            }).error($scope.emitHTTPError);
        }, 2500);

        var refreshThemes = debounce(function () {
            $http.get("themes.json").success(function (data) { // no urlbase here as this is served by the asset handler
                $scope.themes = data.themes;
            }).error($scope.emitHTTPError);
        }, 2500);

        var refreshGlobalChanges = debounce(function () {
            $http.get(urlbase + "/events/disk?limit=25").success(function (data) {
                if (!data) {
                    // For reasons unknown this is called with data being the empty
                    // string on shutdown, causing an error on .reverse().
                    return;
                }
                data = data.reverse();
                $scope.globalChangeEvents = data;
                console.log("refreshGlobalChanges", data);
            }).error($scope.emitHTTPError);
        }, 2500);

        $scope.refresh = function () {
            refreshSystem();
            refreshDiscoveryCache();
            refreshConnectionStats();
            refreshErrors();
        };

        $scope.folderStatus = function (folderCfg) {
            if (folderCfg.paused) {
                return 'paused';
            }

            var folderInfo = $scope.model[folderCfg.id];

            // after restart syncthing process state may be empty
            if (typeof folderInfo === 'undefined' || !folderInfo.state) {
                return 'unknown';
            }

            var state = '' + folderInfo.state;
            if (state === 'error') {
                return 'stopped'; // legacy, the state is called "stopped" in the GUI
            }

            if (state !== 'idle') {
                return state;
            }

            if (folderInfo.needTotalItems > 0) {
                return 'outofsync';
            }
            if ($scope.hasFailedFiles(folderCfg.id)) {
                return 'faileditems';
            }
            if ($scope.hasReceiveOnlyChanged(folderCfg)) {
                return 'localadditions';
            }
            if ($scope.hasReceiveEncryptedItems(folderCfg)) {
                return 'localunencrypted';
            }
            if (folderCfg.devices.length <= 1) {
                return 'unshared';
            }

            return state;
        };

        $scope.folderClass = function (folderCfg) {
            var status = $scope.folderStatus(folderCfg);

            if (status === 'idle' || status === 'localadditions') {
                return 'success';
            }
            if (status == 'paused') {
                return 'default';
            }
            if (status === 'syncing' || status === 'sync-preparing' || status === 'scanning' || status === 'cleaning') {
                return 'primary';
            }
            if (status === 'unknown') {
                return 'info';
            }
            if (status === 'stopped' || status === 'outofsync' || status === 'error' || status === 'faileditems' || status === 'localunencrypted') {
                return 'danger';
            }
            if (status === 'unshared' || status === 'scan-waiting' || status === 'sync-waiting' || status === 'clean-waiting') {
                return 'warning';
            }

            return 'info';
        };

        $scope.syncPercentage = function (folder) {
            if (typeof $scope.model[folder] === 'undefined') {
                return 100;
            }
            if ($scope.model[folder].needTotalItems === 0) {
                return 100;
            }
            if (($scope.model[folder].needBytes == 0 && $scope.model[folder].needDeletes > 0) || $scope.model[folder].globalBytes == 0) {
                // We don't need any data, but we have deletes that we need
                // to do. Drop down the completion percentage to indicate
                // that we have stuff to do.
                // Do the same thing in case we only have zero byte files to sync.
                return 95;
            }
            var pct = 100 * $scope.model[folder].inSyncBytes / $scope.model[folder].globalBytes;
            return Math.floor(pct);
        };

        $scope.scanPercentage = function (folder) {
            if (!$scope.scanProgress[folder]) {
                return undefined;
            }
            var pct = 100 * $scope.scanProgress[folder].current / $scope.scanProgress[folder].total;
            return Math.floor(pct);
        };

        $scope.scanRate = function (folder) {
            if (!$scope.scanProgress[folder]) {
                return 0;
            }
            return $scope.scanProgress[folder].rate;
        };

        $scope.scanRemaining = function (folder) {
            // Formats the remaining scan time as a string. Includes days and
            // hours only when relevant, resulting in time stamps like:
            // 00m 40s
            // 32m 40s
            // 2h 32m
            // 4d 2h
            // In case remaining scan time appears to be >31d, omit the
            // details, i.e.:
            // > 1 month

            if (!$scope.scanProgress[folder]) {
                return "";
            }
            // Calculate remaining bytes and seconds based on our current
            // rate.

            var remainingBytes = $scope.scanProgress[folder].total - $scope.scanProgress[folder].current;
            var seconds = remainingBytes / $scope.scanProgress[folder].rate;
            // Round up to closest ten seconds to avoid flapping too much to
            // and fro.

            seconds = Math.ceil(seconds / 10) * 10;

            // Separate out the number of days.
            var days = 0;
            var res = [];
            if (seconds >= 86400) {
                days = Math.floor(seconds / 86400);
                if (days > 31) {
                    return '> 1 month';
                }
                res.push('' + days + 'd')
                seconds = seconds % 86400;
            }

            // Separate out the number of hours.
            var hours = 0;
            if (seconds > 3600) {
                hours = Math.floor(seconds / 3600);
                res.push('' + hours + 'h')
                seconds = seconds % 3600;
            }

            var d = new Date(1970, 0, 1).setSeconds(seconds);

            if (days === 0) {
                // Format minutes only if we're within a day of completion.
                var f = $filter('date')(d, "m'm'");
                res.push(f);
            }

            if (days === 0 && hours === 0) {
                // Format seconds only when we're within an hour of completion.
                var f = $filter('date')(d, "ss's'");
                res.push(f);
            }

            return res.join(' ');
        };

        $scope.deviceStatus = function (deviceCfg) {
            var status = '';

            if ($scope.deviceFolders(deviceCfg).length === 0) {
                status = 'unused-';
            }

            if (typeof $scope.connections[deviceCfg.deviceID] === 'undefined') {
                return 'unknown';
            }

            if (deviceCfg.paused) {
                return status + 'paused';
            }

            if ($scope.connections[deviceCfg.deviceID].connected) {
                if ($scope.completion[deviceCfg.deviceID] && $scope.completion[deviceCfg.deviceID]._total === 100) {
                    return status + 'insync';
                } else {
                    return 'syncing';
                }
            }

            // Disconnected
            return status + 'disconnected';
        };

        $scope.deviceClass = function (deviceCfg) {
            if (typeof $scope.connections[deviceCfg.deviceID] === 'undefined') {
                return 'info';
            }

            if (deviceCfg.paused) {
                return 'default';
            }

            if ($scope.connections[deviceCfg.deviceID].connected) {
                if ($scope.completion[deviceCfg.deviceID] && $scope.completion[deviceCfg.deviceID]._total === 100) {
                    return 'success';
                } else {
                    return 'primary';
                }
            }

            // Disconnected
            return 'info';
        };

        $scope.syncthingStatus = function () {
            var syncCount = 0;
            var notifyCount = 0;
            var pauseCount = 0;

            // loop through all folders
            var folderListCache = $scope.folderList();
            for (var i = 0; i < folderListCache.length; i++) {
                var status = $scope.folderStatus(folderListCache[i]);
                switch (status) {
                    case 'sync-preparing':
                    case 'syncing':
                        syncCount++;
                        break;
                    case 'stopped':
                    case 'unknown':
                    case 'outofsync':
                    case 'error':
                        notifyCount++;
                        break;
                }
            }

            // loop through all devices
            var deviceCount = 0;
            for (var id in $scope.devices) {
                var status = $scope.deviceStatus({
                    deviceID: id
                });
                switch (status) {
                    case 'unknown':
                        notifyCount++;
                        break;
                    case 'paused':
                        pauseCount++;
                        break;
                    case 'unused':
                        deviceCount--;
                        break;
                }
                deviceCount++;
            }

            // enumerate notifications
            if ($scope.openNoAuth || !$scope.configInSync || $scope.errorList().length > 0 || !online || Object.keys($scope.pendingDevices).length > 0 || Object.keys($scope.pendingFolders).length > 0) {
                notifyCount++;
            }

            // at least one folder is syncing
            if (syncCount > 0) {
                return 'sync';
            }

            // a device is unknown or a folder is stopped/unknown/outofsync/error or some other notification is open or gui offline
            if (notifyCount > 0) {
                return 'notify';
            }

            // all used devices are paused except (this) one
            if (pauseCount === deviceCount - 1) {
                return 'pause';
            }

            return 'default';
        };

        $scope.deviceAddr = function (deviceCfg) {
            var conn = $scope.connections[deviceCfg.deviceID];
            if (conn && conn.connected) {
                return conn.address;
            }
            return '?';
        };

        $scope.hasRemoteGUIAddress = function (deviceCfg) {
            if (!deviceCfg.remoteGUIPort)
                return false;
            var conn = $scope.connections[deviceCfg.deviceID];
            return conn && conn.connected && conn.address && conn.type.indexOf('Relay') == -1;
        };

        $scope.remoteGUIAddress = function (deviceCfg) {
            // Assume hasRemoteGUIAddress is true or we would not be here
            var conn = $scope.connections[deviceCfg.deviceID];
            return 'http://' + replaceAddressPort(conn.address, deviceCfg.remoteGUIPort);
        };

        function replaceAddressPort(address, newPort) {
            for (var index = address.length - 1; index >= 0; index--) {
                if (address[index] === ":") {
                    return address.substr(0, index) + ":" + newPort.toString();
                }
            }
            return address;
        }

        $scope.friendlyNameFromShort = function (shortID) {
            var matches = Object.keys($scope.devices).filter(function (id) {
                return id.substr(0, 7) === shortID;
            });
            if (matches.length !== 1) {
                return shortID;
            }
            return $scope.friendlyNameFromID(matches[0]);
        };

        $scope.friendlyNameFromID = function (deviceID) {
            var match = $scope.devices[deviceID];
            if (match) {
                return $scope.deviceName(match);
            }
            return deviceID.substr(0, 6);
        };

        $scope.deviceName = function (deviceCfg) {
            if (typeof deviceCfg === 'undefined' || typeof deviceCfg.deviceID === 'undefined') {
                return "";
            }
            if (deviceCfg.name) {
                return deviceCfg.name;
            }
            return deviceCfg.deviceID.substr(0, 6);
        };

        $scope.thisDeviceName = function () {
            var device = $scope.thisDevice();
            if (typeof device === 'undefined') {
                return "(unknown device)";
            }
            if (device.name) {
                return device.name;
            }
            return device.deviceID.substr(0, 6);
        };

        $scope.setDevicePause = function (device, pause) {
            $scope.devices[device].paused = pause;
            $scope.config.devices = $scope.deviceList();
            $scope.saveConfig();
        };

        $scope.setFolderPause = function (folder, pause) {
            var cfg = $scope.folders[folder];
            if (cfg) {
                cfg.paused = pause;
                $scope.config.folders = folderList($scope.folders);
                $scope.saveConfig();
            }
        };

        $scope.showDiscoveryFailures = function () {
            $('#discovery-failures').modal();
        };

        $scope.logging = {
            facilities: {},
            refreshFacilities: function () {
                $http.get(urlbase + '/system/debug').success(function (data) {
                    var facilities = {};
                    data.enabled = data.enabled || [];
                    $.each(data.facilities, function (key, value) {
                        facilities[key] = {
                            description: value,
                            enabled: data.enabled.indexOf(key) > -1
                        };
                    });
                    $scope.logging.facilities = facilities;
                }).error($scope.emitHTTPError);
            },
            show: function () {
                $scope.logging.refreshFacilities();
                $scope.logging.timer = $timeout($scope.logging.fetch);
                var textArea = $('#logViewerText');
                textArea.on("scroll", $scope.logging.onScroll);
                $('#logViewer').modal().one('shown.bs.modal', function () {
                    // Scroll to bottom.
                    textArea.scrollTop(textArea[0].scrollHeight);
                }).one('hidden.bs.modal', function () {
                    $timeout.cancel($scope.logging.timer);
                    textArea.off("scroll", $scope.logging.onScroll);
                    $scope.logging.timer = null;
                    $scope.logging.entries = [];
                });
            },
            onFacilityChange: function (facility) {
                var enabled = $scope.logging.facilities[facility].enabled;
                // Disable checkboxes while we're in flight.
                $.each($scope.logging.facilities, function (key) {
                    $scope.logging.facilities[key].enabled = null;
                })
                $http.post(urlbase + '/system/debug?' + (enabled ? 'enable=' : 'disable=') + facility)
                    .success($scope.logging.refreshFacilities)
                    .error($scope.emitHTTPError);
            },
            onScroll: function () {
                var textArea = $('#logViewerText');
                var scrollTop = textArea.prop('scrollTop');
                var scrollHeight = textArea.prop('scrollHeight');
                $scope.logging.paused = scrollHeight > (scrollTop + textArea.outerHeight());
                // Browser events do not cause redraw, trigger manually.
                $scope.$apply();
            },
            timer: null,
            entries: [],
            paused: false,
            content: function () {
                var content = "";
                $.each($scope.logging.entries, function (idx, entry) {
                    content += entry.when.split('.')[0].replace('T', ' ') + ' ' + entry.message + "\n";
                });
                return content;
            },
            fetch: function () {
                var textArea = $('#logViewerText');
                if ($scope.logging.paused) {
                    if (!$scope.logging.timer) return;
                    $scope.logging.timer = $timeout($scope.logging.fetch, 500);
                    return;
                }

                var last = null;
                if ($scope.logging.entries.length > 0) {
                    last = $scope.logging.entries[$scope.logging.entries.length - 1].when;
                }

                $http.get(urlbase + '/system/log' + (last ? '?since=' + encodeURIComponent(last) : '')).success(function (data) {
                    if (!$scope.logging.timer) return;
                    $scope.logging.timer = $timeout($scope.logging.fetch, 2000);
                    if (!$scope.logging.paused) {
                        if (data.messages) {
                            $scope.logging.entries.push.apply($scope.logging.entries, data.messages);
                            // Wait for the text area to be redrawn, adding new lines, and then scroll to bottom.
                            $timeout(function () {
                                textArea.scrollTop(textArea[0].scrollHeight);
                            });
                        }
                    }
                });
            }
        };

        $scope.discardChangedSettings = function () {
            $("#discard-changes-confirmation").modal("hide");
            $("#settings").off("hide.bs.modal").modal("hide");
        };

        $scope.showSettings = function () {
            // Make a working copy
            $scope.tmpOptions = angular.copy($scope.config.options);
            $scope.tmpOptions.deviceName = $scope.thisDevice().name;
            $scope.tmpOptions.upgrades = "none";
            if ($scope.tmpOptions.autoUpgradeIntervalH > 0) {
                $scope.tmpOptions.upgrades = "stable";
            }
            if ($scope.tmpOptions.upgradeToPreReleases) {
                $scope.tmpOptions.upgrades = "candidate";
            }
            $scope.tmpGUI = angular.copy($scope.config.gui);
            $scope.tmpRemoteIgnoredDevices = angular.copy($scope.config.remoteIgnoredDevices);
            $scope.tmpDevices = angular.copy($scope.config.devices);
            $('#settings').modal("show");
            $("#settings a[href='#settings-general']").tab("show");
            $("#settings").on('hide.bs.modal', function (event) {
                if ($scope.settingsModified()) {
                    event.preventDefault();
                    $("#discard-changes-confirmation").modal("show");
                } else {
                    $("#settings").off("hide.bs.modal");
                }
            });
        };

        $scope.saveConfig = function (callback) {
            var cfg = JSON.stringify($scope.config);
            var opts = {
                headers: {
                    'Content-Type': 'application/json'
                }
            };
            $http.put(urlbase + '/config', cfg, opts).success(function () {
                refreshConfig();

                if (callback) {
                    callback();
                }
            }).error(function (data, status, headers, config) {
                refreshConfig();
                $scope.emitHTTPError(data, status, headers, config);
            });
        };

        $scope.urVersions = function () {
            var result = [];
            if ($scope.system) {
                for (var i = $scope.system.urVersionMax; i >= 2; i--) {
                    result.push("" + i);
                }
            }
            return result;
        };

        $scope.settingsModified = function () {
            // Options has artificial properties injected into the temp config.
            // Need to recompute them before we can check equality
            var options = angular.copy($scope.config.options);
            options.deviceName = $scope.thisDevice().name;
            options.upgrades = "none";
            if (options.autoUpgradeIntervalH > 0) {
                options.upgrades = "stable";
            }
            if (options.upgradeToPreReleases) {
                options.upgrades = "candidate";
            }
            var optionsEqual = angular.equals(options, $scope.tmpOptions);
            var guiEquals = angular.equals($scope.config.gui, $scope.tmpGUI);
            var ignoredDevicesEquals = angular.equals($scope.config.remoteIgnoredDevices, $scope.tmpRemoteIgnoredDevices);
            var ignoredFoldersEquals = angular.equals($scope.config.devices, $scope.tmpDevices);
            console.log("settings equals - options: " + optionsEqual + " gui: " + guiEquals + " ignDev: " + ignoredDevicesEquals + " ignFol: " + ignoredFoldersEquals);
            return !optionsEqual || !guiEquals || !ignoredDevicesEquals || !ignoredFoldersEquals;
        };

        $scope.saveSettings = function () {
            // Make sure something changed
            if ($scope.settingsModified()) {
                var themeChanged = $scope.config.gui.theme !== $scope.tmpGUI.theme;
                // Angular has issues with selects with numeric values, so we handle strings here.
                $scope.tmpOptions.urAccepted = parseInt($scope.tmpOptions._urAcceptedStr);
                // Check if auto-upgrade has been enabled or disabled. This
                // also has an effect on usage reporting, so do the check
                // for that later.
                if ($scope.tmpOptions.upgrades == "candidate") {
                    $scope.tmpOptions.autoUpgradeIntervalH = $scope.tmpOptions.autoUpgradeIntervalH || 12;
                    $scope.tmpOptions.upgradeToPreReleases = true;
                    $scope.tmpOptions.urAccepted = $scope.system.urVersionMax;
                    $scope.tmpOptions.urSeen = $scope.system.urVersionMax;
                } else if ($scope.tmpOptions.upgrades == "stable") {
                    $scope.tmpOptions.autoUpgradeIntervalH = $scope.tmpOptions.autoUpgradeIntervalH || 12;
                    $scope.tmpOptions.upgradeToPreReleases = false;
                } else {
                    $scope.tmpOptions.autoUpgradeIntervalH = 0;
                    $scope.tmpOptions.upgradeToPreReleases = false;
                }

                // Check if protocol will need to be changed on restart
                if ($scope.config.gui.useTLS !== $scope.tmpGUI.useTLS) {
                    $scope.protocolChanged = true;
                }

                // Parse strings to arrays before copying over
                ['listenAddresses', 'globalAnnounceServers'].forEach(function (key) {
                    $scope.tmpOptions[key] = $scope.tmpOptions["_" + key + "Str"].split(/[ ,]+/).map(function (x) {
                        return x.trim();
                    });
                });

                // Apply new settings locally
                $scope.thisDeviceIn($scope.tmpDevices).name = $scope.tmpOptions.deviceName;
                $scope.config.options = angular.copy($scope.tmpOptions);
                $scope.config.gui = angular.copy($scope.tmpGUI);
                $scope.config.remoteIgnoredDevices = angular.copy($scope.tmpRemoteIgnoredDevices);
                $scope.config.devices = angular.copy($scope.tmpDevices);
                // $scope.devices is updated by updateLocalConfig based on
                // the config changed event, but settingsModified will look
                // at it before that and conclude that the settings are
                // modified (even though we just saved) unless we update
                // here as well...
                $scope.devices = deviceMap($scope.config.devices);

                $scope.saveConfig(function () {
                    if (themeChanged) {
                        document.location.reload(true);
                    }
                });
            }

            $("#settings").off("hide.bs.modal").modal("hide");
        };

        $scope.saveAdvanced = function () {
            $scope.config = $scope.advancedConfig;
            $scope.saveConfig();
            $('#advanced').modal("hide");
        };

        $scope.restart = function () {
            restarting = true;
            $('#restarting').modal();
            $http.post(urlbase + '/system/restart');
            $scope.configInSync = true;

            // Switch webpage protocol if needed
            if ($scope.protocolChanged) {
                var protocol = 'http';

                if ($scope.config.gui.useTLS) {
                    protocol = 'https';
                }

                setTimeout(function () {
                    window.location.protocol = protocol;
                }, 2500);

                $scope.protocolChanged = false;
            }
        };

        $scope.upgrade = function () {
            restarting = true;
            $('#upgrade').modal('hide');
            $('#majorUpgrade').modal('hide');
            $('#upgrading').modal();
            $http.post(urlbase + '/system/upgrade').success(function () {
                $('#restarting').modal();
                $('#upgrading').modal('hide');
            }).error(function () {
                $('#upgrading').modal('hide');
            });
        };

        $scope.shutdown = function () {
            restarting = true;
            $http.post(urlbase + '/system/shutdown').success(function () {
                $('#shutdown').modal();
            }).error($scope.emitHTTPError);
            $scope.configInSync = true;
        };

        function editDeviceModal() {
            $scope.currentDevice._addressesStr = $scope.currentDevice.addresses.join(', ');
            $scope.deviceEditor.$setPristine();
            $('#editDevice').modal();
        }

        $scope.editDeviceModalTitle = function() {
            if ($scope.editingDefaults) {
                return $translate.instant("Edit Device Defaults");
            }
            var title = '';
            if ($scope.editingExisting) {
                title += $translate.instant("Edit Device");
            } else {
                title += $translate.instant("Add Device");
            }
            var name = $scope.deviceName($scope.currentDevice);
            if (name !== '') {
                title += ' (' + name + ')';
            }
            return title;
        };

        $scope.editDeviceModalIcon = function() {
            if ($scope.editingDefaults || $scope.editingExisting) {
                return 'fas fa-pencil-alt';
            }
            return 'fas fa-desktop';
        };

        $scope.editDeviceExisting = function (deviceCfg) {
            $scope.currentDevice = $.extend({}, deviceCfg);
            $scope.editingExisting = true;
            $scope.editingDefaults = false;
            $scope.willBeReintroducedBy = undefined;
            if (deviceCfg.introducedBy) {
                var introducerDevice = $scope.devices[deviceCfg.introducedBy];
                if (introducerDevice && introducerDevice.introducer) {
                    $scope.willBeReintroducedBy = $scope.deviceName(introducerDevice);
                }
            }
            initShareEditing('device');
            $scope.deviceFolders($scope.currentDevice).forEach(function (folderID) {
                $scope.currentSharing.shared.push($scope.folders[folderID]);
                $scope.currentSharing.selected[folderID] = true;
                var folderdevices = $scope.folders[folderID].devices;
                for (var i = 0; i < folderdevices.length; i++) {
                    if (folderdevices[i].deviceID === deviceCfg.deviceID) {
                        $scope.currentSharing.encryptionPasswords[folderID] = folderdevices[i].encryptionPassword;
                        break;
                    }
                }
            });
            $scope.currentSharing.unrelated = $scope.folderList().filter(function (n) {
                return !$scope.currentSharing.selected[n.id];
            });
            editDeviceModal();
        };

        $scope.editDeviceDefaults = function () {
            $http.get(urlbase + '/config/defaults/device')
                 .then(function (data) {
                     $scope.currentDevice = data;
                     $scope.editingDefaults = true;
                     editDeviceModal();
                 }, $scope.emitHTTPError);
        };

        $scope.selectAllSharedFolders = function (state) {
            var folders = $scope.currentSharing.shared;
            for (var i = 0; i < folders.length; i++) {
                $scope.currentSharing.selected[folders[i].id] = !!state;
            }
        };

        $scope.selectAllUnrelatedFolders = function (state) {
            var folders = $scope.currentSharing.unrelated;
            for (var i = 0; i < folders.length; i++) {
                $scope.currentSharing.selected[folders[i].id] = !!state;
            }
        };

        $scope.addDevice = function (deviceID, name) {
            return $http.get(urlbase + '/system/discovery')
                .success(function (registry) {
                    $scope.discovery = [];
                    for (var id in registry) {
                        if ($scope.discovery.length === 5) {
                            break;
                        }
                        if (id in $scope.devices) {
                            continue
                        }
                        $scope.discovery.push(id);
                    }
                })
                .then(function () {
<<<<<<< HEAD
                    $http.get(urlbase + '/config/defaults/device')
                        .then(function (p) {
                            $scope.currentDevice = p.data;
                            $scope.currentDevice.name = name;
                            $scope.currentDevice.deviceID = deviceID;
                            $scope.editingExisting = false;
                            $scope.editingDefaults = false;
                            initShareEditing('device');
                            $scope.currentSharing.unrelated = $scope.folderList();
                            editDeviceModal();
                        }, $scope.emitHTTPError);
=======
                    $scope.currentDevice = {
                        name: name,
                        deviceID: deviceID,
                        _addressesStr: 'dynamic',
                        compression: 'metadata',
                        introducer: false,
                        ignoredFolders: []
                    };
                    $scope.editingExisting = false;
                    initShareEditing('device');
                    $scope.currentSharing.unrelated = $scope.folderList();
                    $scope.deviceEditor.$setPristine();
                    $('#editDevice').modal();
>>>>>>> 7669af57
                });
        };

        $scope.deleteDevice = function () {
            $('#editDevice').modal('hide');
            if (!$scope.editingExisting) {
                return;
            }

            var id = $scope.currentDevice.deviceID
            delete $scope.devices[id];
            $scope.config.devices = $scope.deviceList();

            for (var id in $scope.folders) {
                $scope.folders[id].devices = $scope.folders[id].devices.filter(function (n) {
                    return n.deviceID !== $scope.currentDevice.deviceID;
                });
            }

            $scope.saveConfig();
        };

        $scope.saveDevice = function () {
            $('#editDevice').modal('hide');
            $scope.currentDevice.addresses = $scope.currentDevice._addressesStr.split(',').map(function (x) {
                return x.trim();
            });
            delete $scope.currentDevice._addressesStr;
            if ($scope.editingDefaults) {
                $scope.config.defaults.device = $scope.currentDevice;
            } else {
                setDeviceConfig();
            }
            delete $scope.currentSharing;
            delete $scope.currentDevice;
            $scope.saveConfig();
        };

        function setDeviceConfig() {
            var currentID = $scope.currentDevice.DeviceID;
            $scope.devices[currentID] = $scope.currentDevice;
            $scope.config.devices = deviceList($scope.devices);

            for (var id in $scope.currentSharing.selected) {
                if ($scope.currentSharing.selected[id]) {
                    var found = false;
                    for (i = 0; i < $scope.folders[id].devices.length; i++) {
                        if ($scope.folders[id].devices[i].deviceID === currentID) {
                            found = true;
                            // Update encryption pw
                            $scope.folders[id].devices[i].encryptionPassword = $scope.currentSharing.encryptionPasswords[id];
                            break;
                        }
                    }

                    if (!found) {
                        // Add device to folder
                        $scope.folders[id].devices.push({
                            deviceID: currentID,
                            encryptionPassword: $scope.currentSharing.encryptionPasswords[id],
                        });
                    }
                } else {
                    // Remove device from folder
                    $scope.folders[id].devices = $scope.folders[id].devices.filter(function (n) {
                        return n.deviceID !== currentID;
                    });
                }
            }

            $scope.config.folders = folderList($scope.folders);
        };

        $scope.ignoreDevice = function (deviceID, pendingDevice) {
            var ignoredDevice = angular.copy(pendingDevice);
            ignoredDevice.deviceID = deviceID;
            // Bump time
            ignoredDevice.time = (new Date()).toISOString();
            $scope.config.remoteIgnoredDevices.push(ignoredDevice);
            $scope.saveConfig();
        };

        $scope.unignoreDeviceFromTemporaryConfig = function (ignoredDevice) {
            $scope.tmpRemoteIgnoredDevices = $scope.tmpRemoteIgnoredDevices.filter(function (existingIgnoredDevice) {
                return ignoredDevice.deviceID !== existingIgnoredDevice.deviceID;
            });
        };

        $scope.ignoredFoldersCountTmpConfig = function () {
            var count = 0;
            ($scope.tmpDevices || []).forEach(function (deviceCfg) {
                count += deviceCfg.ignoredFolders.length;
            });
            return count;
        };

        $scope.unignoreFolderFromTemporaryConfig = function (device, ignoredFolderID) {
            for (var i = 0; i < $scope.tmpDevices.length; i++) {
                if ($scope.tmpDevices[i].deviceID == device) {
                    $scope.tmpDevices[i].ignoredFolders = $scope.tmpDevices[i].ignoredFolders.filter(function (existingIgnoredFolder) {
                        return existingIgnoredFolder.id !== ignoredFolderID;
                    });
                    return;
                }
            }
        };

        $scope.otherDevices = function () {
            return $scope.deviceList().filter(function (n) {
                return n.deviceID !== $scope.myID;
            });
        };

        $scope.thisDevice = function () {
            return $scope.devices[$scope.myID];
        };

        $scope.thisDeviceIn = function (l) {
            for (var i = 0; i < l.length; i++) {
                var n = l[i];
                if (n.deviceID === $scope.myID) {
                    return n;
                }
            }
        };

        $scope.allDevices = function () {
            var devices = $scope.otherDevices();
            devices.push($scope.thisDevice());
            return devices;
        };

        $scope.setAllDevicesPause = function (pause) {
            for (var id in $scope.devices) {
                $scope.devices[id].paused = pause;
            };
            $scope.config.devices = deviceList($scope.devices);
            $scope.saveConfig();
        }

        $scope.isAtleastOneDevicePausedStateSetTo = function (pause) {
            for (var id in $scope.devices) {
                if ($scope.devices[id].paused == pause) {
                    return true;
                }
            }

            return false
        }

        $scope.errorList = function () {
            if (!$scope.errors) {
                return [];
            }
            return $scope.errors.filter(function (e) {
                return e.when > $scope.seenError;
            });
        };

        $scope.clearErrors = function () {
            $scope.seenError = $scope.errors[$scope.errors.length - 1].when;
            $http.post(urlbase + '/system/error/clear');
        };

        $scope.fsWatcherErrorMap = function () {
            var errs = {}
            $.each($scope.folders, function (id, cfg) {
                if (cfg.fsWatcherEnabled && $scope.model[cfg.id] && $scope.model[id].watchError && !cfg.paused && $scope.folderStatus(cfg) !== 'stopped') {
                    errs[id] = $scope.model[id].watchError;
                }
            });
            return errs;
        };

        $scope.friendlyDevices = function (str) {
            for (var id in $scope.devices) {
                str = str.replace(id, $scope.deviceName($scope.devices[id]));
            }
            return str;
        };

        $scope.folderList = function () {
            return folderList($scope.folders);
        };

        $scope.deviceList = function () {
            return deviceList($scope.devices);
        };

        $scope.directoryList = [];

        $scope.$watch('currentFolder.path', function (newvalue) {
            if (!newvalue) {
                return;
            }
            $scope.currentFolder.path = expandTilde(newvalue);
            $http.get(urlbase + '/system/browse', {
                params: { current: newvalue }
            }).success(function (data) {
                $scope.directoryList = data;
            }).error($scope.emitHTTPError);
        });

        $scope.$watch('currentFolder.label', function (newvalue) {
            if (!newvalue || !shouldSetDefaultFolderPath()) {
                return;
            }
            $scope.currentFolder.path = pathJoin($scope.config.defaults.folder.path, newvalue);
        });

        $scope.$watch('currentFolder.id', function (newvalue) {
            if (!newvalue || !shouldSetDefaultFolderPath() || $scope.currentFolder.label) {
                return;
            }
            $scope.currentFolder.path = pathJoin($scope.config.defaults.folder.path, newvalue);
        });

        $scope.fsWatcherToggled = function () {
            if ($scope.currentFolder.fsWatcherEnabled) {
                $scope.currentFolder.rescanIntervalS = 3600;
            } else {
                $scope.currentFolder.rescanIntervalS = 60;
            }
        };

        $scope.loadFormIntoScope = function (form) {
            console.log('loadFormIntoScope', form.$name);
            switch (form.$name) {
                case 'deviceEditor':
                    $scope.deviceEditor = form;
                    break;
                case 'folderEditor':
                    $scope.folderEditor = form;
                    break;
            }
        };

        $scope.globalChanges = function () {
            $('#globalChanges').modal();
        };

        function editFolderModal() {
            initVersioningEditing();
            $scope.folderPathErrors = {};
            $scope.folderEditor.$setPristine();
            $('#editFolder').modal().one('shown.bs.tab', function (e) {
                if (e.target.attributes.href.value === "#folder-ignores") {
                    $('#folder-ignores textarea').focus();
                }
            }).one('hidden.bs.modal', function () {
                $('.nav-tabs a[href="#folder-general"]').tab('show');
                window.location.hash = "";
            });
        };

        $scope.editFolderModalTitle = function() {
            if ($scope.editingDefaults) {
                return $translate.instant("Edit Folder Defaults");
            }
            var title = '';
            if ($scope.editingExisting) {
                title += $translate.instant("Edit Folder");
            } else {
                title += $translate.instant("Add Folder");
            }
            if ($scope.currentFolder.id !== '') {
                title += ' (' + $scope.folderLabel($scope.currentFolder.id) + ')';
            }
            return title;
        };

        $scope.editFolderModalIcon = function() {
            if ($scope.editingDefaults || $scope.editingExisting) {
                return 'fas fa-pencil-alt';
            }
            return 'fas fa-folder';
        };

        function editFolder() {
            if ($scope.currentFolder.path.length > 1 && $scope.currentFolder.path.slice(-1) === $scope.system.pathSeparator) {
                $scope.currentFolder.path = $scope.currentFolder.path.slice(0, -1);
            } else if (!$scope.currentFolder.path) {
                // undefined path leads to invalid input field
                $scope.currentFolder.path = '';
            }
            initShareEditing('folder');
            editFolderModal();
        }

        function initVersioningEditing() {
            if ($scope.currentFolder.versioning && $scope.currentFolder.versioning.type === "trashcan") {
                $scope.currentFolder.trashcanFileVersioning = true;
                $scope.currentFolder.fileVersioningSelector = "trashcan";
                $scope.currentFolder.trashcanClean = +$scope.currentFolder.versioning.params.cleanoutDays;
                $scope.currentFolder.versioningCleanupIntervalS = +$scope.currentFolder.versioning.cleanupIntervalS;
            } else if ($scope.currentFolder.versioning && $scope.currentFolder.versioning.type === "simple") {
                $scope.currentFolder.simpleFileVersioning = true;
                $scope.currentFolder.fileVersioningSelector = "simple";
                $scope.currentFolder.simpleKeep = +$scope.currentFolder.versioning.params.keep;
                $scope.currentFolder.versioningCleanupIntervalS = +$scope.currentFolder.versioning.cleanupIntervalS;
                $scope.currentFolder.trashcanClean = +$scope.currentFolder.versioning.params.cleanoutDays;
            } else if ($scope.currentFolder.versioning && $scope.currentFolder.versioning.type === "staggered") {
                $scope.currentFolder.staggeredFileVersioning = true;
                $scope.currentFolder.fileVersioningSelector = "staggered";
                $scope.currentFolder.staggeredMaxAge = Math.floor(+$scope.currentFolder.versioning.params.maxAge / 86400);
                $scope.currentFolder.staggeredCleanInterval = +$scope.currentFolder.versioning.params.cleanInterval;
                $scope.currentFolder.staggeredVersionsPath = $scope.currentFolder.versioning.params.versionsPath;
                $scope.currentFolder.versioningCleanupIntervalS = +$scope.currentFolder.versioning.cleanupIntervalS;
            } else if ($scope.currentFolder.versioning && $scope.currentFolder.versioning.type === "external") {
                $scope.currentFolder.externalFileVersioning = true;
                $scope.currentFolder.fileVersioningSelector = "external";
                $scope.currentFolder.externalCommand = $scope.currentFolder.versioning.params.command;
            } else {
                $scope.currentFolder.fileVersioningSelector = "none";
            }
            $scope.currentFolder.trashcanClean = $scope.currentFolder.trashcanClean || 0; // weeds out nulls and undefineds
            $scope.currentFolder.simpleKeep = $scope.currentFolder.simpleKeep || 5;
            $scope.currentFolder.staggeredCleanInterval = $scope.currentFolder.staggeredCleanInterval || 3600;
            $scope.currentFolder.staggeredVersionsPath = $scope.currentFolder.staggeredVersionsPath || "";
            $scope.currentFolder.versioningCleanupIntervalS = $scope.currentFolder.versioningCleanupIntervalS || 3600;

            // staggeredMaxAge can validly be zero, which we should not replace
            // with the default value of 365. So only set the default if it's
            // actually undefined.
            if (typeof $scope.currentFolder.staggeredMaxAge === 'undefined') {
                $scope.currentFolder.staggeredMaxAge = 365;
            }
            $scope.currentFolder.externalCommand = $scope.currentFolder.externalCommand || "";
        };

        $scope.editFolderExisting = function(folderCfg) {
            $scope.editingExisting = true;
            $scope.currentFolder = angular.copy(folderCfg);

            $scope.ignores.text = 'Loading...';
            $scope.ignores.error = null;
            $scope.ignores.disabled = true;
            $http.get(urlbase + '/db/ignores?folder=' + encodeURIComponent($scope.currentFolder.id))
                .success(function (data) {
                    $scope.currentFolder.ignores = data.ignore || [];
                    $scope.ignores.text = $scope.currentFolder.ignores.join('\n');
                    $scope.ignores.error = data.error;
                    $scope.ignores.disabled = false;
                })
                .error(function (err) {
                    $scope.ignores.text = $translate.instant("Failed to load ignore patterns.");
                    $scope.emitHTTPError(err);
                });

            editFolder();
        };

        $scope.editFolderDefaults = function() {
            $http.get(urlbase + '/config/defaults/folder')
                 .success(function (data) {
                     $scope.currentFolder = data;
                     $scope.editingExisting = false;
                     $scope.editingDefaults = true;
                     editFolder();
                 })
                 .error($scope.emitHTTPError);
        };

        $scope.selectAllSharedDevices = function (state) {
            var devices = $scope.currentSharing.shared;
            for (var i = 0; i < devices.length; i++) {
                $scope.currentSharing.selected[devices[i].deviceID] = !!state;
            }
        };

        $scope.selectAllUnrelatedDevices = function (state) {
            var devices = $scope.currentSharing.unrelated;
            for (var i = 0; i < devices.length; i++) {
                $scope.currentSharing.selected[devices[i].deviceID] = !!state;
            }
        };

        $scope.addFolder = function () {
            $http.get(urlbase + '/svc/random/string?length=10').success(function (data) {
                var folderID = (data.random.substr(0, 5) + '-' + data.random.substr(5, 5)).toLowerCase();
                addFolderInit(folderID, '').then(editFolderModal);
            });
        };

        $scope.addFolderAndShare = function (folderID, folderLabel, device) {
            addFolderInit(folderID, folderLabel).then(function() {
                $scope.currentFolder.viewFlags = {
                    importFromOtherDevice: true
                };
                $scope.currentSharing.selected[device] = true;
                editFolderModal();
            });
        };

        function addFolderInit(folderID, folderLabel) {
            $scope.editingExisting = false;
            $scope.editingDefaults = false;
            return $http.get(urlbase + '/config/defaults/folder')
                 .then(function(p) {
                     $scope.currentFolder = p.data;
                     for (var k in $scope.versioningDefaults) {
                         $scope.currentFolder[k] = $scope.versioningDefaults[k];
                     }
                     $scope.currentFolder.id = folderID;
                     $scope.currentFolder.label = folderLabel;

                     initShareEditing('folder');
                     $scope.currentSharing.unrelated = $scope.currentSharing.shared;
                     $scope.currentSharing.shared = [];

                     $scope.ignores.text = '';
                     $scope.ignores.error = null;
                     $scope.ignores.disabled = false;
                 }, $scope.emitHTTPError);
        }

        $scope.shareFolderWithDevice = function (folder, device) {
            $scope.folders[folder].devices.push({
                deviceID: device
            });
            $scope.config.folders = folderList($scope.folders);
            $scope.saveConfig();
        };

        $scope.saveFolder = function () {
            $('#editFolder').modal('hide');
            var folderCfg = angular.copy($scope.currentFolder);
            $scope.currentSharing.selected[$scope.myID] = true;
            var newDevices = [];
            folderCfg.devices.forEach(function (dev) {
                if ($scope.currentSharing.selected[dev.deviceID] === true) {
                    dev.encryptionPassword = $scope.currentSharing.encryptionPasswords[dev.deviceID];
                    newDevices.push(dev);
                    delete $scope.currentSharing.selected[dev.deviceID];
                };
            });
            for (var deviceID in $scope.currentSharing.selected) {
                if ($scope.currentSharing.selected[deviceID] === true) {
                    newDevices.push({
                        deviceID: deviceID,
                        encryptionPassword: $scope.currentSharing.encryptionPasswords[deviceID],
                    });
                }
            }
            folderCfg.devices = newDevices;
            delete $scope.currentSharing;

            if (folderCfg.fileVersioningSelector === "trashcan") {
                folderCfg.versioning = {
                    'type': 'trashcan',
                    'params': {
                        'cleanoutDays': '' + folderCfg.trashcanClean
                    },
                    'cleanupIntervalS': folderCfg.versioningCleanupIntervalS
                };
                delete folderCfg.trashcanFileVersioning;
                delete folderCfg.trashcanClean;
            } else if (folderCfg.fileVersioningSelector === "simple") {
                folderCfg.versioning = {
                    'type': 'simple',
                    'params': {
                        'keep': '' + folderCfg.simpleKeep,
                        'cleanoutDays': '' + folderCfg.trashcanClean
                    },
                    'cleanupIntervalS': folderCfg.versioningCleanupIntervalS
                };
                delete folderCfg.simpleFileVersioning;
                delete folderCfg.simpleKeep;
            } else if (folderCfg.fileVersioningSelector === "staggered") {
                folderCfg.versioning = {
                    'type': 'staggered',
                    'params': {
                        'maxAge': '' + (folderCfg.staggeredMaxAge * 86400),
                        'cleanInterval': '' + folderCfg.staggeredCleanInterval,
                        'versionsPath': '' + folderCfg.staggeredVersionsPath
                    },
                    'cleanupIntervalS': folderCfg.versioningCleanupIntervalS
                };
                delete folderCfg.staggeredFileVersioning;
                delete folderCfg.staggeredMaxAge;
                delete folderCfg.staggeredCleanInterval;
                delete folderCfg.staggeredVersionsPath;
            } else if (folderCfg.fileVersioningSelector === "external") {
                folderCfg.versioning = {
                    'type': 'external',
                    'params': {
                        'command': '' + folderCfg.externalCommand
                    },
                    'cleanupIntervalS': folderCfg.versioningCleanupIntervalS
                };
                delete folderCfg.externalFileVersioning;
                delete folderCfg.externalCommand;
            } else {
                delete folderCfg.versioning;
            }

            if ($scope.editingDefaults) {
                $scope.config.defaults.folder = folderCfg;
                $scope.saveConfig();
            } else {
                saveFolderExisting(folderCfg);
            }
        };

        function saveFolderExisting(folderCfg) {
            var ignoresLoaded = !$scope.ignores.disabled;
            var ignores = $scope.ignores.text.split('\n');
            // Split always returns a minimum 1-length array even for no patterns
            if (ignores.length === 1 && ignores[0] === "") {
                ignores = [];
            }
            if (!$scope.editingExisting && ignores.length) {
                folderCfg.paused = true;
            };

            $scope.folders[folderCfg.id] = folderCfg;
            $scope.config.folders = folderList($scope.folders);

            if (ignoresLoaded && $scope.editingExisting && ignores !== folderCfg.ignores) {
                saveIgnores(ignores);
            };

            $scope.saveConfig(function () {
                if (!$scope.editingExisting && ignores.length) {
                    saveIgnores(ignores, function () {
                        $scope.setFolderPause(folderCfg.id, false);
                    });
                }
            });
        };

        $scope.ignoreFolder = function (device, folderID, offeringDevice) {
            var ignoredFolder = {
                id: folderID,
                label: offeringDevice.label,
                // Bump time
                time: (new Date()).toISOString()
            }

            if (id in $scope.devices) {
                $scope.devices[id].ignoredFolders.push(ignoredFolder);
                $scope.saveConfig();
            }
        };

        $scope.sharesFolder = function (folderCfg) {
            var names = [];
            folderCfg.devices.forEach(function (device) {
                if (device.deviceID !== $scope.myID) {
                    names.push($scope.deviceName($scope.devices[device.deviceID]));
                }
            });
            names.sort();
            return names.join(", ");
        };

        $scope.deviceFolders = function (deviceCfg) {
            var folders = [];
            $scope.folderList().forEach(function (folder) {
                for (var i = 0; i < folder.devices.length; i++) {
                    if (folder.devices[i].deviceID === deviceCfg.deviceID) {
                        folders.push(folder.id);
                        break;
                    }
                }
            });
            return folders;
        };

        $scope.folderLabel = function (folderID) {
            if (!$scope.folders[folderID]) {
                return folderID;
            }
            var label = $scope.folders[folderID].label;
            return label && label.length > 0 ? label : folderID;
        };

        $scope.deleteFolder = function (id) {
            $('#editFolder').modal('hide');
            if (!$scope.editingExisting) {
                return;
            }

            delete $scope.folders[id];
            delete $scope.model[id];
            $scope.config.folders = folderList($scope.folders);
            recalcLocalStateTotal();

            $scope.saveConfig();
        };

        function resetRestoreVersions() {
            $scope.restoreVersions = {
                folder: null,
                selections: {},
                versions: null,
                tree: null,
                errors: null,
                filters: {},
                massAction: function (name, action) {
                    $.each($scope.restoreVersions.versions, function (key) {
                        if (key.indexOf(name + '/') == 0 && (!$scope.restoreVersions.filters.text || key.indexOf($scope.restoreVersions.filters.text) > -1)) {
                            if (action == 'unset') {
                                delete $scope.restoreVersions.selections[key];
                                return;
                            }

                            var availableVersions = [];
                            $.each($scope.restoreVersions.filterVersions($scope.restoreVersions.versions[key]), function (idx, version) {
                                availableVersions.push(version.versionTime);
                            })

                            if (availableVersions.length) {
                                availableVersions.sort(function (a, b) { return a - b; });
                                if (action == 'latest') {
                                    $scope.restoreVersions.selections[key] = availableVersions.pop();
                                } else if (action == 'oldest') {
                                    $scope.restoreVersions.selections[key] = availableVersions.shift();
                                }
                            }
                        }
                    });
                },
                filterVersions: function (versions) {
                    var filteredVersions = [];
                    $.each(versions, function (idx, version) {
                        if (moment(version.versionTime).isBetween($scope.restoreVersions.filters['start'], $scope.restoreVersions.filters['end'], null, '[]')) {
                            filteredVersions.push(version);
                        }
                    });
                    return filteredVersions;
                },
                selectionCount: function () {
                    var count = 0;
                    $.each($scope.restoreVersions.selections, function (key, value) {
                        if (value) {
                            count++;
                        }
                    });
                    return count;
                },

                restore: function () {
                    $scope.restoreVersions.tree.clear();
                    $scope.restoreVersions.tree = null;
                    $scope.restoreVersions.versions = null;
                    var selections = {};
                    $.each($scope.restoreVersions.selections, function (key, value) {
                        if (value) {
                            selections[key] = value;
                        }
                    });
                    $scope.restoreVersions.selections = {};

                    $http.post(urlbase + '/folder/versions?folder=' + encodeURIComponent($scope.restoreVersions.folder), selections).success(function (data) {
                        if (Object.keys(data).length == 0) {
                            $('#restoreVersions').modal('hide');
                        } else {
                            $scope.restoreVersions.errors = data;
                        }
                    });
                },
                show: function (folder) {
                    $scope.restoreVersions.folder = folder;

                    var closed = false;
                    var modalShown = $q.defer();
                    $('#restoreVersions').modal().one('hidden.bs.modal', function () {
                        closed = true;
                        resetRestoreVersions();
                    }).one('shown.bs.modal', function () {
                        modalShown.resolve();
                    });

                    var dataReceived = $http.get(urlbase + '/folder/versions?folder=' + encodeURIComponent($scope.restoreVersions.folder))
                        .success(function (data) {
                            $.each(data, function (key, values) {
                                $.each(values, function (idx, value) {
                                    value.modTime = new Date(value.modTime);
                                    value.versionTime = new Date(value.versionTime);
                                });
                                values.sort(function (a, b) {
                                    return b.versionTime - a.versionTime;
                                });
                            });
                            if (closed) return;
                            $scope.restoreVersions.versions = data;
                        });

                    $q.all([dataReceived, modalShown.promise]).then(function () {
                        $timeout(function () {
                            if (closed) {
                                resetRestoreVersions();
                                return;
                            }

                            $scope.restoreVersions.tree = $("#restoreTree").fancytree({
                                extensions: ["table", "filter"],
                                quicksearch: true,
                                filter: {
                                    autoApply: true,
                                    counter: true,
                                    hideExpandedCounter: true,
                                    hideExpanders: true,
                                    highlight: true,
                                    leavesOnly: false,
                                    nodata: true,
                                    mode: "hide"
                                },
                                table: {
                                    indentation: 20,
                                    nodeColumnIdx: 0,
                                },
                                debugLevel: 2,
                                source: buildTree($scope.restoreVersions.versions),
                                renderColumns: function (event, data) {
                                    var node = data.node,
                                        $tdList = $(node.tr).find(">td"),
                                        template;
                                    if (node.folder) {
                                        template = '<div ng-include="\'syncthing/folder/restoreVersionsMassActions.html\'" class="pull-right"/>';
                                    } else {
                                        template = '<div ng-include="\'syncthing/folder/restoreVersionsVersionSelector.html\'" class="pull-right"/>';
                                    }

                                    var scope = $rootScope.$new(true);
                                    scope.key = node.key;
                                    scope.restoreVersions = $scope.restoreVersions;

                                    $tdList.eq(1).html(
                                        $compile(template)(scope)
                                    );

                                    // Force angular to redraw.
                                    $timeout(function () {
                                        $scope.$apply();
                                    });
                                }
                            }).fancytree("getTree");

                            var minDate = moment(),
                                maxDate = moment(0, 'X'),
                                date;

                            // Find version window.
                            $.each($scope.restoreVersions.versions, function (key) {
                                $.each($scope.restoreVersions.versions[key], function (idx, version) {
                                    date = moment(version.versionTime);
                                    if (date.isBefore(minDate)) {
                                        minDate = date;
                                    }
                                    if (date.isAfter(maxDate)) {
                                        maxDate = date;
                                    }
                                });
                            });

                            $scope.restoreVersions.filters['start'] = minDate;
                            $scope.restoreVersions.filters['end'] = maxDate;

                            var ranges = {
                                'All time': [minDate, maxDate],
                                'Today': [moment(), moment()],
                                'Yesterday': [moment().subtract(1, 'days'), moment().subtract(1, 'days')],
                                'Last 7 Days': [moment().subtract(6, 'days'), moment()],
                                'Last 30 Days': [moment().subtract(29, 'days'), moment()],
                                'This Month': [moment().startOf('month'), moment().endOf('month')],
                                'Last Month': [moment().subtract(1, 'month').startOf('month'), moment().subtract(1, 'month').endOf('month')]
                            };

                            // Filter out invalid ranges.
                            $.each(ranges, function (key, range) {
                                if (!range[0].isBetween(minDate, maxDate, null, '[]') && !range[1].isBetween(minDate, maxDate, null, '[]')) {
                                    delete ranges[key];
                                }
                            });

                            $("#restoreVersionDateRange").daterangepicker({
                                timePicker: true,
                                timePicker24Hour: true,
                                timePickerSeconds: true,
                                autoUpdateInput: true,
                                opens: "left",
                                drops: "up",
                                startDate: minDate,
                                endDate: maxDate,
                                minDate: minDate,
                                maxDate: maxDate,
                                ranges: ranges,
                                locale: {
                                    format: 'YYYY/MM/DD HH:mm:ss',
                                }
                            }).on('apply.daterangepicker', function (ev, picker) {
                                $scope.restoreVersions.filters['start'] = picker.startDate;
                                $scope.restoreVersions.filters['end'] = picker.endDate;
                                // Events for this UI element are not managed by angular.
                                // Force angular to wake up.
                                $timeout(function () {
                                    $scope.$apply();
                                });
                            });
                        });
                    });
                }
            };
        }
        resetRestoreVersions();

        $scope.$watchCollection('restoreVersions.filters', function () {
            if (!$scope.restoreVersions.tree) return;

            $scope.restoreVersions.tree.filterNodes(function (node) {
                if (node.folder) return false;
                if ($scope.restoreVersions.filters.text && node.key.indexOf($scope.restoreVersions.filters.text) < 0) {
                    return false;
                }
                if ($scope.restoreVersions.filterVersions(node.data.versions).length == 0) {
                    return false;
                }
                return true;
            });
        });

        $scope.setAPIKey = function (cfg) {
            $http.get(urlbase + '/svc/random/string?length=32').success(function (data) {
                cfg.apiKey = data.random;
            });
        };

        $scope.acceptUR = function () {
            $scope.config.options.urAccepted = $scope.system.urVersionMax;
            $scope.config.options.urSeen = $scope.system.urVersionMax;
            $scope.saveConfig();
            $('#ur').modal('hide');
        };

        $scope.declineUR = function () {
            if ($scope.config.options.urAccepted === 0) {
                $scope.config.options.urAccepted = -1;
            }
            $scope.config.options.urSeen = $scope.system.urVersionMax;
            $scope.saveConfig();
            $('#ur').modal('hide');
        };

        $scope.showNeed = function (folder) {
            $scope.neededFolder = folder;
            $scope.refreshNeed(1, 10);
            $('#needed').modal().one('hidden.bs.modal', function () {
                $scope.needed = undefined;
                $scope.neededFolder = '';
            });
        };

        $scope.showRemoteNeed = function (device) {
            resetRemoteNeed();
            $scope.remoteNeedDevice = device;
            $scope.deviceFolders(device).forEach(function (folder) {
                var comp = $scope.completion[device.deviceID][folder];
                if (comp !== undefined && comp.needItems + comp.needDeletes === 0) {
                    return;
                }
                $scope.remoteNeedFolders.push(folder);
                $scope.refreshRemoteNeed(folder, 1, 10);
            });
            $('#remoteNeed').modal().one('hidden.bs.modal', function () {
                resetRemoteNeed();
            });
        };

        $scope.showFailed = function (folder) {
            $scope.failed.folder = folder;
            $scope.failed = $scope.refreshFailed(1, 10);
            $('#failed').modal().one('hidden.bs.modal', function () {
                $scope.failed = {};
            });
        };

        $scope.hasFailedFiles = function (folder) {
            if (!$scope.model[folder]) {
                return false;
            }
            return $scope.model[folder].errors !== 0;
        };

        $scope.override = function (folder) {
            $http.post(urlbase + "/db/override?folder=" + encodeURIComponent(folder));
        };

        $scope.showLocalChanged = function (folder, folderType) {
            $scope.localChangedFolder = folder;
            $scope.localChangedType = folderType;
            $scope.localChanged = $scope.refreshLocalChanged(1, 10);
            $('#localChanged').modal().one('hidden.bs.modal', function () {
                $scope.localChanged = {};
                $scope.localChangedFolder = undefined;
                $scope.localChangedType = undefined;
            });
        };

        $scope.hasReceiveOnlyChanged = function (folderCfg) {
            if (!folderCfg || folderCfg.type !== "receiveonly") {
                return false;
            }
            var counts = $scope.model[folderCfg.id];
            return counts && counts.receiveOnlyTotalItems > 0;
        };

        $scope.hasReceiveEncryptedItems = function (folderCfg) {
            if (!folderCfg || folderCfg.type !== "receiveencrypted") {
                return false;
            }
            return $scope.receiveEncryptedItemsCount(folderCfg) > 0;
        };

        $scope.receiveEncryptedItemsCount = function (folderCfg) {
            var counts = $scope.model[folderCfg.id];
            if (!counts) {
                return 0;
            }
            return counts.receiveOnlyTotalItems - counts.receiveOnlyChangedDeletes;
        }

        $scope.revert = function (folder) {
            $http.post(urlbase + "/db/revert?folder=" + encodeURIComponent(folder));
        };

        $scope.deleteEncryptionModal = function (folderID) {
            $scope.revertEncryptionFolder = folderID;
            $('#delete-encryption-confirmation').modal('show').one('hidden.bs.modal', function () {
                $scope.revertEncryptionFolder = undefined;
            });
        };

        $scope.advanced = function () {
            $scope.advancedConfig = angular.copy($scope.config);
            $('#advanced').modal('show');
        };

        $scope.showReportPreview = function () {
            $scope.reportPreview = true;
        };

        $scope.refreshReportDataPreview = function (ver, diff) {
            $scope.reportDataPreview = '';
            if (!ver) {
                return;
            }
            var version = parseInt(ver);
            if (diff && version > 2) {
                $q.all([
                    $http.get(urlbase + '/svc/report?version=' + version),
                    $http.get(urlbase + '/svc/report?version=' + (version - 1)),
                ]).then(function (responses) {
                    var newReport = responses[0].data;
                    var oldReport = responses[1].data;
                    angular.forEach(oldReport, function (_, key) {
                        delete newReport[key];
                    });
                    $scope.reportDataPreview = newReport;
                });
            } else {
                $http.get(urlbase + '/svc/report?version=' + version).success(function (data) {
                    $scope.reportDataPreview = data;
                }).error($scope.emitHTTPError);
            }
        };

        $scope.rescanAllFolders = function () {
            $http.post(urlbase + "/db/scan");
        };

        $scope.rescanFolder = function (folder) {
            $http.post(urlbase + "/db/scan?folder=" + encodeURIComponent(folder));
        };

        $scope.setAllFoldersPause = function (pause) {
            var folderListCache = $scope.folderList();

            for (var i = 0; i < folderListCache.length; i++) {
                folderListCache[i].paused = pause;
            }

            $scope.config.folders = folderList(folderListCache);
            $scope.saveConfig();
        };

        $scope.isAtleastOneFolderPausedStateSetTo = function (pause) {
            var folderListCache = $scope.folderList();

            for (var i = 0; i < folderListCache.length; i++) {
                if (folderListCache[i].paused == pause) {
                    return true;
                }
            }

            return false;
        };

        $scope.activateAllFsWatchers = function () {
            var folders = $scope.folderList();

            $.each(folders, function (i) {
                if (folders[i].fsWatcherEnabled) {
                    return;
                }
                folders[i].fsWatcherEnabled = true;
                if (folders[i].rescanIntervalS === 0) {
                    return;
                }
                // Delay full scans, but scan at least once per day
                folders[i].rescanIntervalS *= 60;
                if (folders[i].rescanIntervalS > 86400) {
                    folders[i].rescanIntervalS = 86400;
                }
            });

            $scope.config.folders = folders;
            $scope.saveConfig();
        };

        $scope.bumpFile = function (folder, file) {
            var url = urlbase + "/db/prio?folder=" + encodeURIComponent(folder) + "&file=" + encodeURIComponent(file);
            // In order to get the right view of data in the response.
            url += "&page=" + $scope.needed.page;
            url += "&perpage=" + $scope.needed.perpage;
            $http.post(url).success(function (data) {
                if ($scope.neededFolder === folder) {
                    console.log("bumpFile", folder, data);
                    parseNeeded(data);
                }
            }).error($scope.emitHTTPError);
        };

        $scope.versionString = function () {
            if (!$scope.version.version) {
                return '';
            }

            var os = {
                'darwin': 'macOS',
                'dragonfly': 'DragonFly BSD',
                'freebsd': 'FreeBSD',
                'openbsd': 'OpenBSD',
                'netbsd': 'NetBSD',
                'linux': 'Linux',
                'windows': 'Windows',
                'solaris': 'Solaris'
            }[$scope.version.os] || $scope.version.os;

            var arch = {
                '386': '32-bit Intel/AMD',
                'amd64': '64-bit Intel/AMD',
                'arm': '32-bit ARM',
                'arm64': '64-bit ARM',
                'ppc64': '64-bit PowerPC',
                'ppc64le': '64-bit PowerPC (LE)',
                'mips': '32-bit MIPS',
                'mipsle': '32-bit MIPS (LE)',
                'mips64': '64-bit MIPS',
                'mips64le': '64-bit MIPS (LE)',
                'riscv64': '64-bit RISC-V',
                's390x': '64-bit z/Architecture',
            }[$scope.version.arch] || $scope.version.arch;

            return $scope.version.version + ', ' + os + ' (' + arch + ')';
        };

        $scope.inputTypeFor = function (key, value) {
            if (key.substr(0, 1) === '_') {
                return 'skip';
            }
            if (value === null) {
                return 'null';
            }
            if (typeof value === 'number') {
                return 'number';
            }
            if (typeof value === 'boolean') {
                return 'checkbox';
            }
            if (value instanceof Array) {
                return 'list';
            }
            if (typeof value === 'object') {
                return 'skip';
            }
            return 'text';
        };

        $scope.themeName = function (theme) {
            return theme.replace('-', ' ').replace(/(?:^|\s)\S/g, function (a) {
                return a.toUpperCase();
            });
        };

        $scope.modalLoaded = function () {
            // once all modal elements have been processed
            if ($('modal').length === 0) {
                // pseudo main. called on all definitions assigned
                initController();
            }
        };

        $scope.toggleUnits = function () {
            $scope.metricRates = !$scope.metricRates;
            try {
                window.localStorage["metricRates"] = $scope.metricRates;
            } catch (exception) { }
        };

        $scope.sizeOf = function (dict) {
            if (dict === undefined) {
                return 0;
            }
            return Object.keys(dict).length;
        };

        $scope.dismissNotification = function (id) {
            var idx = $scope.config.options.unackedNotificationIDs.indexOf(id);
            if (idx > -1) {
                $scope.config.options.unackedNotificationIDs.splice(idx, 1);
                $scope.saveConfig();
            }
        };

        $scope.abbreviatedError = function (addr) {
            var status = $scope.system.lastDialStatus[addr];
            if (!status || !status.error) {
                return null;
            }
            var time = $filter('date')(status.when, "HH:mm:ss")
            var err = status.error.replace(/.+: /, '');
            return err + " (" + time + ")";
        }

        $scope.setCrashReportingEnabled = function (enabled) {
            $scope.config.options.crashReportingEnabled = enabled;
            $scope.saveConfig();
        };

        $scope.isUnixAddress = function (address) {
            return address != null &&
                (address.indexOf('/') == 0 ||
                    address.indexOf('unix://') == 0 ||
                    address.indexOf('unixs://') == 0);
        }

    })
    .directive('shareTemplate', function () {
        return {
            templateUrl: 'syncthing/core/editShareTemplate.html',
            scope: {
                selected: '=',
                encryptionPasswords: '=',
                id: '@',
                label: '@',
                folderType: '@',
            },
            link: function(scope, elem, attrs) {
                scope.untrusted = attrs.untrusted === 'true';
                var plain = false;
                scope.togglePasswordVisibility = function() {
                    scope.plain = !scope.plain;
                };
            },
        }
    });<|MERGE_RESOLUTION|>--- conflicted
+++ resolved
@@ -52,6 +52,7 @@
         $scope.metricRates = false;
         $scope.folderPathErrors = {};
         $scope.currentFolder = {};
+        $scope.currentDevice = {};
         $scope.ignores = {
             text: '',
             error: null,
@@ -63,16 +64,7 @@
             $scope.metricRates = (window.localStorage["metricRates"] == "true");
         } catch (exception) { }
 
-        $scope.folderDefaults = {
-            devices: [],
-            type: "sendreceive",
-            rescanIntervalS: 3600,
-            fsWatcherDelayS: 10,
-            fsWatcherEnabled: true,
-            minDiskFree: { value: 1, unit: "%" },
-            maxConflicts: 10,
-            fsync: true,
-            order: "random",
+        $scope.versioningDefaults = {
             fileVersioningSelector: "none",
             trashcanClean: 0,
             versioningCleanupIntervalS: 3600,
@@ -81,8 +73,6 @@
             staggeredCleanInterval: 3600,
             staggeredVersionsPath: "",
             externalCommand: "",
-            autoNormalize: true,
-            path: "",
         };
 
         $scope.localStateTotal = {
@@ -1214,8 +1204,8 @@
                         facilities[key] = {
                             description: value,
                             enabled: data.enabled.indexOf(key) > -1
-                        };
-                    });
+                        }
+                    })
                     $scope.logging.facilities = facilities;
                 }).error($scope.emitHTTPError);
             },
@@ -1537,12 +1527,11 @@
         };
 
         $scope.editDeviceDefaults = function () {
-            $http.get(urlbase + '/config/defaults/device')
-                 .then(function (data) {
-                     $scope.currentDevice = data;
-                     $scope.editingDefaults = true;
-                     editDeviceModal();
-                 }, $scope.emitHTTPError);
+            $http.get(urlbase + '/config/defaults/device').then(function (p) {
+                $scope.currentDevice = p.data;
+                $scope.editingDefaults = true;
+                editDeviceModal();
+            }, $scope.emitHTTPError);
         };
 
         $scope.selectAllSharedFolders = function (state) {
@@ -1574,33 +1563,16 @@
                     }
                 })
                 .then(function () {
-<<<<<<< HEAD
-                    $http.get(urlbase + '/config/defaults/device')
-                        .then(function (p) {
-                            $scope.currentDevice = p.data;
-                            $scope.currentDevice.name = name;
-                            $scope.currentDevice.deviceID = deviceID;
-                            $scope.editingExisting = false;
-                            $scope.editingDefaults = false;
-                            initShareEditing('device');
-                            $scope.currentSharing.unrelated = $scope.folderList();
-                            editDeviceModal();
-                        }, $scope.emitHTTPError);
-=======
-                    $scope.currentDevice = {
-                        name: name,
-                        deviceID: deviceID,
-                        _addressesStr: 'dynamic',
-                        compression: 'metadata',
-                        introducer: false,
-                        ignoredFolders: []
-                    };
-                    $scope.editingExisting = false;
-                    initShareEditing('device');
-                    $scope.currentSharing.unrelated = $scope.folderList();
-                    $scope.deviceEditor.$setPristine();
-                    $('#editDevice').modal();
->>>>>>> 7669af57
+                    $http.get(urlbase + '/config/defaults/device').then(function (p) {
+                        $scope.currentDevice = p.data;
+                        $scope.currentDevice.name = name;
+                        $scope.currentDevice.deviceID = deviceID;
+                        $scope.editingExisting = false;
+                        $scope.editingDefaults = false;
+                        initShareEditing('device');
+                        $scope.currentSharing.unrelated = $scope.folderList();
+                        editDeviceModal();
+                    }, $scope.emitHTTPError);
                 });
         };
 
@@ -1998,23 +1970,22 @@
         function addFolderInit(folderID, folderLabel) {
             $scope.editingExisting = false;
             $scope.editingDefaults = false;
-            return $http.get(urlbase + '/config/defaults/folder')
-                 .then(function(p) {
-                     $scope.currentFolder = p.data;
-                     for (var k in $scope.versioningDefaults) {
-                         $scope.currentFolder[k] = $scope.versioningDefaults[k];
-                     }
-                     $scope.currentFolder.id = folderID;
-                     $scope.currentFolder.label = folderLabel;
-
-                     initShareEditing('folder');
-                     $scope.currentSharing.unrelated = $scope.currentSharing.shared;
-                     $scope.currentSharing.shared = [];
-
-                     $scope.ignores.text = '';
-                     $scope.ignores.error = null;
-                     $scope.ignores.disabled = false;
-                 }, $scope.emitHTTPError);
+            return $http.get(urlbase + '/config/defaults/folder').then(function(p) {
+                $scope.currentFolder = p.data;
+                for (var k in $scope.versioningDefaults) {
+                    $scope.currentFolder[k] = $scope.versioningDefaults[k];
+                }
+                $scope.currentFolder.id = folderID;
+                $scope.currentFolder.label = folderLabel;
+
+                initShareEditing('folder');
+                $scope.currentSharing.unrelated = $scope.currentSharing.shared;
+                $scope.currentSharing.shared = [];
+
+                $scope.ignores.text = '';
+                $scope.ignores.error = null;
+                $scope.ignores.disabled = false;
+            }, $scope.emitHTTPError);
         }
 
         $scope.shareFolderWithDevice = function (folder, device) {
@@ -2537,6 +2508,8 @@
 
         $scope.advanced = function () {
             $scope.advancedConfig = angular.copy($scope.config);
+            $scope.advancedConfig.devices.sort(deviceCompare);
+            $scope.advancedConfig.folders.sort(folderCompare);
             $('#advanced').modal('show');
         };
 
