<modal id="editFolder" status="default" icon="{{editFolderModalIcon()}}" heading="{{editFolderModalTitle()}}" large="yes" closeable="yes">
  <div class="modal-body">
    <form role="form" name="folderEditor">
      <ul class="nav nav-tabs" ng-init="loadFormIntoScope(folderEditor)">
        <li class="active"><a data-toggle="tab" href="#folder-general"><span class="fas fa-cog"></span> <span translate>General</span></a></li>
<<<<<<< HEAD
        <li><a data-toggle="tab" href="#folder-sharing"><span class="fas fa-share-alt"></span><span translate>Sharing</span></a></li>
        <li ng-class="{'disabled': currentFolder._recvEnc}"><a ng-attr-data-toggle="{{ currentFolder._recvEnc ? undefined : 'tab'}}" href="{{currentFolder._recvEnc ? '#' : '#folder-ignoresng'}}"><span class="fas fa-copy"></span> <span translate>File Versioning</span></a></li>
        <li ng-class="{'disabled': currentFolder._recvEnc}"><a ng-attr-data-toggle="{{ currentFolder._recvEnc ? undefined : 'tab'}}" href="{{currentFolder._recvEnc ? '#' : '#folder-ignores'}}"><span class="fas fa-filter"></span> <span translate>Ignore Patterns</span></a></li>
=======
        <li><a data-toggle="tab" href="#folder-sharing"><span class="fas fa-share-alt"></span> <span translate>Sharing</span></a></li>
        <li><a data-toggle="tab" href="#folder-versioning"><span class="fas fa-copy"></span> <span translate>File Versioning</span></a></li>
        <li ng-if="!editingDefaults"><a data-toggle="tab" href="#folder-ignores"><span class="fas fa-filter"></span> <span translate>Ignore Patterns</span></a></li>
>>>>>>> ffc14a77
        <li><a data-toggle="tab" href="#folder-advanced"><span class="fas fa-cogs"></span> <span translate>Advanced</span></a></li>
      </ul>
      <div class="tab-content">

        <div id="folder-general" class="tab-pane in active">
          <div class="form-group" ng-class="{'has-error': folderEditor.folderLabel.$invalid && folderEditor.folderLabel.$dirty && !editingDefaults}">
            <label for="folderLabel"><span translate>Folder Label</span></label>
            <input name="folderLabel" id="folderLabel" class="form-control" type="text" ng-model="currentFolder.label" value="{{currentFolder.label}}" />
            <p class="help-block">
              <span translate ng-if="folderEditor.folderLabel.$valid || folderEditor.folderLabel.$pristine">Optional descriptive label for the folder. Can be different on each device.</span>
            </p>
          </div>
          <div ng-if="!editingDefaults" class="form-group" ng-class="{'has-error': folderEditor.folderID.$invalid && folderEditor.folderID.$dirty}">
            <label for="folderID"><span translate>Folder ID</span></label>
            <input name="folderID" ng-readonly="editingExisting || (!editingExisting && currentFolder.viewFlags.importFromOtherDevice)" id="folderID" class="form-control" type="text" ng-model="currentFolder.id" required="" aria-required="true" unique-folder value="{{currentFolder.id}}" />
            <p class="help-block">
              <span translate ng-if="folderEditor.folderID.$valid || folderEditor.folderID.$pristine">Required identifier for the folder. Must be the same on all cluster devices.</span>
              <span translate ng-if="folderEditor.folderID.$error.uniqueFolder">The folder ID must be unique.</span>
              <span translate ng-if="folderEditor.folderID.$error.required && folderEditor.folderID.$dirty">The folder ID cannot be blank.</span>
              <span translate ng-show="!editingExisting">When adding a new folder, keep in mind that the Folder ID is used to tie folders together between devices. They are case sensitive and must match exactly between all devices.</span>
            </p>
          </div>
          <div class="form-group" ng-class="{'has-error': folderEditor.folderPath.$invalid && folderEditor.folderPath.$dirty && !editingDefaults}">
            <label translate for="folderPath">Folder Path</label>
            <input name="folderPath" ng-readonly="editingExisting && !editingDefaults" id="folderPath" class="form-control" type="text" ng-model="currentFolder.path" list="directory-list" ng-required="!editingDefaults" ng-aria-required="!editingDefaults" path-is-sub-dir />
            <datalist id="directory-list">
              <option ng-repeat="directory in directoryList" value="{{ directory }}" />
            </datalist>
            <p class="help-block">
              <span ng-if="folderEditor.folderPath.$valid || folderEditor.folderPath.$pristine"><span translate>Path to the folder on the local computer. Will be created if it does not exist. The tilde character (~) can be used as a shortcut for</span> <code>{{system.tilde}}</code>.</br></span>
              <span translate ng-if="folderEditor.folderPath.$error.required && folderEditor.folderPath.$dirty && !editingDefaults">The folder path cannot be blank.</span>
              <span class="text-danger" translate translate-value-other-folder="{{folderPathErrors.otherID}}" ng-if="folderPathErrors.isSub && folderPathErrors.otherLabel.length == 0">Warning, this path is a subdirectory of an existing folder "{%otherFolder%}".</span>
              <span class="text-danger" translate translate-value-other-folder="{{folderPathErrors.otherID}}" translate-value-other-folder-label="{{folderPathErrors.otherLabel}}" ng-if="folderPathErrors.isSub && folderPathErrors.otherLabel.length != 0">Warning, this path is a subdirectory of an existing folder "{%otherFolderLabel%}" ({%otherFolder%}).</span>
              <span ng-if="folderPathErrors.isParent && !editingDefaults">
                <span class="text-danger" translate translate-value-other-folder="{{folderPathErrors.otherID}}" ng-if="folderPathErrors.otherLabel.length == 0">Warning, this path is a parent directory of an existing folder "{%otherFolder%}".</span>
                <span class="text-danger" translate translate-value-other-folder="{{folderPathErrors.otherID}}" translate-value-other-folder-label="{{folderPathErrors.otherLabel}}" ng-if="folderPathErrors.otherLabel.length != 0">Warning, this path is a parent directory of an existing folder "{%otherFolderLabel%}" ({%otherFolder%}).</span>
              </span>
            </p>
          </div>
        </div>

        <div id="folder-sharing" class="tab-pane">
          <div class="form-horizontal" ng-if="currentSharing.shared.length">
            <label translate>Currently Shared With Devices</label>
            <p class="help-block">
              <span translate>Deselect devices to stop sharing this folder with.</span>&emsp;
              <small><a href="#" ng-click="selectAllSharedDevices(true)" translate>Select All</a>&emsp;
                <a href="#" ng-click="selectAllSharedDevices(false)" translate>Deselect All</a></small>
            </p>
            <div class="form-group" ng-repeat="device in currentSharing.shared">
              <share-template selected="currentSharing.selected" encryption-passwords="currentSharing.encryptionPasswords" id="{{device.deviceID}}" label="{{deviceName(device)}}" folder-type="{{currentFolder.type}}" untrusted="device.untrusted" />
            </div>
          </div>
          <div class="form-horizontal" ng-if="currentSharing.unrelated.length || otherDevices().length <= 0">
            <label translate>Unshared Devices</label>
            <p class="help-block" ng-if="otherDevices().length > 0">
              <span translate>Select additional devices to share this folder with.</span>&emsp;
              <small><a href="#" ng-click="selectAllUnrelatedDevices(true)" translate>Select All</a>&emsp;
                <a href="#" ng-click="selectAllUnrelatedDevices(false)" translate>Deselect All</a></small>
            </p>
            <p class="help-block" ng-if="otherDevices().length <= 0">
              <span translate>There are no devices to share this folder with.</span>
            </p>
            <div class="form-group" ng-repeat="device in currentSharing.unrelated" ng-init="id = device.deviceID; folder = currentFolder">
              <share-template selected="currentSharing.selected" encryption-passwords="currentSharing.encryptionPasswords" id="{{device.deviceID}}" label="{{deviceName(device)}}" folder-type="{{currentFolder.type}}" untrusted="device.untrusted" />
            </div>
          </div>
        </div>

        <div id="folder-versioning" class="tab-pane">
          <div class="form-group">
            <label translate>File Versioning</label>&emsp;<a href="https://docs.syncthing.net/users/versioning.html" target="_blank"><span class="fas fa-question-circle"></span>&nbsp;<span translate>Help</span></a>
            <select class="form-control" ng-model="currentFolder._guiVersioning.selector">
              <option value="none" translate>No File Versioning</option>
              <option value="trashcan" translate>Trash Can File Versioning</option>
              <option value="simple" translate>Simple File Versioning</option>
              <option value="staggered" translate>Staggered File Versioning</option>
              <option value="external" translate>External File Versioning</option>
            </select>
          </div>
          <div class="form-group" ng-if="currentFolder._guiVersioning.selector=='trashcan' || currentFolder._guiVersioning.selectorector=='simple'" ng-class="{'has-error': folderEditor._guiVersioning.trashcanClean.$invalid && folderEditor._guiVersioning.trashcanClean.$dirty}">
            <p translate class="help-block">Files are moved to .stversions directory when replaced or deleted by Syncthing.</p>
            <label translate for="trashcanClean">Clean out after</label>
            <div class="input-group">
              <input name="trashcanClean" id="trashcanClean" class="form-control text-right" type="number" ng-model="currentFolder._guiVersioning.trashcanClean" required="" aria-required="true" min="0" />
              <div class="input-group-addon" translate>days</div>
            </div>
            <p class="help-block">
              <span translate ng-if="folderEditor._guiVersioning.trashcanClean.$valid || folderEditor._guiVersioning.trashcanClean.$pristine">The number of days to keep files in the trash can. Zero means forever.</span>
              <span translate ng-if="folderEditor._guiVersioning.trashcanClean.$error.required && folderEditor._guiVersioning.trashcanClean.$dirty">The number of days must be a number and cannot be blank.</span>
              <span translate ng-if="folderEditor._guiVersioning.trashcanClean.$error.min && folderEditor._guiVersioning.trashcanClean.$dirty">A negative number of days doesn't make sense.</span>
            </p>
          </div>
          <div class="form-group" ng-if="currentFolder._guiVersioning.selector=='simple'" ng-class="{'has-error': folderEditor._guiVersioning.simpleKeep.$invalid && folderEditor._guiVersioning.simpleKeep.$dirty}">
            <p translate class="help-block">Files are moved to date stamped versions in a .stversions directory when replaced or deleted by Syncthing.</p>
            <label translate for="simpleKeep">Keep Versions</label>
            <input name="simpleKeep" id="simpleKeep" class="form-control" type="number" ng-model="currentFolder._guiVersioning.simpleKeep" required="" aria-required="true" min="1" />
            <p class="help-block">
              <span translate ng-if="folderEditor._guiVersioning.simpleKeep.$valid || folderEditor._guiVersioning.simpleKeep.$pristine">The number of old versions to keep, per file.</span>
              <span translate ng-if="folderEditor._guiVersioning.simpleKeep.$error.required && folderEditor._guiVersioning.simpleKeep.$dirty">The number of versions must be a number and cannot be blank.</span>
              <span translate ng-if="folderEditor._guiVersioning.simpleKeep.$error.min && folderEditor._guiVersioning.simpleKeep.$dirty">You must keep at least one version.</span>
            </p>
          </div>
          <div class="form-group" ng-if="currentFolder._guiVersioning.selector=='staggered'" ng-class="{'has-error': folderEditor._guiVersioning.staggeredMaxAge.$invalid && folderEditor._guiVersioning.staggeredMaxAge.$dirty}">
            <p class="help-block"><span translate>Files are moved to date stamped versions in a .stversions directory when replaced or deleted by Syncthing.</span> <span translate>Versions are automatically deleted if they are older than the maximum age or exceed the number of files allowed in an interval.</span></p>
            <p translate class="help-block">The following intervals are used: for the first hour a version is kept every 30 seconds, for the first day a version is kept every hour, for the first 30 days a version is kept every day, until the maximum age a version is kept every week.</p>
            <label translate for="staggeredMaxAge">Maximum Age</label>
            <input name="staggeredMaxAge" id="staggeredMaxAge" class="form-control" type="number" ng-model="currentFolder._guiVersioning.staggeredMaxAge" required="" aria-required="true" min="0" />
            <p class="help-block">
              <span translate ng-if="folderEditor._guiVersioning.staggeredMaxAge.$valid || folderEditor._guiVersioning.staggeredMaxAge.$pristine">The maximum time to keep a version (in days, set to 0 to keep versions forever).</span>
              <span translate ng-if="folderEditor._guiVersioning.staggeredMaxAge.$error.required && folderEditor._guiVersioning.staggeredMaxAge.$dirty">The maximum age must be a number and cannot be blank.</span>
              <span translate ng-if="folderEditor._guiVersioning.staggeredMaxAge.$error.min && folderEditor._guiVersioning.staggeredMaxAge.$dirty">A negative number of days doesn't make sense.</span>
            </p>
          </div>
          <div class="form-group" ng-if="currentFolder._guiVersioning.selector == 'staggered'">
            <label translate for="staggeredVersionsPath">Versions Path</label>
            <input name="staggeredVersionsPath" id="staggeredVersionsPath" class="form-control" type="text" ng-model="currentFolder._guiVersioning.staggeredVersionsPath" />
            <p translate class="help-block">Path where versions should be stored (leave empty for the default .stversions directory in the shared folder).</p>
          </div>
          <div class="form-group" ng-if="currentFolder._guiVersioning.selector=='external'" ng-class="{'has-error': folderEditor.externalCommand.$invalid && folderEditor.externalCommand.$dirty}">
            <p translate class="help-block">An external command handles the versioning. It has to remove the file from the shared folder. If the path to the application contains spaces, it should be quoted.</p>
            <label translate for="externalCommand">Command</label>
            <input name="externalCommand" id="externalCommand" class="form-control" type="text" ng-model="currentFolder.externalCommand" required="" aria-required="true" />
            <p class="help-block">
              <span translate ng-if="folderEditor.externalCommand.$valid || folderEditor.externalCommand.$pristine">See external versioning help for supported templated command line parameters.</span>
              <span translate ng-if="folderEditor.externalCommand.$error.required && folderEditor.externalCommand.$dirty">The path cannot be blank.</span>
            </p>
          </div>
          <div class="form-group" ng-if="currentFolder._guiVersioning.selector != 'none'" ng-class="{'has-error': folderEditor._guiVersioning.cleanupIntervalS.$invalid && folderEditor._guiVersioning.cleanupIntervalS.$dirty}">
            <label translate for="versioningCleanupIntervalS">Cleanup Interval</label>
            <div class="input-group">
              <input name="versioningCleanupIntervalS" id="versioningCleanupIntervalS" class="form-control text-right" type="number" ng-model="currentFolder._guiVersioning.cleanupIntervalS" required="" min="0" max="31536000" aria-required="true" />
              <div class="input-group-addon" translate>seconds</div>
            </div>
            <p class="help-block">
              <span translate ng-if="folderEditor._guiVersioning.cleanupIntervalS.$valid || folderEditor._guiVersioning.cleanupIntervalS.$pristine"class="help-block">The interval, in seconds, for running cleanup in the versions directory. Zero to disable periodic cleaning.</span>
              <span translate ng-if="folderEditor._guiVersioning.cleanupIntervalS.$error.required && folderEditor._guiVersioning.cleanupIntervalS.$dirty">The cleanup interval cannot be blank.</span>
              <span translate ng-if="folderEditor._guiVersioning.cleanupIntervalS.$error.min && folderEditor._guiVersioning.cleanupIntervalS.$dirty">The interval must be a positive number of seconds.</span>
            </p>
          </div>
        </div>

        <div ng-if="!editingDefaults" id="folder-ignores" class="tab-pane">
          <p translate>Enter ignore patterns, one per line.</p>
          <div ng-class="{'has-error': ignores.error != null}">
            <textarea class="form-control" rows="5" ng-model="ignores.text" ng-disabled="ignores.disabled"></textarea>
            <p class="help-block" ng-if="ignores.error">
              {{ignores.error}}
            </p>
          </div>
          <hr />
          <p class="small"><span translate>Quick guide to supported patterns</span> (<a href="https://docs.syncthing.net/users/ignoring.html" target="_blank" translate>full documentation</a>):</p>
          <dl class="dl-horizontal dl-narrow small">
            <dt><code>(?d)</code></dt>
            <dd><b><span translate>Prefix indicating that the file can be deleted if preventing directory removal</span></b></dd>
            <dt><code>(?i)</code></dt>
            <dd><span translate>Prefix indicating that the pattern should be matched without case sensitivity</span></dd>
            <dt><code>!</code></dt>
            <dd><span translate>Inversion of the given condition (i.e. do not exclude)</span></dd>
            <dt><code>*</code></dt>
            <dd><span translate>Single level wildcard (matches within a directory only)</span></dd>
            <dt><code>**</code></dt>
            <dd><span translate>Multi level wildcard (matches multiple directory levels)</span></dd>
            <dt><code>//</code></dt>
            <dd><span translate>Comment, when used at the start of a line</span></dd>
          </dl>
          <hr />
          <span translate ng-show="editingExisting" translate-value-path="{{currentFolder.path}}{{system.pathSeparator}}.stignore">Editing {%path%}.</span>
          <span translate ng-show="!editingExisting" translate-value-path="{{currentFolder.path}}{{system.pathSeparator}}.stignore">Creating ignore patterns, overwriting an existing file at {%path%}.</span>
        </div>

        <div id="folder-advanced" class="tab-pane">
          <div class="row form-group" ng-class="{'has-error': folderEditor.rescanIntervalS.$invalid && folderEditor.rescanIntervalS.$dirty}">
            <div class="col-md-12">
              <label translate>Scanning</label>
              &nbsp;<a href="https://docs.syncthing.net/users/syncing.html#scanning" target="_blank"><span class="fas fa-question-circle"></span>&nbsp;<span translate>Help</span></a></br>

              <div class="row">
                <div class="col-md-6">
                  <label>
                    <input type="checkbox" ng-model="currentFolder.fsWatcherEnabled" ng-change="fsWatcherToggled()" tooltip data-original-title="{{'Use notifications from the filesystem to detect changed items.' | translate }}">&nbsp;<span translate>Watch for Changes</span>
                  </label>
                  <p translate class="help-block">Watching for changes discovers most changes without periodic scanning.</p>
                </div>
                <div class="col-md-6">
                  <label for="rescanIntervalS" translate>Full Rescan Interval (s)</label>
                  <input name="rescanIntervalS" id="rescanIntervalS" class="form-control" type="number" ng-model="currentFolder.rescanIntervalS" required="" aria-required="true" min="0" />
                  <p class="help-block" ng-if="!folderEditor.rescanIntervalS.$valid && folderEditor.rescanIntervalS.$dirty" translate>
                    The rescan interval must be a non-negative number of seconds.
                  </p>
                </div>
              </div>
            </div>
          </div>

          <div class="row">
            <div class="col-md-6 form-group">
              <label translate>Folder Type</label>
              &nbsp;<a href="https://docs.syncthing.net/users/foldertypes.html" target="_blank"><span class="fas fa-question-circle"></span>&nbsp;<span translate>Help</span></a>
              <select class="form-control" ng-model="currentFolder.type" ng-disabled="editingExisting && currentFolder.type === 'receiveencrypted'">
                <option value="sendreceive" translate>Send &amp; Receive</option>
                <option value="sendonly" translate>Send Only</option>
                <option value="receiveonly" translate>Receive Only</option>
                <option value="receiveencrypted" ng-disabled="editingExisting" translate>Receive Encrypted</option>
              </select>
              <p ng-if="currentFolder.type == 'sendonly'" translate class="help-block">Files are protected from changes made on other devices, but changes made on this device will be sent to the rest of the cluster.</p>
              <p ng-if="currentFolder.type == 'receiveonly'" translate class="help-block">Files are synchronized from the cluster, but any changes made locally will not be sent to other devices.</p>
              <p ng-if="currentFolder.type == 'receiveencrypted'" translate class="help-block" translate-value-receive-encrypted="{{'Receive Encrypted' | translate}}">Stores and syncs only encrypted data. Folders on all connected devices need to be set up with the same password or be of type "{%receiveEncrypted%}" too.</p>
              <p ng-if="editingExisting" translate class="help-block" translate-value-receive-encrypted="{{'Receive Encrypted' | translate}}">Folder type "{%receiveEncrypted%}" cannot be changed after adding the folder. You need to remove the folder, delete or decrypt the data on disk, and add the folder again.</p>
            </div>
            <div class="col-md-6 form-group">
              <label translate>File Pull Order</label>
              <select class="form-control" ng-model="currentFolder.order" ng-if="currentFolder.type != 'sendonly'">
                <option value="random" translate>Random</option>
                <option value="alphabetic" translate>Alphabetic</option>
                <option value="smallestFirst" translate>Smallest First</option>
                <option value="largestFirst" translate>Largest First</option>
                <option value="oldestFirst" translate>Oldest First</option>
                <option value="newestFirst" translate>Newest First</option>
              </select>
              <select class="form-control" ng-if="currentFolder.type == 'sendonly'" disabled>
                <option value="disabled" translate>Disabled</option>
              </select>
            </div>
          </div>

          <div class="row">
            <div class="col-md-6 form-group" ng-class="{'has-error': folderEditor.minDiskFree.$invalid && folderEditor.minDiskFree.$dirty}">
              <label for="minDiskFree" translate>Minimum Free Disk Space</label><br />
              <div class="row">
                <div class="col-xs-9">
                  <input name="minDiskFree" id="minDiskFree" class="form-control" type="number" ng-model="currentFolder.minDiskFree.value" required="" aria-required="true" min="0" step="0.01" />
                </div>
                <div class="col-xs-3">
                  <select class="form-control" ng-model="currentFolder.minDiskFree.unit">
                    <option value="%">%</option>
                    <option value="kB">kB</option>
                    <option value="MB">MB</option>
                    <option value="GB">GB</option>
                    <option value="TB">TB</option>
                  </select>
                </div>
              </div>
              <p class="help-block" ng-show="folderEditor.minDiskFree.$invalid" translate>
                Enter a non-negative number (e.g., "2.35") and select a unit. Percentages are as part of the total disk size.
              </p>
            </div>
            <div class="col-md-6 form-group">
              <label>
                <input type="checkbox" ng-disabled="currentFolder._recvEnc" ng-model="currentFolder.ignorePerms" /> <span translate>Ignore Permissions</span>
              </label>
              <p translate class="help-block">
                Disables comparing and syncing file permissions. Useful on systems with nonexistent or custom permissions (e.g. FAT, exFAT, Synology, Android).
              </p>
            </div>
          </div>
        </div>
      </div>
    </form>
  </div>
  <div class="modal-footer">
    <button type="button" class="btn btn-primary btn-sm" ng-click="saveFolder()" ng-disabled="folderEditor.$invalid">
      <span class="fas fa-check"></span>&nbsp;<span translate>Save</span>
    </button>
    <button type="button" class="btn btn-default btn-sm" data-dismiss="modal">
      <span class="fas fa-times"></span>&nbsp;<span translate>Close</span>
    </button>
    <button type="button" class="btn btn-warning pull-left btn-sm" data-toggle="modal" data-target="#remove-folder-confirmation" ng-if="editingExisting && !editingDefaults">
      <span class="fas fa-minus-circle"></span>&nbsp;<span translate>Remove</span>
    </button>
  </div>
</modal><|MERGE_RESOLUTION|>--- conflicted
+++ resolved
@@ -3,15 +3,9 @@
     <form role="form" name="folderEditor">
       <ul class="nav nav-tabs" ng-init="loadFormIntoScope(folderEditor)">
         <li class="active"><a data-toggle="tab" href="#folder-general"><span class="fas fa-cog"></span> <span translate>General</span></a></li>
-<<<<<<< HEAD
         <li><a data-toggle="tab" href="#folder-sharing"><span class="fas fa-share-alt"></span><span translate>Sharing</span></a></li>
         <li ng-class="{'disabled': currentFolder._recvEnc}"><a ng-attr-data-toggle="{{ currentFolder._recvEnc ? undefined : 'tab'}}" href="{{currentFolder._recvEnc ? '#' : '#folder-ignoresng'}}"><span class="fas fa-copy"></span> <span translate>File Versioning</span></a></li>
-        <li ng-class="{'disabled': currentFolder._recvEnc}"><a ng-attr-data-toggle="{{ currentFolder._recvEnc ? undefined : 'tab'}}" href="{{currentFolder._recvEnc ? '#' : '#folder-ignores'}}"><span class="fas fa-filter"></span> <span translate>Ignore Patterns</span></a></li>
-=======
-        <li><a data-toggle="tab" href="#folder-sharing"><span class="fas fa-share-alt"></span> <span translate>Sharing</span></a></li>
-        <li><a data-toggle="tab" href="#folder-versioning"><span class="fas fa-copy"></span> <span translate>File Versioning</span></a></li>
-        <li ng-if="!editingDefaults"><a data-toggle="tab" href="#folder-ignores"><span class="fas fa-filter"></span> <span translate>Ignore Patterns</span></a></li>
->>>>>>> ffc14a77
+        <li ng-if="!editingDefaults" ng-class="{'disabled': currentFolder._recvEnc}"><a ng-attr-data-toggle="{{ currentFolder._recvEnc ? undefined : 'tab'}}" href="{{currentFolder._recvEnc ? '#' : '#folder-ignores'}}"><span class="fas fa-filter"></span> <span translate>Ignore Patterns</span></a></li>
         <li><a data-toggle="tab" href="#folder-advanced"><span class="fas fa-cogs"></span> <span translate>Advanced</span></a></li>
       </ul>
       <div class="tab-content">
