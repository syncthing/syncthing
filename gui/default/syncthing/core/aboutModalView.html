--- conflicted
+++ resolved
@@ -87,14 +87,6 @@
           <li><a href="https://github.com/hashicorp/go-multierror">hashicorp/go-multierror</a>, Copyright &copy; 2014 HashiCorp, Inc.</li>
           <li><a href="https://github.com/hashicorp/golang-lru">hashicorp/golang-lru</a>, Copyright &copy; 2014 HashiCorp, Inc.</li>
           <li><a href="https://github.com/jackpal/gateway">jackpal/gateway</a>, Copyright &copy; 2010 Jack Palevich.</li>
-<<<<<<< HEAD
-          <li><a href="https://github.com/jmoiron/sqlx">jmoiron/sqlx</a>, Copyright &copy; 2013 Jason Moiron.</li>
-          <li><a href="https://github.com/kballard/go-shellquote">kballard/go-shellquote</a>, Copyright &copy; 2014 Kevin Ballard.</li>
-          <li><a href="https://github.com/mattn/go-isatty">mattn/go-isatty</a>, Copyright &copy; Yasuhiro MATSUMOTO.</li>
-          <li><a href="https://github.com/mattn/go-sqlite3">mattn/go-sqlite3</a>, Copyright &copy; 2014 Yasuhiro Matsumoto</li>
-          <li><a href="https://github.com/matttproud/golang_protobuf_extensions">matttproud/golang_protobuf_extensions</a>, Copyright &copy; 2012 Matt T. Proud.</li>
-          <li><a href="https://modernc.org/sqlite">modernc.org/sqlite</a>, Copyright &copy; 2017 The Sqlite Authors</li>
-=======
           <li><a href="https://github.com/jackpal/go-nat-pmp">jackpal/go-nat-pmp</a>, Copyright 2013 John Howard Palevich.</li>
           <li><a href="https://github.com/jmespath/go-jmespath">jmespath/go-jmespath</a>, Copyright &copy; 2015 James Saryerwinnie.</li>
           <li><a href="https://github.com/julienschmidt/httprouter">julienschmidt/httprouter</a>, Copyright &copy; 2013, Julien Schmidt.</li>
@@ -108,7 +100,6 @@
           <li><a href="https://github.com/munnerz/goautoneg">munnerz/goautoneg</a>, Copyright &copy; 2011, Open Knowledge Foundation Ltd.</li>
           <li><a href="https://github.com/nxadm/tail">nxadm/tail</a>, Copyright &copy; 2014 ActiveState.</li>
           <li><a href="https://github.com/onsi/ginkgo">onsi/ginkgo</a>, Copyright &copy; 2013-2014 Onsi Fakhouri.</li>
->>>>>>> 190dff14
           <li><a href="https://github.com/oschwald/geoip2-golang">oschwald/geoip2-golang</a>, Copyright &copy; 2015, Gregory J. Oschwald.</li>
           <li><a href="https://github.com/oschwald/maxminddb-golang">oschwald/maxminddb-golang</a>, Copyright &copy; 2015, Gregory J. Oschwald.</li>
           <li><a href="https://github.com/pierrec/lz4">pierrec/lz4</a>, Copyright &copy; 2015 Pierre Curto.</li>
