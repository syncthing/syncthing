--- conflicted
+++ resolved
@@ -2048,13 +2048,8 @@
 		time: (new Date()).toISOString()
 	    }
 
-<<<<<<< HEAD
             if (id in $scope.devices) {
                 $scope.devices[id].ignoredFolders.push(ignoredFolder);
-=======
-            if (device in $scope.devices) {
-                $scope.devices[device].ignoredFolders.push(pendingFolder);
->>>>>>> cca73de6
                 $scope.saveConfig();
             }
         };
