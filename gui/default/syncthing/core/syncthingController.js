--- conflicted
+++ resolved
@@ -1830,15 +1830,7 @@
                     });
                     return webauthnJSON.create(resp.data.options)
                         .then(function (pkc) {
-<<<<<<< HEAD
-                            var body = {
-                                requestId: resp.data.requestId,
-                                credential: pkc,
-                            };
-                            return $http.post(urlbase + '/config/gui/webauthn/register-finish', body);
-=======
-                            return $http.post(urlbase + '/config/webauthn/register-finish/' + resp.data.requestId, pkc);
->>>>>>> 383ac789
+                            return $http.post(urlbase + '/config/gui/webauthn/register-finish/' + resp.data.requestId, pkc);
                         })
                         .then(function (resp) {
                             $scope.tmpGUI.webauthnCredentials.push(resp.data);
