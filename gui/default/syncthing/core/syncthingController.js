angular.module('syncthing.core')
    .config(function ($locationProvider) {
        $locationProvider.html5Mode({ enabled: true, requireBase: false }).hashPrefix('!');
    })
    .controller('SyncthingController', function ($scope, $http, $location, LocaleService, Events, $filter, $q, $compile, $timeout, $rootScope, $translate) {
        'use strict';

        // private/helper definitions

        var prevDate = 0;
        var navigatingAway = false;
        var online = false;
        var restarting = false;

        function initController() {
            LocaleService.autoConfigLocale();
            setInterval($scope.refresh, 10000);
            Events.start();
        }

        // public/scope definitions

        $scope.completion = {};
        $scope.config = {};
        $scope.configInSync = true;
        $scope.connections = {};
        $scope.errors = [];
        $scope.model = {};
        $scope.myID = '';
        $scope.devices = {};
        $scope.discoveryCache = {};
        $scope.protocolChanged = false;
        $scope.reportData = {};
        $scope.reportDataPreview = '';
        $scope.reportPreview = false;
        $scope.folders = {};
        $scope.seenError = '';
        $scope.upgradeInfo = null;
        $scope.deviceStats = {};
        $scope.folderStats = {};
        $scope.pendingDevices = {};
        $scope.pendingFolders = {};
        $scope.progress = {};
        $scope.version = {};
        $scope.needed = {}
        $scope.neededFolder = '';
        $scope.failed = {};
        $scope.localChanged = {};
        $scope.scanProgress = {};
        $scope.themes = [];
        $scope.globalChangeEvents = {};
        $scope.metricRates = false;
        $scope.folderPathErrors = {};
        $scope.currentFolder = {};
        $scope.ignores = {
            text: '',
            error: null,
            disabled: false,
        };
        resetRemoteNeed();

        try {
            $scope.metricRates = (window.localStorage["metricRates"] == "true");
        } catch (exception) { }

        $scope.folderDefaults = {
            devices: [],
            type: "sendreceive",
            rescanIntervalS: 3600,
            fsWatcherDelayS: 10,
            fsWatcherEnabled: true,
            minDiskFree: { value: 1, unit: "%" },
            maxConflicts: 10,
            fsync: true,
            order: "random",
            fileVersioningSelector: "none",
            trashcanClean: 0,
            versioningCleanupIntervalS: 3600,
            simpleKeep: 5,
            staggeredMaxAge: 365,
            staggeredCleanInterval: 3600,
            staggeredVersionsPath: "",
            externalCommand: "",
            autoNormalize: true,
            path: "",
        };

        $scope.localStateTotal = {
            bytes: 0,
            directories: 0,
            files: 0
        };

        $(window).bind('beforeunload', function () {
            navigatingAway = true;
        });

        $scope.$on("$locationChangeSuccess", function () {
            LocaleService.useLocale($location.search().lang);
        });

        $scope.needActions = {
            'rm': 'Del',
            'rmdir': 'Del (dir)',
            'sync': 'Sync',
            'touch': 'Update'
        };
        $scope.needIcons = {
            'rm': 'far fa-fw fa-trash-alt',
            'rmdir': 'far fa-fw fa-trash-alt',
            'sync': 'far fa-fw fa-arrow-alt-circle-down',
            'touch': 'fas fa-fw fa-asterisk'
        };

        $scope.$on(Events.ONLINE, function () {
            if (online && !restarting) {
                return;
            }

            console.log('UIOnline');

            refreshSystem();
            refreshDiscoveryCache();
            refreshConfig();
            refreshConnectionStats();
            refreshDeviceStats();
            refreshFolderStats();
            refreshGlobalChanges();
            refreshThemes();

            $http.get(urlbase + '/system/version').success(function (data) {
                console.log("version", data);
                if ($scope.version.version && $scope.version.version !== data.version) {
                    // We already have a version response, but it differs from
                    // the new one. Reload the full GUI in case it's changed.
                    document.location.reload(true);
                }

                $scope.version = data;
            }).error($scope.emitHTTPError);

            $http.get(urlbase + '/svc/report').success(function (data) {
                $scope.reportData = data;
                if ($scope.system && $scope.config.options.urAccepted > -1 && $scope.config.options.urSeen < $scope.system.urVersionMax && $scope.config.options.urAccepted < $scope.system.urVersionMax) {
                    // Usage reporting format has changed, prompt the user to re-accept.
                    $('#ur').modal();
                }
            }).error($scope.emitHTTPError);

            $http.get(urlbase + '/system/upgrade').success(function (data) {
                $scope.upgradeInfo = data;
            }).error(function () {
                $scope.upgradeInfo = null;
            });

            online = true;
            restarting = false;
            $('#networkError').modal('hide');
            $('#restarting').modal('hide');
            $('#shutdown').modal('hide');
        });

        $scope.$on(Events.OFFLINE, function () {
            if (navigatingAway || !online) {
                return;
            }

            console.log('UIOffline');
            online = false;
            if (!restarting) {
                $('#networkError').modal();
            }
        });

        $scope.$on('HTTPError', function (event, arg) {
            // Emitted when a HTTP call fails. We use the status code to try
            // to figure out what's wrong.

            if (navigatingAway || !online) {
                return;
            }

            console.log('HTTPError', arg);
            online = false;
            if (!restarting) {
                if (arg.status === 0) {
                    // A network error, not an HTTP error
                    $scope.$emit(Events.OFFLINE);
                } else if (arg.status >= 400 && arg.status <= 599) {
                    // A genuine HTTP error
                    $('#networkError').modal('hide');
                    $('#restarting').modal('hide');
                    $('#shutdown').modal('hide');
                    $('#httpError').modal();
                }
            }
        });

        $scope.$on(Events.STATE_CHANGED, function (event, arg) {
            var data = arg.data;
            if ($scope.model[data.folder]) {
                $scope.model[data.folder].state = data.to;
                $scope.model[data.folder].error = data.error;

                // If a folder has started scanning, then any scan progress is
                // also obsolete.
                if (data.to === 'scanning') {
                    delete $scope.scanProgress[data.folder];
                }

                // If a folder finished scanning, then refresh folder stats
                // to update last scan time.
                if (data.from === 'scanning' && data.to === 'idle') {
                    refreshFolderStats();
                }
            }
        });

        $scope.$on(Events.LOCAL_INDEX_UPDATED, function (event, arg) {
            refreshFolderStats();
            refreshGlobalChanges();
        });

        $scope.$on(Events.DEVICE_DISCONNECTED, function (event, arg) {
            $scope.connections[arg.data.id].connected = false;
            refreshDeviceStats();
        });

        $scope.$on(Events.DEVICE_CONNECTED, function (event, arg) {
            if (!$scope.connections[arg.data.id]) {
                $scope.connections[arg.data.id] = {
                    inbps: 0,
                    outbps: 0,
                    inBytesTotal: 0,
                    outBytesTotal: 0,
                    type: arg.data.type,
                    address: arg.data.addr
                };
                $scope.completion[arg.data.id] = {
                    _total: 100,
                    _needBytes: 0,
                    _needItems: 0
                };
            }
        });

        $scope.$on(Events.DEVICE_REJECTED, function (event, arg) {
            var pendingDevice = {
                time: arg.time,
                name: arg.data.name,
                address: arg.data.address
            };
            console.log("rejected device:", arg.data.device, pendingDevice);

	    $scope.pendingDevices[arg.data.device] = pendingDevice;
        });

        $scope.$on(Events.FOLDER_REJECTED, function (event, arg) {
            var offeringDevice = {
                time: arg.time,
                label: arg.data.folderLabel
            };
            console.log("rejected folder", arg.data.folder, "from device:", arg.data.device, offeringDevice);

            var pendingFolder = $scope.pendingFolders[arg.data.folder];
	    if (pendingFolder === undefined) {
                pendingFolder = {
		    offeredBy: {}
		};
	    }
	    pendingFolder.offeredBy[arg.data.device] = offeringDevice;
	    $scope.pendingFolders[arg.data.folder] = pendingFolder;
        });

        $scope.$on('ConfigLoaded', function () {
            if ($scope.config.options.urAccepted === 0) {
                // If usage reporting has been neither accepted nor declined,
                // we want to ask the user to make a choice. But we don't want
                // to bug them during initial setup, so we set a cookie with
                // the time of the first visit. When that cookie is present
                // and the time is more than four hours ago, we ask the
                // question.

                var firstVisit = document.cookie.replace(/(?:(?:^|.*;\s*)firstVisit\s*\=\s*([^;]*).*$)|^.*$/, "$1");
                if (!firstVisit) {
                    document.cookie = "firstVisit=" + Date.now() + ";max-age=" + 30 * 24 * 3600;
                } else {
                    if (+firstVisit < Date.now() - 4 * 3600 * 1000) {
                        $('#ur').modal();
                    }
                }
            }
        });

        $scope.$on(Events.CONFIG_SAVED, function (event, arg) {
            updateLocalConfig(arg.data);

            $http.get(urlbase + '/config/insync').success(function (data) {
                $scope.configInSync = data.configInSync;
            }).error($scope.emitHTTPError);
        });

        $scope.$on(Events.DOWNLOAD_PROGRESS, function (event, arg) {
            var stats = arg.data;
            var progress = {};
            for (var folder in stats) {
                progress[folder] = {};
                for (var file in stats[folder]) {
                    var s = stats[folder][file];
                    var reused = 100 * s.reused / s.total;
                    var copiedFromOrigin = 100 * s.copiedFromOrigin / s.total;
                    var copiedFromElsewhere = 100 * s.copiedFromElsewhere / s.total;
                    var pulled = 100 * s.pulled / s.total;
                    var pulling = 100 * s.pulling / s.total;
                    // We try to round up pulling to at least a percent so that it would be at least a bit visible.
                    if (pulling < 1 && pulled + copiedFromElsewhere + copiedFromOrigin + reused <= 99) {
                        pulling = 1;
                    }
                    progress[folder][file] = {
                        reused: reused,
                        copiedFromOrigin: copiedFromOrigin,
                        copiedFromElsewhere: copiedFromElsewhere,
                        pulled: pulled,
                        pulling: pulling,
                        bytesTotal: s.bytesTotal,
                        bytesDone: s.bytesDone,
                    };
                }
            }
            for (var folder in $scope.progress) {
                if (!(folder in progress)) {
                    if ($scope.neededFolder === folder) {
                        $scope.refreshNeed($scope.needed.page, $scope.needed.perpage);
                    }
                } else if ($scope.neededFolder === folder) {
                    for (file in $scope.progress[folder]) {
                        if (!(file in progress[folder])) {
                            $scope.refreshNeed($scope.needed.page, $scope.needed.perpage);
                            break;
                        }
                    }
                }
            }
            $scope.progress = progress;
            console.log("DownloadProgress", $scope.progress);
        });

        $scope.$on(Events.FOLDER_SUMMARY, function (event, arg) {
            var data = arg.data;
            $scope.model[data.folder] = data.summary;
            recalcLocalStateTotal();
        });

        $scope.$on(Events.FOLDER_COMPLETION, function (event, arg) {
            var data = arg.data;
            if (!$scope.completion[data.device]) {
                $scope.completion[data.device] = {};
            }
            $scope.completion[data.device][data.folder] = data;
            recalcCompletion(data.device);
        });

        $scope.$on(Events.FOLDER_ERRORS, function (event, arg) {
            $scope.model[arg.data.folder].errors = arg.data.errors.length;
        });

        $scope.$on(Events.FOLDER_SCAN_PROGRESS, function (event, arg) {
            var data = arg.data;
            $scope.scanProgress[data.folder] = {
                current: data.current,
                total: data.total,
                rate: data.rate
            };
            console.log("FolderScanProgress", data);
        });

        $scope.emitHTTPError = function (data, status, headers, config) {
            $scope.$emit('HTTPError', { data: data, status: status, headers: headers, config: config });
        };

        var debouncedFuncs = {};

        function refreshFolder(folder) {
            if ($scope.folders[folder].paused) {
                return;
            }
            var key = "refreshFolder" + folder;
            if (!debouncedFuncs[key]) {
                debouncedFuncs[key] = debounce(function () {
                    $http.get(urlbase + '/db/status?folder=' + encodeURIComponent(folder)).success(function (data) {
                        $scope.model[folder] = data;
                        recalcLocalStateTotal();
                        console.log("refreshFolder", folder, data);
                    }).error($scope.emitHTTPError);
                }, 1000);
            }
            debouncedFuncs[key]();
        }

        function updateLocalConfig(config) {
            var hasConfig = !isEmptyObject($scope.config);

            $scope.config = config;
            $scope.config.options._listenAddressesStr = $scope.config.options.listenAddresses.join(', ');
            $scope.config.options._globalAnnounceServersStr = $scope.config.options.globalAnnounceServers.join(', ');
            $scope.config.options._urAcceptedStr = "" + $scope.config.options.urAccepted;

            $scope.devices = deviceMap($scope.config.devices);
            for (var id in $scope.devices) {
                $scope.completion[id] = {
                    _total: 100,
                    _needBytes: 0,
                    _needItems: 0
                };
            };
            $scope.folders = folderMap($scope.config.folders);
            Object.keys($scope.folders).forEach(function (folder) {
                refreshFolder(folder);
                $scope.folders[folder].devices.forEach(function (deviceCfg) {
                    refreshCompletion(deviceCfg.deviceID, folder);
                });
            });

            refreshCluster();
            refreshNoAuthWarning();
            setDefaultTheme();

            if (!hasConfig) {
                $scope.$emit('ConfigLoaded');
            }
        }

        function refreshSystem() {
            $http.get(urlbase + '/system/status').success(function (data) {
                $scope.myID = data.myID;
                $scope.system = data;

                if ($scope.reportDataPreviewVersion === '') {
                    $scope.reportDataPreviewVersion = $scope.system.urVersionMax;
                }

                var listenersFailed = [];
                for (var address in data.connectionServiceStatus) {
                    if (data.connectionServiceStatus[address].error) {
                        listenersFailed.push(address + ": " + data.connectionServiceStatus[address].error);
                    }
                }
                $scope.listenersFailed = listenersFailed;
                $scope.listenersTotal = $scope.sizeOf(data.connectionServiceStatus);

                $scope.discoveryTotal = data.discoveryMethods;
                var discoveryFailed = [];
                for (var disco in data.discoveryErrors) {
                    if (data.discoveryErrors[disco]) {
                        discoveryFailed.push(disco + ": " + data.discoveryErrors[disco]);
                    }
                }
                $scope.discoveryFailed = discoveryFailed;

                refreshNoAuthWarning();

                console.log("refreshSystem", data);
            }).error($scope.emitHTTPError);
        }

        function refreshNoAuthWarning() {
            if (!$scope.system || !$scope.config || !$scope.config.gui) {
                // We need all to be able to determine the state.
                return
            }

            // If we're not listening on localhost, and there is no
            // authentication configured, and the magic setting to silence the
            // warning isn't set, then yell at the user.
            var addr = $scope.system.guiAddressUsed;
            var guiCfg = $scope.config.gui;
            $scope.openNoAuth = addr.substr(0, 4) !== "127."
                && addr.substr(0, 6) !== "[::1]:"
                && addr.substr(0, 1) !== "/"
                && (!guiCfg.user || !guiCfg.password)
                && guiCfg.authMode !== 'ldap'
                && !guiCfg.insecureAdminAccess;

            if (guiCfg.user && guiCfg.password) {
                $scope.dismissNotification('authenticationUserAndPassword');
            }
        }

        function refreshCluster() {
            $http.get(urlbase + '/cluster/pendingdevices').success(function (data) {
                $scope.pendingDevices = data;
                console.log("refreshCluster devices", data);
            }).error($scope.emitHTTPError);
            $http.get(urlbase + '/cluster/pendingfolders').success(function (data) {
                $scope.pendingFolders = data;
                console.log("refreshCluster folders", data);
            }).error($scope.emitHTTPError);
        }

        function refreshDiscoveryCache() {
            $http.get(urlbase + '/system/discovery').success(function (data) {
                for (var device in data) {
                    for (var i = 0; i < data[device].addresses.length; i++) {
                        // Relay addresses are URLs with
                        // .../?foo=barlongstuff that we strip away here. We
                        // remove the final slash as well for symmetry with
                        // tcp://192.0.2.42:1234 type addresses.
                        data[device].addresses[i] = data[device].addresses[i].replace(/\/\?.*/, '');
                    }
                }
                $scope.discoveryCache = data;
                console.log("refreshDiscoveryCache", data);
            }).error($scope.emitHTTPError);
        }

        function recalcLocalStateTotal() {
            $scope.localStateTotal = {
                bytes: 0,
                directories: 0,
                files: 0
            };

            for (var f in $scope.model) {
                $scope.localStateTotal.bytes += $scope.model[f].localBytes;
                $scope.localStateTotal.files += $scope.model[f].localFiles;
                $scope.localStateTotal.directories += $scope.model[f].localDirectories;
            }
        }

        function recalcCompletion(device) {
            var total = 0, needed = 0, deletes = 0, items = 0;
            for (var folder in $scope.completion[device]) {
                if (folder === "_total" || folder === '_needBytes' || folder === '_needItems') {
                    continue;
                }
                total += $scope.completion[device][folder].globalBytes;
                needed += $scope.completion[device][folder].needBytes;
                items += $scope.completion[device][folder].needItems;
                deletes += $scope.completion[device][folder].needDeletes;
            }
            if (total == 0) {
                $scope.completion[device]._total = 100;
                $scope.completion[device]._needBytes = 0;
                $scope.completion[device]._needItems = 0;
            } else {
                $scope.completion[device]._total = Math.floor(100 * (1 - needed / total));
                $scope.completion[device]._needBytes = needed;
                $scope.completion[device]._needItems = items + deletes;
            }

            if (needed == 0 && deletes > 0) {
                // We don't need any data, but we have deletes that we need
                // to do. Drop down the completion percentage to indicate
                // that we have stuff to do.
                $scope.completion[device]._total = 95;
            }

            console.log("recalcCompletion", device, $scope.completion[device]);
        }

        function refreshCompletion(device, folder) {
            if (device === $scope.myID) {
                return;
            }

            $http.get(urlbase + '/db/completion?device=' + device + '&folder=' + encodeURIComponent(folder)).success(function (data) {
                if (!$scope.completion[device]) {
                    $scope.completion[device] = {};
                }
                $scope.completion[device][folder] = data;
                recalcCompletion(device);
            }).error($scope.emitHTTPError);
        }

        function refreshConnectionStats() {
            $http.get(urlbase + '/system/connections').success(function (data) {
                var now = Date.now(),
                    td = (now - prevDate) / 1000,
                    id;

                prevDate = now;

                try {
                    data.total.inbps = Math.max(0, (data.total.inBytesTotal - $scope.connectionsTotal.inBytesTotal) / td);
                    data.total.outbps = Math.max(0, (data.total.outBytesTotal - $scope.connectionsTotal.outBytesTotal) / td);
                } catch (e) {
                    data.total.inbps = 0;
                    data.total.outbps = 0;
                }
                $scope.connectionsTotal = data.total;

                data = data.connections;
                for (id in data) {
                    if (!data.hasOwnProperty(id)) {
                        continue;
                    }
                    try {
                        data[id].inbps = Math.max(0, (data[id].inBytesTotal - $scope.connections[id].inBytesTotal) / td);
                        data[id].outbps = Math.max(0, (data[id].outBytesTotal - $scope.connections[id].outBytesTotal) / td);
                    } catch (e) {
                        data[id].inbps = 0;
                        data[id].outbps = 0;
                    }
                }
                $scope.connections = data;
                console.log("refreshConnections", data);
            }).error($scope.emitHTTPError);
        }

        function refreshErrors() {
            $http.get(urlbase + '/system/error').success(function (data) {
                $scope.errors = data.errors;
                console.log("refreshErrors", data);
            }).error($scope.emitHTTPError);
        }

        function refreshConfig() {
            $http.get(urlbase + '/config').success(function (data) {
                updateLocalConfig(data);
                console.log("refreshConfig", data);
            }).error($scope.emitHTTPError);

            $http.get(urlbase + '/config/insync').success(function (data) {
                $scope.configInSync = data.configInSync;
            }).error($scope.emitHTTPError);
        }

        $scope.refreshNeed = function (page, perpage) {
            if (!$scope.neededFolder) {
                return;
            }
            var url = urlbase + "/db/need?folder=" + encodeURIComponent($scope.neededFolder);
            url += "&page=" + page;
            url += "&perpage=" + perpage;
            $http.get(url).success(function (data) {
                console.log("refreshNeed", $scope.neededFolder, data);
                parseNeeded(data);
            }).error($scope.emitHTTPError);
        }

        function needAction(file) {
            var fDelete = 4096;
            var fDirectory = 16384;

            if ((file.flags & (fDelete + fDirectory)) === fDelete + fDirectory) {
                return 'rmdir';
            } else if ((file.flags & fDelete) === fDelete) {
                return 'rm';
            } else if ((file.flags & fDirectory) === fDirectory) {
                return 'touch';
            } else {
                return 'sync';
            }
        }

        function parseNeeded(data) {
            $scope.needed = data;
            var merged = [];
            data.progress.forEach(function (item) {
                item.type = "progress";
                item.action = needAction(item);
                merged.push(item);
            });
            data.queued.forEach(function (item) {
                item.type = "queued";
                item.action = needAction(item);
                merged.push(item);
            });
            data.rest.forEach(function (item) {
                item.type = "rest";
                item.action = needAction(item);
                merged.push(item);
            });
            $scope.needed.items = merged;
        }

        function pathJoin(base, name) {
            base = expandTilde(base);
            if (base[base.length - 1] !== $scope.system.pathSeparator) {
                return base + $scope.system.pathSeparator + name;
            }
            return base + name;
        }

        function expandTilde(path) {
            if (path && path.trim().charAt(0) === '~') {
                return $scope.system.tilde + path.trim().substring(1);
            }
            return path;
        }

        function shouldSetDefaultFolderPath() {
            return $scope.config.options && $scope.config.options.defaultFolderPath && !$scope.editingExisting && $scope.folderEditor.folderPath.$pristine
        }

        function resetRemoteNeed() {
            $scope.remoteNeed = {};
            $scope.remoteNeedFolders = [];
            $scope.remoteNeedDevice = undefined;
        }


        function setDefaultTheme() {
            if (!document.getElementById("fallback-theme-css")) {

                // check if no support for prefers-color-scheme
                var colorSchemeNotSupported = typeof window.matchMedia === "undefined" || window.matchMedia('(prefers-color-scheme: dark)').media === 'not all';

                if ($scope.config.gui.theme === "default" && colorSchemeNotSupported) {
                    document.documentElement.style.display = 'none';
                    document.head.insertAdjacentHTML(
                        'beforeend',
                        '<link id="fallback-theme-css" rel="stylesheet" href="theme-assets/light/assets/css/theme.css" onload="document.documentElement.style.display = \'\'">'
                    );
                }
            }
        }

        function saveIgnores(ignores, cb) {
            $http.post(urlbase + '/db/ignores?folder=' + encodeURIComponent($scope.currentFolder.id), {
                ignore: ignores
            }).success(function () {
                if (cb) {
                    cb();
                }
            });
        };

        function initShareEditing(editing) {
            $scope.currentSharing = {};
            $scope.currentSharing.editing = editing;
            $scope.currentSharing.shared = [];
            $scope.currentSharing.unrelated = [];
            $scope.currentSharing.selected = {};
        };

        $scope.refreshFailed = function (page, perpage) {
            if (!$scope.failed || !$scope.failed.folder) {
                return;
            }
            var url = urlbase + '/folder/errors?folder=' + encodeURIComponent($scope.failed.folder);
            url += "&page=" + page + "&perpage=" + perpage;
            $http.get(url).success(function (data) {
                $scope.failed = data;
            }).error($scope.emitHTTPError);
        };

        $scope.refreshRemoteNeed = function (folder, page, perpage) {
            if (!$scope.remoteNeedDevice) {
                return;
            }
            var url = urlbase + '/db/remoteneed?device=' + $scope.remoteNeedDevice.deviceID;
            url += '&folder=' + encodeURIComponent(folder);
            url += "&page=" + page + "&perpage=" + perpage;
            $http.get(url).success(function (data) {
                $scope.remoteNeed[folder] = data;
            }).error(function (err) {
                $scope.remoteNeed[folder] = undefined;
                $scope.emitHTTPError(err);
            });
        };

        $scope.refreshLocalChanged = function (page, perpage) {
            if (!$scope.localChangedFolder) {
                return;
            }
            var url = urlbase + '/db/localchanged?folder=';
            url += encodeURIComponent($scope.localChangedFolder);
            url += "&page=" + page + "&perpage=" + perpage;
            $http.get(url).success(function (data) {
                $scope.localChanged = data;
            }).error($scope.emitHTTPError);
        };

        var refreshDeviceStats = debounce(function () {
            $http.get(urlbase + "/stats/device").success(function (data) {
                $scope.deviceStats = data;
                for (var device in $scope.deviceStats) {
                    $scope.deviceStats[device].lastSeen = new Date($scope.deviceStats[device].lastSeen);
                    $scope.deviceStats[device].lastSeenDays = (new Date() - $scope.deviceStats[device].lastSeen) / 1000 / 86400;
                }
                console.log("refreshDeviceStats", data);
            }).error($scope.emitHTTPError);
        }, 2500);

        var refreshFolderStats = debounce(function () {
            $http.get(urlbase + "/stats/folder").success(function (data) {
                $scope.folderStats = data;
                for (var folder in $scope.folderStats) {
                    if ($scope.folderStats[folder].lastFile) {
                        $scope.folderStats[folder].lastFile.at = new Date($scope.folderStats[folder].lastFile.at);
                    }

                    $scope.folderStats[folder].lastScan = new Date($scope.folderStats[folder].lastScan);
                    $scope.folderStats[folder].lastScanDays = (new Date() - $scope.folderStats[folder].lastScan) / 1000 / 86400;
                }
                console.log("refreshfolderStats", data);
            }).error($scope.emitHTTPError);
        }, 2500);

        var refreshThemes = debounce(function () {
            $http.get("themes.json").success(function (data) { // no urlbase here as this is served by the asset handler
                $scope.themes = data.themes;
            }).error($scope.emitHTTPError);
        }, 2500);

        var refreshGlobalChanges = debounce(function () {
            $http.get(urlbase + "/events/disk?limit=25").success(function (data) {
                if (!data) {
                    // For reasons unknown this is called with data being the empty
                    // string on shutdown, causing an error on .reverse().
                    return;
                }
                data = data.reverse();
                $scope.globalChangeEvents = data;
                console.log("refreshGlobalChanges", data);
            }).error($scope.emitHTTPError);
        }, 2500);

        $scope.refresh = function () {
            refreshSystem();
            refreshDiscoveryCache();
            refreshConnectionStats();
            refreshErrors();
        };

        $scope.folderStatus = function (folderCfg) {
            if (folderCfg.paused) {
                return 'paused';
            }

            var folderInfo = $scope.model[folderCfg.id];

            // after restart syncthing process state may be empty
            if (typeof folderInfo === 'undefined' || !folderInfo.state) {
                return 'unknown';
            }

            var state = '' + folderInfo.state;
            if (state === 'error') {
                return 'stopped'; // legacy, the state is called "stopped" in the GUI
            }

            if (state !== 'idle') {
                return state;
            }

            if (folderInfo.needTotalItems > 0) {
                return 'outofsync';
            }
            if ($scope.hasFailedFiles(folderCfg.id)) {
                return 'faileditems';
            }
            if (folderInfo.receiveOnlyTotalItems) {
                return 'localadditions';
            }
            if (folderCfg.devices.length <= 1) {
                return 'unshared';
            }

            return state;
        };

        $scope.folderClass = function (folderCfg) {
            var status = $scope.folderStatus(folderCfg);

            if (status === 'idle' || status === 'localadditions') {
                return 'success';
            }
            if (status == 'paused') {
                return 'default';
            }
            if (status === 'syncing' || status === 'sync-preparing' || status === 'scanning' || status === 'cleaning') {
                return 'primary';
            }
            if (status === 'unknown') {
                return 'info';
            }
            if (status === 'stopped' || status === 'outofsync' || status === 'error' || status === 'faileditems') {
                return 'danger';
            }
            if (status === 'unshared' || status === 'scan-waiting' || status === 'sync-waiting' || status === 'clean-waiting') {
                return 'warning';
            }

            return 'info';
        };

        $scope.syncPercentage = function (folder) {
            if (typeof $scope.model[folder] === 'undefined') {
                return 100;
            }
            if ($scope.model[folder].needTotalItems === 0) {
                return 100;
            }
            if (($scope.model[folder].needBytes == 0 && $scope.model[folder].needDeletes > 0) || $scope.model[folder].globalBytes == 0) {
                // We don't need any data, but we have deletes that we need
                // to do. Drop down the completion percentage to indicate
                // that we have stuff to do.
                // Do the same thing in case we only have zero byte files to sync.
                return 95;
            }
            var pct = 100 * $scope.model[folder].inSyncBytes / $scope.model[folder].globalBytes;
            return Math.floor(pct);
        };

        $scope.scanPercentage = function (folder) {
            if (!$scope.scanProgress[folder]) {
                return undefined;
            }
            var pct = 100 * $scope.scanProgress[folder].current / $scope.scanProgress[folder].total;
            return Math.floor(pct);
        };

        $scope.scanRate = function (folder) {
            if (!$scope.scanProgress[folder]) {
                return 0;
            }
            return $scope.scanProgress[folder].rate;
        };

        $scope.scanRemaining = function (folder) {
            // Formats the remaining scan time as a string. Includes days and
            // hours only when relevant, resulting in time stamps like:
            // 00m 40s
            // 32m 40s
            // 2h 32m
            // 4d 2h
            // In case remaining scan time appears to be >31d, omit the
            // details, i.e.:
            // > 1 month

            if (!$scope.scanProgress[folder]) {
                return "";
            }
            // Calculate remaining bytes and seconds based on our current
            // rate.

            var remainingBytes = $scope.scanProgress[folder].total - $scope.scanProgress[folder].current;
            var seconds = remainingBytes / $scope.scanProgress[folder].rate;
            // Round up to closest ten seconds to avoid flapping too much to
            // and fro.

            seconds = Math.ceil(seconds / 10) * 10;

            // Separate out the number of days.
            var days = 0;
            var res = [];
            if (seconds >= 86400) {
                days = Math.floor(seconds / 86400);
                if (days > 31) {
                    return '> 1 month';
                }
                res.push('' + days + 'd')
                seconds = seconds % 86400;
            }

            // Separate out the number of hours.
            var hours = 0;
            if (seconds > 3600) {
                hours = Math.floor(seconds / 3600);
                res.push('' + hours + 'h')
                seconds = seconds % 3600;
            }

            var d = new Date(1970, 0, 1).setSeconds(seconds);

            if (days === 0) {
                // Format minutes only if we're within a day of completion.
                var f = $filter('date')(d, "m'm'");
                res.push(f);
            }

            if (days === 0 && hours === 0) {
                // Format seconds only when we're within an hour of completion.
                var f = $filter('date')(d, "ss's'");
                res.push(f);
            }

            return res.join(' ');
        };

        $scope.deviceStatus = function (deviceCfg) {
            var status = '';

            if ($scope.deviceFolders(deviceCfg).length === 0) {
                status = 'unused-';
            }

            if (typeof $scope.connections[deviceCfg.deviceID] === 'undefined') {
                return 'unknown';
            }

            if (deviceCfg.paused) {
                return status + 'paused';
            }

            if ($scope.connections[deviceCfg.deviceID].connected) {
                if ($scope.completion[deviceCfg.deviceID] && $scope.completion[deviceCfg.deviceID]._total === 100) {
                    return status + 'insync';
                } else {
                    return 'syncing';
                }
            }

            // Disconnected
            return status + 'disconnected';
        };

        $scope.deviceClass = function (deviceCfg) {
            if (typeof $scope.connections[deviceCfg.deviceID] === 'undefined') {
                return 'info';
            }

            if (deviceCfg.paused) {
                return 'default';
            }

            if ($scope.connections[deviceCfg.deviceID].connected) {
                if ($scope.completion[deviceCfg.deviceID] && $scope.completion[deviceCfg.deviceID]._total === 100) {
                    return 'success';
                } else {
                    return 'primary';
                }
            }

            // Disconnected
            return 'info';
        };

        $scope.syncthingStatus = function () {
            var syncCount = 0;
            var notifyCount = 0;
            var pauseCount = 0;

            // loop through all folders
            var folderListCache = $scope.folderList();
            for (var i = 0; i < folderListCache.length; i++) {
                var status = $scope.folderStatus(folderListCache[i]);
                switch (status) {
                    case 'sync-preparing':
                    case 'syncing':
                        syncCount++;
                        break;
                    case 'stopped':
                    case 'unknown':
                    case 'outofsync':
                    case 'error':
                        notifyCount++;
                        break;
                }
            }

            // loop through all devices
<<<<<<< HEAD
            var deviceCount = $scope.devices.length;
            for (var i = 0; i < $scope.devices.length; i++) {
=======
            var deviceCount = 0;
            var pendingFolders = 0;
            for (var id in $scope.devices) {
>>>>>>> 0d90ae26
                var status = $scope.deviceStatus({
                    deviceID: id
                });
                switch (status) {
                    case 'unknown':
                        notifyCount++;
                        break;
                    case 'paused':
                        pauseCount++;
                        break;
                    case 'unused':
                        deviceCount--;
                        break;
                }
<<<<<<< HEAD
=======
                pendingFolders += $scope.devices[id].pendingFolders.length;
                deviceCount++;
>>>>>>> 0d90ae26
            }

            // enumerate notifications
            if ($scope.openNoAuth || !$scope.configInSync || $scope.errorList().length > 0 || !online || $scope.pendingDevices.length > 0 || $scope.pendingFolders.length > 0) {
                notifyCount++;
            }

            // at least one folder is syncing
            if (syncCount > 0) {
                return 'sync';
            }

            // a device is unknown or a folder is stopped/unknown/outofsync/error or some other notification is open or gui offline
            if (notifyCount > 0) {
                return 'notify';
            }

            // all used devices are paused except (this) one
            if (pauseCount === deviceCount - 1) {
                return 'pause';
            }

            return 'default';
        };

        $scope.deviceAddr = function (deviceCfg) {
            var conn = $scope.connections[deviceCfg.deviceID];
            if (conn && conn.connected) {
                return conn.address;
            }
            return '?';
        };

        $scope.friendlyNameFromShort = function (shortID) {
            var matches = Object.keys($scope.devices).filter(function (id) {
                return id.substr(0, 7) === shortID;
            });
            if (matches.length !== 1) {
                return shortID;
            }
            return matches[0].name;
        };

        $scope.friendlyNameFromID = function (deviceID) {
            var match = $scope.devices[deviceID];
            if (match) {
                return $scope.deviceName(match);
            }
            return deviceID.substr(0, 6);
        };

        $scope.deviceName = function (deviceCfg) {
            if (typeof deviceCfg === 'undefined' || typeof deviceCfg.deviceID === 'undefined') {
                return "";
            }
            if (deviceCfg.name) {
                return deviceCfg.name;
            }
            return deviceCfg.deviceID.substr(0, 6);
        };

        $scope.thisDeviceName = function () {
            var device = $scope.thisDevice();
            if (typeof device === 'undefined') {
                return "(unknown device)";
            }
            if (device.name) {
                return device.name;
            }
            return device.deviceID.substr(0, 6);
        };

        $scope.setDevicePause = function (device, pause) {
            $scope.devices[device].paused = pause;
            $scope.config.devices = $scope.deviceList();
            $scope.saveConfig();
        };

        $scope.setFolderPause = function (folder, pause) {
            var cfg = $scope.folders[folder];
            if (cfg) {
                cfg.paused = pause;
                $scope.config.folders = folderList($scope.folders);
                $scope.saveConfig();
            }
        };

        $scope.showDiscoveryFailures = function () {
            $('#discovery-failures').modal();
        };

        $scope.logging = {
            facilities: {},
            refreshFacilities: function () {
                $http.get(urlbase + '/system/debug').success(function (data) {
                    var facilities = {};
                    data.enabled = data.enabled || [];
                    $.each(data.facilities, function (key, value) {
                        facilities[key] = {
                            description: value,
                            enabled: data.enabled.indexOf(key) > -1
                        }
                    })
                    $scope.logging.facilities = facilities;
                }).error($scope.emitHTTPError);
            },
            show: function () {
                $scope.logging.refreshFacilities();
                $scope.logging.timer = $timeout($scope.logging.fetch);
                var textArea = $('#logViewerText');
                textArea.on("scroll", $scope.logging.onScroll);
                $('#logViewer').modal().one('shown.bs.modal', function () {
                    // Scroll to bottom.
                    textArea.scrollTop(textArea[0].scrollHeight);
                }).one('hidden.bs.modal', function () {
                    $timeout.cancel($scope.logging.timer);
                    textArea.off("scroll", $scope.logging.onScroll);
                    $scope.logging.timer = null;
                    $scope.logging.entries = [];
                });
            },
            onFacilityChange: function (facility) {
                var enabled = $scope.logging.facilities[facility].enabled;
                // Disable checkboxes while we're in flight.
                $.each($scope.logging.facilities, function (key) {
                    $scope.logging.facilities[key].enabled = null;
                })
                $http.post(urlbase + '/system/debug?' + (enabled ? 'enable=' : 'disable=') + facility)
                    .success($scope.logging.refreshFacilities)
                    .error($scope.emitHTTPError);
            },
            onScroll: function () {
                var textArea = $('#logViewerText');
                var scrollTop = textArea.prop('scrollTop');
                var scrollHeight = textArea.prop('scrollHeight');
                $scope.logging.paused = scrollHeight > (scrollTop + textArea.outerHeight());
                // Browser events do not cause redraw, trigger manually.
                $scope.$apply();
            },
            timer: null,
            entries: [],
            paused: false,
            content: function () {
                var content = "";
                $.each($scope.logging.entries, function (idx, entry) {
                    content += entry.when.split('.')[0].replace('T', ' ') + ' ' + entry.message + "\n";
                });
                return content;
            },
            fetch: function () {
                var textArea = $('#logViewerText');
                if ($scope.logging.paused) {
                    if (!$scope.logging.timer) return;
                    $scope.logging.timer = $timeout($scope.logging.fetch, 500);
                    return;
                }

                var last = null;
                if ($scope.logging.entries.length > 0) {
                    last = $scope.logging.entries[$scope.logging.entries.length - 1].when;
                }

                $http.get(urlbase + '/system/log' + (last ? '?since=' + encodeURIComponent(last) : '')).success(function (data) {
                    if (!$scope.logging.timer) return;
                    $scope.logging.timer = $timeout($scope.logging.fetch, 2000);
                    if (!$scope.logging.paused) {
                        if (data.messages) {
                            $scope.logging.entries.push.apply($scope.logging.entries, data.messages);
                            // Wait for the text area to be redrawn, adding new lines, and then scroll to bottom.
                            $timeout(function () {
                                textArea.scrollTop(textArea[0].scrollHeight);
                            });
                        }
                    }
                });
            }
        };

        $scope.discardChangedSettings = function () {
            $("#discard-changes-confirmation").modal("hide");
            $("#settings").off("hide.bs.modal").modal("hide");
        };

        $scope.showSettings = function () {
            // Make a working copy
            $scope.tmpOptions = angular.copy($scope.config.options);
            $scope.tmpOptions.deviceName = $scope.thisDevice().name;
            $scope.tmpOptions.upgrades = "none";
            if ($scope.tmpOptions.autoUpgradeIntervalH > 0) {
                $scope.tmpOptions.upgrades = "stable";
            }
            if ($scope.tmpOptions.upgradeToPreReleases) {
                $scope.tmpOptions.upgrades = "candidate";
            }
            $scope.tmpGUI = angular.copy($scope.config.gui);
            $scope.tmpRemoteIgnoredDevices = angular.copy($scope.config.remoteIgnoredDevices);
            $scope.tmpDevices = angular.copy($scope.config.devices);
            $('#settings').modal("show");
            $("#settings a[href='#settings-general']").tab("show");
            $("#settings").on('hide.bs.modal', function (event) {
                if ($scope.settingsModified()) {
                    event.preventDefault();
                    $("#discard-changes-confirmation").modal("show");
                } else {
                    $("#settings").off("hide.bs.modal");
                }
            });
        };

        $scope.saveConfig = function (callback) {
            var cfg = JSON.stringify($scope.config);
            var opts = {
                headers: {
                    'Content-Type': 'application/json'
                }
            };
            $http.put(urlbase + '/config', cfg, opts).success(function () {
                refreshConfig();

                if (callback) {
                    callback();
                }
            }).error(function (data, status, headers, config) {
                refreshConfig();
                $scope.emitHTTPError(data, status, headers, config);
            });
        };

        $scope.urVersions = function () {
            var result = [];
            if ($scope.system) {
                for (var i = $scope.system.urVersionMax; i >= 2; i--) {
                    result.push("" + i);
                }
            }
            return result;
        };

        $scope.settingsModified = function () {
            // Options has artificial properties injected into the temp config.
            // Need to recompute them before we can check equality
            var options = angular.copy($scope.config.options);
            options.deviceName = $scope.thisDevice().name;
            options.upgrades = "none";
            if (options.autoUpgradeIntervalH > 0) {
                options.upgrades = "stable";
            }
            if (options.upgradeToPreReleases) {
                options.upgrades = "candidate";
            }
            var optionsEqual = angular.equals(options, $scope.tmpOptions);
            var guiEquals = angular.equals($scope.config.gui, $scope.tmpGUI);
            var ignoredDevicesEquals = angular.equals($scope.config.remoteIgnoredDevices, $scope.tmpRemoteIgnoredDevices);
            var ignoredFoldersEquals = angular.equals($scope.config.devices, $scope.tmpDevices);
            console.log("settings equals - options: " + optionsEqual + " gui: " + guiEquals + " ignDev: " + ignoredDevicesEquals + " ignFol: " + ignoredFoldersEquals);
            return !optionsEqual || !guiEquals || !ignoredDevicesEquals || !ignoredFoldersEquals;
        };

        $scope.saveSettings = function () {
            // Make sure something changed
            if ($scope.settingsModified()) {
                var themeChanged = $scope.config.gui.theme !== $scope.tmpGUI.theme;
                // Angular has issues with selects with numeric values, so we handle strings here.
                $scope.tmpOptions.urAccepted = parseInt($scope.tmpOptions._urAcceptedStr);
                // Check if auto-upgrade has been enabled or disabled. This
                // also has an effect on usage reporting, so do the check
                // for that later.
                if ($scope.tmpOptions.upgrades == "candidate") {
                    $scope.tmpOptions.autoUpgradeIntervalH = $scope.tmpOptions.autoUpgradeIntervalH || 12;
                    $scope.tmpOptions.upgradeToPreReleases = true;
                    $scope.tmpOptions.urAccepted = $scope.system.urVersionMax;
                    $scope.tmpOptions.urSeen = $scope.system.urVersionMax;
                } else if ($scope.tmpOptions.upgrades == "stable") {
                    $scope.tmpOptions.autoUpgradeIntervalH = $scope.tmpOptions.autoUpgradeIntervalH || 12;
                    $scope.tmpOptions.upgradeToPreReleases = false;
                } else {
                    $scope.tmpOptions.autoUpgradeIntervalH = 0;
                    $scope.tmpOptions.upgradeToPreReleases = false;
                }

                // Check if protocol will need to be changed on restart
                if ($scope.config.gui.useTLS !== $scope.tmpGUI.useTLS) {
                    $scope.protocolChanged = true;
                }

                // Parse strings to arrays before copying over
                ['listenAddresses', 'globalAnnounceServers'].forEach(function (key) {
                    $scope.tmpOptions[key] = $scope.tmpOptions["_" + key + "Str"].split(/[ ,]+/).map(function (x) {
                        return x.trim();
                    });
                });

                // Apply new settings locally
                $scope.thisDeviceIn($scope.tmpDevices).name = $scope.tmpOptions.deviceName;
                $scope.config.options = angular.copy($scope.tmpOptions);
                $scope.config.gui = angular.copy($scope.tmpGUI);
                $scope.config.remoteIgnoredDevices = angular.copy($scope.tmpRemoteIgnoredDevices);
                $scope.config.devices = angular.copy($scope.tmpDevices);
                // $scope.devices is updated by updateLocalConfig based on
                // the config changed event, but settingsModified will look
                // at it before that and conclude that the settings are
                // modified (even though we just saved) unless we update
                // here as well...
                $scope.devices = deviceMap($scope.config.devices);

                $scope.saveConfig(function () {
                    if (themeChanged) {
                        document.location.reload(true);
                    }
                });
            }

            $("#settings").off("hide.bs.modal").modal("hide");
        };

        $scope.saveAdvanced = function () {
            $scope.config = $scope.advancedConfig;
            $scope.saveConfig();
            $('#advanced').modal("hide");
        };

        $scope.restart = function () {
            restarting = true;
            $('#restarting').modal();
            $http.post(urlbase + '/system/restart');
            $scope.configInSync = true;

            // Switch webpage protocol if needed
            if ($scope.protocolChanged) {
                var protocol = 'http';

                if ($scope.config.gui.useTLS) {
                    protocol = 'https';
                }

                setTimeout(function () {
                    window.location.protocol = protocol;
                }, 2500);

                $scope.protocolChanged = false;
            }
        };

        $scope.upgrade = function () {
            restarting = true;
            $('#upgrade').modal('hide');
            $('#majorUpgrade').modal('hide');
            $('#upgrading').modal();
            $http.post(urlbase + '/system/upgrade').success(function () {
                $('#restarting').modal();
                $('#upgrading').modal('hide');
            }).error(function () {
                $('#upgrading').modal('hide');
            });
        };

        $scope.shutdown = function () {
            restarting = true;
            $http.post(urlbase + '/system/shutdown').success(function () {
                $('#shutdown').modal();
            }).error($scope.emitHTTPError);
            $scope.configInSync = true;
        };

        $scope.editDevice = function (deviceCfg) {
            $scope.currentDevice = $.extend({}, deviceCfg);
            $scope.editingExisting = true;
            $scope.willBeReintroducedBy = undefined;
            if (deviceCfg.introducedBy) {
                var introducerDevice = $scope.devices[deviceCfg.introducedBy];
                if (introducerDevice && introducerDevice.introducer) {
                    $scope.willBeReintroducedBy = $scope.deviceName(introducerDevice);
                }
            }
            $scope.currentDevice._addressesStr = deviceCfg.addresses.join(', ');
            initShareEditing('device');
            $scope.currentSharing.selected = {};
            $scope.deviceFolders($scope.currentDevice).forEach(function (folder) {
                $scope.currentSharing.selected[folder] = true;
            });
            $scope.deviceEditor.$setPristine();
            $('#editDevice').modal();
        };

        $scope.selectAllSharedFolders = function (state) {
            var devices = $scope.currentSharing.shared;
            for (var i = 0; i < devices.length; i++) {
                $scope.currentSharing.selected[devices[i].deviceID] = !!state;
            }
        };

        $scope.selectAllUnrelatedFolders = function (state) {
            var devices = $scope.currentSharing.unrelated;
            for (var i = 0; i < devices.length; i++) {
                $scope.currentSharing.selected[devices[i].deviceID] = !!state;
            }
        };

        $scope.addDevice = function (deviceID, name) {
            return $http.get(urlbase + '/system/discovery')
                .success(function (registry) {
                    $scope.discovery = [];
                    for (var id in registry) {
                        if ($scope.discovery.length === 5) {
                            break;
                        }
                        if (id in $scope.devices) {
                            continue
                        }
                        $scope.discovery.push(id);
                    }
                })
                .then(function () {
                    $scope.currentDevice = {
                        name: name,
                        deviceID: deviceID,
                        _addressesStr: 'dynamic',
                        compression: 'metadata',
                        introducer: false,
<<<<<<< HEAD
                        selectedFolders: {},
=======
                        pendingFolders: [],
>>>>>>> 0d90ae26
                        ignoredFolders: []
                    };
                    $scope.editingExisting = false;
                    $scope.deviceEditor.$setPristine();
                    $('#editDevice').modal();
                });
        };

        $scope.deleteDevice = function () {
            $('#editDevice').modal('hide');
            if (!$scope.editingExisting) {
                return;
            }

            var id = $scope.currentDevice.deviceID
            delete $scope.devices[id];
            $scope.config.devices = $scope.deviceList();

            for (var id in $scope.folders) {
                $scope.folders[id].devices = $scope.folders[id].devices.filter(function (n) {
                    return n.deviceID !== $scope.currentDevice.deviceID;
                });
            }

            $scope.saveConfig();
        };

        $scope.saveDevice = function () {
            $('#editDevice').modal('hide');
            $scope.saveDeviceConfig($scope.currentDevice);
        };

        $scope.saveDeviceConfig = function (deviceCfg) {
            deviceCfg.addresses = deviceCfg._addressesStr.split(',').map(function (x) {
                return x.trim();
            });

            $scope.devices[deviceCfg.deviceID] = deviceCfg;
            $scope.config.devices = deviceList($scope.devices);

            for (var id in $scope.currentSharing.selected) {
                if ($scope.currentSharing.selected[id]) {
                    var found = false;
                    for (i = 0; i < $scope.folders[id].devices.length; i++) {
                        if ($scope.folders[id].devices[i].deviceID === deviceCfg.deviceID) {
                            found = true;
                            break;
                        }
                    }

                    if (!found) {
                        $scope.folders[id].devices.push({
                            deviceID: deviceCfg.deviceID
                        });
                    }
                } else {
                    $scope.folders[id].devices = $scope.folders[id].devices.filter(function (n) {
                        return n.deviceID !== deviceCfg.deviceID;
                    });
                }
            }

            $scope.saveConfig();
        };

        $scope.ignoreDevice = function (deviceID, pendingDevice) {
            var ignoredDevice = angular.copy(pendingDevice);
            ignoredDevice.deviceID = deviceID;
            // Bump time
            ignoredDevice.time = (new Date()).toISOString();
            $scope.config.remoteIgnoredDevices.push(ignoredDevice);
            $scope.saveConfig();
        };

        $scope.unignoreDeviceFromTemporaryConfig = function (ignoredDevice) {
            $scope.tmpRemoteIgnoredDevices = $scope.tmpRemoteIgnoredDevices.filter(function (existingIgnoredDevice) {
                return ignoredDevice.deviceID !== existingIgnoredDevice.deviceID;
            });
        };

        $scope.ignoredFoldersCountTmpConfig = function () {
            var count = 0;
            ($scope.tmpDevices || []).forEach(function (deviceCfg) {
                count += deviceCfg.ignoredFolders.length;
            });
            return count;
        };

        $scope.unignoreFolderFromTemporaryConfig = function (device, ignoredFolderID) {
            for (var i = 0; i < $scope.tmpDevices.length; i++) {
                if ($scope.tmpDevices[i].deviceID == device) {
                    $scope.tmpDevices[i].ignoredFolders = $scope.tmpDevices[i].ignoredFolders.filter(function (existingIgnoredFolder) {
                        return existingIgnoredFolder.id !== ignoredFolderID;
                    });
                    return;
                }
            }
        };

        $scope.otherDevices = function () {
            return $scope.deviceList().filter(function (n) {
                return n.deviceID !== $scope.myID;
            });
        };

        $scope.thisDevice = function () {
            return $scope.devices[$scope.myID];
        };

        $scope.thisDeviceIn = function (l) {
            for (var i = 0; i < l.length; i++) {
                var n = l[i];
                if (n.deviceID === $scope.myID) {
                    return n;
                }
            }
        };

        $scope.allDevices = function () {
            var devices = $scope.otherDevices();
            devices.push($scope.thisDevice());
            return devices;
        };

        $scope.setAllDevicesPause = function (pause) {
            for (var id in $scope.devices) {
                $scope.devices[id].paused = pause;
            };
            $scope.config.devices = deviceList($scope.devices);
            $scope.saveConfig();
        }

        $scope.isAtleastOneDevicePausedStateSetTo = function (pause) {
            for (var id in $scope.devices) {
                if ($scope.devices[id].paused == pause) {
                    return true;
                }
            }

            return false
        }

        $scope.errorList = function () {
            if (!$scope.errors) {
                return [];
            }
            return $scope.errors.filter(function (e) {
                return e.when > $scope.seenError;
            });
        };

        $scope.clearErrors = function () {
            $scope.seenError = $scope.errors[$scope.errors.length - 1].when;
            $http.post(urlbase + '/system/error/clear');
        };

        $scope.fsWatcherErrorMap = function () {
            var errs = {}
            $.each($scope.folders, function (id, cfg) {
                if (cfg.fsWatcherEnabled && $scope.model[cfg.id] && $scope.model[id].watchError && !cfg.paused && $scope.folderStatus(cfg) !== 'stopped') {
                    errs[id] = $scope.model[id].watchError;
                }
            });
            return errs;
        };

        $scope.friendlyDevices = function (str) {
            for (var id in $scope.devices) {
                str = str.replace(id, $scope.deviceName($scope.devices[id]));
            }
            return str;
        };

        $scope.folderList = function () {
            return folderList($scope.folders);
        };

        $scope.deviceList = function () {
            return deviceList($scope.devices);
        };

        $scope.directoryList = [];

        $scope.$watch('currentFolder.path', function (newvalue) {
            if (!newvalue) {
                return;
            }
            $scope.currentFolder.path = expandTilde(newvalue);
            $http.get(urlbase + '/system/browse', {
                params: { current: newvalue }
            }).success(function (data) {
                $scope.directoryList = data;
            }).error($scope.emitHTTPError);
        });

        $scope.$watch('currentFolder.label', function (newvalue) {
            if (!newvalue || !shouldSetDefaultFolderPath()) {
                return;
            }
            $scope.currentFolder.path = pathJoin($scope.config.options.defaultFolderPath, newvalue);
        });

        $scope.$watch('currentFolder.id', function (newvalue) {
            if (!newvalue || !shouldSetDefaultFolderPath() || $scope.currentFolder.label) {
                return;
            }
            $scope.currentFolder.path = pathJoin($scope.config.options.defaultFolderPath, newvalue);
        });

        $scope.fsWatcherToggled = function () {
            if ($scope.currentFolder.fsWatcherEnabled) {
                $scope.currentFolder.rescanIntervalS = 3600;
            } else {
                $scope.currentFolder.rescanIntervalS = 60;
            }
        };

        $scope.loadFormIntoScope = function (form) {
            console.log('loadFormIntoScope', form.$name);
            switch (form.$name) {
                case 'deviceEditor':
                    $scope.deviceEditor = form;
                    break;
                case 'folderEditor':
                    $scope.folderEditor = form;
                    break;
            }
        };

        $scope.globalChanges = function () {
            $('#globalChanges').modal();
        };

        $scope.editFolderModal = function () {
            $scope.folderPathErrors = {};
            $scope.folderEditor.$setPristine();
            $('#editFolder').modal().one('shown.bs.tab', function (e) {
                if (e.target.attributes.href.value === "#folder-ignores") {
                    $('#folder-ignores textarea').focus();
                }
            }).one('hidden.bs.modal', function () {
                $('.nav-tabs a[href="#folder-general"]').tab('show');
                window.location.hash = "";
            });
        };

        $scope.editFolder = function (folderCfg) {
            $scope.editingExisting = true;
            $scope.currentFolder = angular.copy(folderCfg);
            if ($scope.currentFolder.path.length > 1 && $scope.currentFolder.path.slice(-1) === $scope.system.pathSeparator) {
                $scope.currentFolder.path = $scope.currentFolder.path.slice(0, -1);
            }
            // Cache complete device objects indexed by ID for lookups
            initShareEditing('folder');
            $scope.currentFolder.devices.forEach(function (n) {
                if (n.deviceID !== $scope.myID) {
                    $scope.currentSharing.shared.push($scope.devices[n.deviceID]);
                }
                $scope.currentSharing.selected[n.deviceID] = true;
            });
            $scope.currentSharing.unrelated = $scope.deviceList().filter(function (n) {
                return n.deviceID !== $scope.myID && !$scope.currentSharing.selected[n.deviceID]
            });
            if ($scope.currentFolder.versioning && $scope.currentFolder.versioning.type === "trashcan") {
                $scope.currentFolder.trashcanFileVersioning = true;
                $scope.currentFolder.fileVersioningSelector = "trashcan";
                $scope.currentFolder.trashcanClean = +$scope.currentFolder.versioning.params.cleanoutDays;
                $scope.currentFolder.versioningCleanupIntervalS = +$scope.currentFolder.versioning.cleanupIntervalS;
            } else if ($scope.currentFolder.versioning && $scope.currentFolder.versioning.type === "simple") {
                $scope.currentFolder.simpleFileVersioning = true;
                $scope.currentFolder.fileVersioningSelector = "simple";
                $scope.currentFolder.simpleKeep = +$scope.currentFolder.versioning.params.keep;
                $scope.currentFolder.versioningCleanupIntervalS = +$scope.currentFolder.versioning.cleanupIntervalS;
                $scope.currentFolder.trashcanClean = +$scope.currentFolder.versioning.params.cleanoutDays;
            } else if ($scope.currentFolder.versioning && $scope.currentFolder.versioning.type === "staggered") {
                $scope.currentFolder.staggeredFileVersioning = true;
                $scope.currentFolder.fileVersioningSelector = "staggered";
                $scope.currentFolder.staggeredMaxAge = Math.floor(+$scope.currentFolder.versioning.params.maxAge / 86400);
                $scope.currentFolder.staggeredCleanInterval = +$scope.currentFolder.versioning.params.cleanInterval;
                $scope.currentFolder.staggeredVersionsPath = $scope.currentFolder.versioning.params.versionsPath;
                $scope.currentFolder.versioningCleanupIntervalS = +$scope.currentFolder.versioning.cleanupIntervalS;
            } else if ($scope.currentFolder.versioning && $scope.currentFolder.versioning.type === "external") {
                $scope.currentFolder.externalFileVersioning = true;
                $scope.currentFolder.fileVersioningSelector = "external";
                $scope.currentFolder.externalCommand = $scope.currentFolder.versioning.params.command;
            } else {
                $scope.currentFolder.fileVersioningSelector = "none";
            }
            $scope.currentFolder.trashcanClean = $scope.currentFolder.trashcanClean || 0; // weeds out nulls and undefineds
            $scope.currentFolder.simpleKeep = $scope.currentFolder.simpleKeep || 5;
            $scope.currentFolder.staggeredCleanInterval = $scope.currentFolder.staggeredCleanInterval || 3600;
            $scope.currentFolder.staggeredVersionsPath = $scope.currentFolder.staggeredVersionsPath || "";
            $scope.currentFolder.versioningCleanupIntervalS = $scope.currentFolder.versioningCleanupIntervalS || 3600;

            // staggeredMaxAge can validly be zero, which we should not replace
            // with the default value of 365. So only set the default if it's
            // actually undefined.
            if (typeof $scope.currentFolder.staggeredMaxAge === 'undefined') {
                $scope.currentFolder.staggeredMaxAge = 365;
            }
            $scope.currentFolder.externalCommand = $scope.currentFolder.externalCommand || "";

            $scope.ignores.text = 'Loading...';
            $scope.ignores.error = null;
            $scope.ignores.disabled = true;
            $http.get(urlbase + '/db/ignores?folder=' + encodeURIComponent($scope.currentFolder.id))
                .success(function (data) {
                    $scope.currentFolder.ignores = data.ignore || [];
                    $scope.ignores.text = $scope.currentFolder.ignores.join('\n');
                    $scope.ignores.error = data.error;
                    $scope.ignores.disabled = false;
                })
                .error(function (err) {
                    $scope.ignores.text = $translate.instant("Failed to load ignore patterns.");
                    $scope.emitHTTPError(err);
                });

            $scope.editFolderModal();
        };

        $scope.selectAllSharedDevices = function (state) {
            var devices = $scope.currentSharing.shared;
            for (var i = 0; i < devices.length; i++) {
                $scope.currentSharing.selected[devices[i].deviceID] = !!state;
            }
        };

        $scope.selectAllUnrelatedDevices = function (state) {
            var devices = $scope.currentSharing.unrelated;
            for (var i = 0; i < devices.length; i++) {
                $scope.currentSharing.selected[devices[i].deviceID] = !!state;
            }
        };

        $scope.addFolder = function () {
            $http.get(urlbase + '/svc/random/string?length=10').success(function (data) {
                $scope.editingExisting = false;
                $scope.currentFolder = angular.copy($scope.folderDefaults);
                initShareEditing('folder');
                $scope.currentFolder.id = (data.random.substr(0, 5) + '-' + data.random.substr(5, 5)).toLowerCase();
                $scope.currentSharing.unrelated = $scope.otherDevices();
                $scope.ignores.text = '';
                $scope.ignores.error = null;
                $scope.ignores.disabled = false;
                $scope.editFolderModal();
            });
        };

        $scope.addFolderAndShare = function (folder, folderLabel, device) {
            $scope.editingExisting = false;
            $scope.currentFolder = angular.copy($scope.folderDefaults);
            $scope.currentFolder.id = folder;
            $scope.currentFolder.label = folderLabel;
            $scope.currentFolder.viewFlags = {
                importFromOtherDevice: true
            };
            initShareEditing('folder');
            $scope.currentSharing.selected[device] = true;
            $scope.currentSharing.unrelated = $scope.deviceList().filter(function (n) {
                return n.deviceID !== $scope.myID && !$scope.currentSharing.selected[n.deviceID]
            });
            $scope.ignores.text = '';
            $scope.ignores.error = null;
            $scope.ignores.disabled = false;
            $scope.editFolderModal();
        };

        $scope.shareFolderWithDevice = function (folder, device) {
            $scope.folders[folder].devices.push({
                deviceID: device
            });
            $scope.config.folders = folderList($scope.folders);
            $scope.saveConfig();
        };

        $scope.saveFolder = function () {
            $('#editFolder').modal('hide');
            var folderCfg = angular.copy($scope.currentFolder);
            $scope.currentSharing.selected[$scope.myID] = true;
            var newDevices = [];
            folderCfg.devices.forEach(function (dev) {
                if ($scope.currentSharing.selected[dev.deviceID] === true) {
                    newDevices.push(dev);
                    delete $scope.currentSharing.selected[dev.deviceID];
                };
            });
            for (var deviceID in $scope.currentSharing.selected) {
                if ($scope.currentSharing.selected[deviceID] === true) {
                    newDevices.push({
                        deviceID: deviceID
                    });
                }
            }
            folderCfg.devices = newDevices;
            delete $scope.currentSharing;

            if (folderCfg.fileVersioningSelector === "trashcan") {
                folderCfg.versioning = {
                    'type': 'trashcan',
                    'params': {
                        'cleanoutDays': '' + folderCfg.trashcanClean
                    },
                    'cleanupIntervalS': folderCfg.versioningCleanupIntervalS
                };
                delete folderCfg.trashcanFileVersioning;
                delete folderCfg.trashcanClean;
            } else if (folderCfg.fileVersioningSelector === "simple") {
                folderCfg.versioning = {
                    'type': 'simple',
                    'params': {
                        'keep': '' + folderCfg.simpleKeep,
                        'cleanoutDays': '' + folderCfg.trashcanClean
                    },
                    'cleanupIntervalS': folderCfg.versioningCleanupIntervalS
                };
                delete folderCfg.simpleFileVersioning;
                delete folderCfg.simpleKeep;
            } else if (folderCfg.fileVersioningSelector === "staggered") {
                folderCfg.versioning = {
                    'type': 'staggered',
                    'params': {
                        'maxAge': '' + (folderCfg.staggeredMaxAge * 86400),
                        'cleanInterval': '' + folderCfg.staggeredCleanInterval,
                        'versionsPath': '' + folderCfg.staggeredVersionsPath
                    },
                    'cleanupIntervalS': folderCfg.versioningCleanupIntervalS
                };
                delete folderCfg.staggeredFileVersioning;
                delete folderCfg.staggeredMaxAge;
                delete folderCfg.staggeredCleanInterval;
                delete folderCfg.staggeredVersionsPath;
            } else if (folderCfg.fileVersioningSelector === "external") {
                folderCfg.versioning = {
                    'type': 'external',
                    'params': {
                        'command': '' + folderCfg.externalCommand
                    },
                    'cleanupIntervalS': folderCfg.versioningCleanupIntervalS
                };
                delete folderCfg.externalFileVersioning;
                delete folderCfg.externalCommand;
            } else {
                delete folderCfg.versioning;
            }

            var ignoresLoaded = !$scope.ignores.disabled;
            var ignores = $scope.ignores.text.split('\n');
            // Split always returns a minimum 1-length array even for no patterns
            if (ignores.length === 1 && ignores[0] === "") {
                ignores = [];
            }
            if (!$scope.editingExisting && ignores.length) {
                folderCfg.paused = true;
            };

            $scope.folders[folderCfg.id] = folderCfg;
            $scope.config.folders = folderList($scope.folders);

            if (ignoresLoaded && $scope.editingExisting && ignores !== folderCfg.ignores) {
                saveIgnores(ignores);
            };

            $scope.saveConfig(function () {
                if (!$scope.editingExisting && ignores.length) {
                    saveIgnores(ignores, function () {
                        $scope.setFolderPause(folderCfg.id, false);
                    });
                }
            });
        };

        $scope.ignoreFolder = function (device, folderID, offeringDevice) {
            var ignoredFolder = {
		id: folderID,
		label: offeringDevice.label,
		// Bump time
		time: (new Date()).toISOString()
	    }

<<<<<<< HEAD
            for (var i = 0; i < $scope.devices.length; i++) {
                if ($scope.devices[i].deviceID == device) {
                    $scope.devices[i].ignoredFolders.push(ignoredFolder);
=======
            if (id in $scope.devices) {
                    $scope.devices[id].ignoredFolders.push(pendingFolder);
>>>>>>> 0d90ae26
                    $scope.saveConfig();
            }
        };

        $scope.sharesFolder = function (folderCfg) {
            var names = [];
            folderCfg.devices.forEach(function (device) {
                if (device.deviceID !== $scope.myID) {
                    names.push($scope.deviceName($scope.devices[device.deviceID]));
                }
            });
            names.sort();
            return names.join(", ");
        };

        $scope.deviceFolders = function (deviceCfg) {
            var folders = [];
            $scope.folderList().forEach(function (folder) {
                for (var i = 0; i < folder.devices.length; i++) {
                    if (folder.devices[i].deviceID === deviceCfg.deviceID) {
                        folders.push(folder.id);
                        break;
                    }
                }
            });
            return folders;
        };

        $scope.folderLabel = function (folderID) {
            if (!$scope.folders[folderID]) {
                return folderID;
            }
            var label = $scope.folders[folderID].label;
            return label && label.length > 0 ? label : folderID;
        };

        $scope.deleteFolder = function (id) {
            $('#editFolder').modal('hide');
            if (!$scope.editingExisting) {
                return;
            }

            delete $scope.folders[id];
            delete $scope.model[id];
            $scope.config.folders = folderList($scope.folders);
            recalcLocalStateTotal();

            $scope.saveConfig();
        };

        function resetRestoreVersions() {
            $scope.restoreVersions = {
                folder: null,
                selections: {},
                versions: null,
                tree: null,
                errors: null,
                filters: {},
                massAction: function (name, action) {
                    $.each($scope.restoreVersions.versions, function (key) {
                        if (key.indexOf(name + '/') == 0 && (!$scope.restoreVersions.filters.text || key.indexOf($scope.restoreVersions.filters.text) > -1)) {
                            if (action == 'unset') {
                                delete $scope.restoreVersions.selections[key];
                                return;
                            }

                            var availableVersions = [];
                            $.each($scope.restoreVersions.filterVersions($scope.restoreVersions.versions[key]), function (idx, version) {
                                availableVersions.push(version.versionTime);
                            })

                            if (availableVersions.length) {
                                availableVersions.sort(function (a, b) { return a - b; });
                                if (action == 'latest') {
                                    $scope.restoreVersions.selections[key] = availableVersions.pop();
                                } else if (action == 'oldest') {
                                    $scope.restoreVersions.selections[key] = availableVersions.shift();
                                }
                            }
                        }
                    });
                },
                filterVersions: function (versions) {
                    var filteredVersions = [];
                    $.each(versions, function (idx, version) {
                        if (moment(version.versionTime).isBetween($scope.restoreVersions.filters['start'], $scope.restoreVersions.filters['end'], null, '[]')) {
                            filteredVersions.push(version);
                        }
                    });
                    return filteredVersions;
                },
                selectionCount: function () {
                    var count = 0;
                    $.each($scope.restoreVersions.selections, function (key, value) {
                        if (value) {
                            count++;
                        }
                    });
                    return count;
                },

                restore: function () {
                    $scope.restoreVersions.tree.clear();
                    $scope.restoreVersions.tree = null;
                    $scope.restoreVersions.versions = null;
                    var selections = {};
                    $.each($scope.restoreVersions.selections, function (key, value) {
                        if (value) {
                            selections[key] = value;
                        }
                    });
                    $scope.restoreVersions.selections = {};

                    $http.post(urlbase + '/folder/versions?folder=' + encodeURIComponent($scope.restoreVersions.folder), selections).success(function (data) {
                        if (Object.keys(data).length == 0) {
                            $('#restoreVersions').modal('hide');
                        } else {
                            $scope.restoreVersions.errors = data;
                        }
                    });
                },
                show: function (folder) {
                    $scope.restoreVersions.folder = folder;

                    var closed = false;
                    var modalShown = $q.defer();
                    $('#restoreVersions').modal().one('hidden.bs.modal', function () {
                        closed = true;
                        resetRestoreVersions();
                    }).one('shown.bs.modal', function () {
                        modalShown.resolve();
                    });

                    var dataReceived = $http.get(urlbase + '/folder/versions?folder=' + encodeURIComponent($scope.restoreVersions.folder))
                        .success(function (data) {
                            $.each(data, function (key, values) {
                                $.each(values, function (idx, value) {
                                    value.modTime = new Date(value.modTime);
                                    value.versionTime = new Date(value.versionTime);
                                });
                                values.sort(function (a, b) {
                                    return b.versionTime - a.versionTime;
                                });
                            });
                            if (closed) return;
                            $scope.restoreVersions.versions = data;
                        });

                    $q.all([dataReceived, modalShown.promise]).then(function () {
                        $timeout(function () {
                            if (closed) {
                                resetRestoreVersions();
                                return;
                            }

                            $scope.restoreVersions.tree = $("#restoreTree").fancytree({
                                extensions: ["table", "filter"],
                                quicksearch: true,
                                filter: {
                                    autoApply: true,
                                    counter: true,
                                    hideExpandedCounter: true,
                                    hideExpanders: true,
                                    highlight: true,
                                    leavesOnly: false,
                                    nodata: true,
                                    mode: "hide"
                                },
                                table: {
                                    indentation: 20,
                                    nodeColumnIdx: 0,
                                },
                                debugLevel: 2,
                                source: buildTree($scope.restoreVersions.versions),
                                renderColumns: function (event, data) {
                                    var node = data.node,
                                        $tdList = $(node.tr).find(">td"),
                                        template;
                                    if (node.folder) {
                                        template = '<div ng-include="\'syncthing/folder/restoreVersionsMassActions.html\'" class="pull-right"/>';
                                    } else {
                                        template = '<div ng-include="\'syncthing/folder/restoreVersionsVersionSelector.html\'" class="pull-right"/>';
                                    }

                                    var scope = $rootScope.$new(true);
                                    scope.key = node.key;
                                    scope.restoreVersions = $scope.restoreVersions;

                                    $tdList.eq(1).html(
                                        $compile(template)(scope)
                                    );

                                    // Force angular to redraw.
                                    $timeout(function () {
                                        $scope.$apply();
                                    });
                                }
                            }).fancytree("getTree");

                            var minDate = moment(),
                                maxDate = moment(0, 'X'),
                                date;

                            // Find version window.
                            $.each($scope.restoreVersions.versions, function (key) {
                                $.each($scope.restoreVersions.versions[key], function (idx, version) {
                                    date = moment(version.versionTime);
                                    if (date.isBefore(minDate)) {
                                        minDate = date;
                                    }
                                    if (date.isAfter(maxDate)) {
                                        maxDate = date;
                                    }
                                });
                            });

                            $scope.restoreVersions.filters['start'] = minDate;
                            $scope.restoreVersions.filters['end'] = maxDate;

                            var ranges = {
                                'All time': [minDate, maxDate],
                                'Today': [moment(), moment()],
                                'Yesterday': [moment().subtract(1, 'days'), moment().subtract(1, 'days')],
                                'Last 7 Days': [moment().subtract(6, 'days'), moment()],
                                'Last 30 Days': [moment().subtract(29, 'days'), moment()],
                                'This Month': [moment().startOf('month'), moment().endOf('month')],
                                'Last Month': [moment().subtract(1, 'month').startOf('month'), moment().subtract(1, 'month').endOf('month')]
                            };

                            // Filter out invalid ranges.
                            $.each(ranges, function (key, range) {
                                if (!range[0].isBetween(minDate, maxDate, null, '[]') && !range[1].isBetween(minDate, maxDate, null, '[]')) {
                                    delete ranges[key];
                                }
                            });

                            $("#restoreVersionDateRange").daterangepicker({
                                timePicker: true,
                                timePicker24Hour: true,
                                timePickerSeconds: true,
                                autoUpdateInput: true,
                                opens: "left",
                                drops: "up",
                                startDate: minDate,
                                endDate: maxDate,
                                minDate: minDate,
                                maxDate: maxDate,
                                ranges: ranges,
                                locale: {
                                    format: 'YYYY/MM/DD HH:mm:ss',
                                }
                            }).on('apply.daterangepicker', function (ev, picker) {
                                $scope.restoreVersions.filters['start'] = picker.startDate;
                                $scope.restoreVersions.filters['end'] = picker.endDate;
                                // Events for this UI element are not managed by angular.
                                // Force angular to wake up.
                                $timeout(function () {
                                    $scope.$apply();
                                });
                            });
                        });
                    });
                }
            };
        }
        resetRestoreVersions();

        $scope.$watchCollection('restoreVersions.filters', function () {
            if (!$scope.restoreVersions.tree) return;

            $scope.restoreVersions.tree.filterNodes(function (node) {
                if (node.folder) return false;
                if ($scope.restoreVersions.filters.text && node.key.indexOf($scope.restoreVersions.filters.text) < 0) {
                    return false;
                }
                if ($scope.restoreVersions.filterVersions(node.data.versions).length == 0) {
                    return false;
                }
                return true;
            });
        });

        $scope.setAPIKey = function (cfg) {
            $http.get(urlbase + '/svc/random/string?length=32').success(function (data) {
                cfg.apiKey = data.random;
            });
        };

        $scope.acceptUR = function () {
            $scope.config.options.urAccepted = $scope.system.urVersionMax;
            $scope.config.options.urSeen = $scope.system.urVersionMax;
            $scope.saveConfig();
            $('#ur').modal('hide');
        };

        $scope.declineUR = function () {
            if ($scope.config.options.urAccepted === 0) {
                $scope.config.options.urAccepted = -1;
            }
            $scope.config.options.urSeen = $scope.system.urVersionMax;
            $scope.saveConfig();
            $('#ur').modal('hide');
        };

        $scope.showNeed = function (folder) {
            $scope.neededFolder = folder;
            $scope.refreshNeed(1, 10);
            $('#needed').modal().one('hidden.bs.modal', function () {
                $scope.needed = undefined;
                $scope.neededFolder = '';
            });
        };

        $scope.showRemoteNeed = function (device) {
            resetRemoteNeed();
            $scope.remoteNeedDevice = device;
            $scope.deviceFolders(device).forEach(function (folder) {
                var comp = $scope.completion[device.deviceID][folder];
                if (comp !== undefined && comp.needItems + comp.needDeletes === 0) {
                    return;
                }
                $scope.remoteNeedFolders.push(folder);
                $scope.refreshRemoteNeed(folder, 1, 10);
            });
            $('#remoteNeed').modal().one('hidden.bs.modal', function () {
                resetRemoteNeed();
            });
        };

        $scope.showFailed = function (folder) {
            $scope.failed.folder = folder;
            $scope.failed = $scope.refreshFailed(1, 10);
            $('#failed').modal().one('hidden.bs.modal', function () {
                $scope.failed = {};
            });
        };

        $scope.hasFailedFiles = function (folder) {
            if (!$scope.model[folder]) {
                return false;
            }
            return $scope.model[folder].errors !== 0;
        };

        $scope.override = function (folder) {
            $http.post(urlbase + "/db/override?folder=" + encodeURIComponent(folder));
        };

        $scope.showLocalChanged = function (folder) {
            $scope.localChangedFolder = folder;
            $scope.localChanged = $scope.refreshLocalChanged(1, 10);
            $('#localChanged').modal().one('hidden.bs.modal', function () {
                $scope.localChanged = {};
                $scope.localChangedFolder = undefined;
            });
        };

        $scope.revert = function (folder) {
            $http.post(urlbase + "/db/revert?folder=" + encodeURIComponent(folder));
        };

        $scope.canRevert = function (folder) {
            var f = $scope.model[folder];
            if (!f) {
                return false;
            }
            return $scope.model[folder].receiveOnlyTotalItems > 0;
        };

        $scope.advanced = function () {
            $scope.advancedConfig = angular.copy($scope.config);
            $('#advanced').modal('show');
        };

        $scope.showReportPreview = function () {
            $scope.reportPreview = true;
        };

        $scope.refreshReportDataPreview = function (ver, diff) {
            $scope.reportDataPreview = '';
            if (!ver) {
                return;
            }
            var version = parseInt(ver);
            if (diff && version > 2) {
                $q.all([
                    $http.get(urlbase + '/svc/report?version=' + version),
                    $http.get(urlbase + '/svc/report?version=' + (version - 1)),
                ]).then(function (responses) {
                    var newReport = responses[0].data;
                    var oldReport = responses[1].data;
                    angular.forEach(oldReport, function (_, key) {
                        delete newReport[key];
                    });
                    $scope.reportDataPreview = newReport;
                });
            } else {
                $http.get(urlbase + '/svc/report?version=' + version).success(function (data) {
                    $scope.reportDataPreview = data;
                }).error($scope.emitHTTPError);
            }
        };

        $scope.rescanAllFolders = function () {
            $http.post(urlbase + "/db/scan");
        };

        $scope.rescanFolder = function (folder) {
            $http.post(urlbase + "/db/scan?folder=" + encodeURIComponent(folder));
        };

        $scope.setAllFoldersPause = function (pause) {
            var folderListCache = $scope.folderList();

            for (var i = 0; i < folderListCache.length; i++) {
                folderListCache[i].paused = pause;
            }

            $scope.config.folders = folderList(folderListCache);
            $scope.saveConfig();
        };

        $scope.isAtleastOneFolderPausedStateSetTo = function (pause) {
            var folderListCache = $scope.folderList();

            for (var i = 0; i < folderListCache.length; i++) {
                if (folderListCache[i].paused == pause) {
                    return true;
                }
            }

            return false;
        };

        $scope.activateAllFsWatchers = function () {
            var folders = $scope.folderList();

            $.each(folders, function (i) {
                if (folders[i].fsWatcherEnabled) {
                    return;
                }
                folders[i].fsWatcherEnabled = true;
                if (folders[i].rescanIntervalS === 0) {
                    return;
                }
                // Delay full scans, but scan at least once per day
                folders[i].rescanIntervalS *= 60;
                if (folders[i].rescanIntervalS > 86400) {
                    folders[i].rescanIntervalS = 86400;
                }
            });

            $scope.config.folders = folders;
            $scope.saveConfig();
        };

        $scope.bumpFile = function (folder, file) {
            var url = urlbase + "/db/prio?folder=" + encodeURIComponent(folder) + "&file=" + encodeURIComponent(file);
            // In order to get the right view of data in the response.
            url += "&page=" + $scope.needed.page;
            url += "&perpage=" + $scope.needed.perpage;
            $http.post(url).success(function (data) {
                if ($scope.neededFolder === folder) {
                    console.log("bumpFile", folder, data);
                    parseNeeded(data);
                }
            }).error($scope.emitHTTPError);
        };

        $scope.versionString = function () {
            if (!$scope.version.version) {
                return '';
            }

            var os = {
                'darwin': 'macOS',
                'dragonfly': 'DragonFly BSD',
                'freebsd': 'FreeBSD',
                'openbsd': 'OpenBSD',
                'netbsd': 'NetBSD',
                'linux': 'Linux',
                'windows': 'Windows',
                'solaris': 'Solaris'
            }[$scope.version.os] || $scope.version.os;

            var arch = {
                '386': '32 bit',
                'amd64': '64 bit',
                'arm': 'ARM',
                'arm64': 'AArch64',
                'ppc64': 'PowerPC',
                'ppc64le': 'PowerPC (LE)'
            }[$scope.version.arch] || $scope.version.arch;

            return $scope.version.version + ', ' + os + ' (' + arch + ')';
        };

        $scope.inputTypeFor = function (key, value) {
            if (key.substr(0, 1) === '_') {
                return 'skip';
            }
            if (value === null) {
                return 'null';
            }
            if (typeof value === 'number') {
                return 'number';
            }
            if (typeof value === 'boolean') {
                return 'checkbox';
            }
            if (value instanceof Array) {
                return 'list';
            }
            if (typeof value === 'object') {
                return 'skip';
            }
            return 'text';
        };

        $scope.themeName = function (theme) {
            return theme.replace('-', ' ').replace(/(?:^|\s)\S/g, function (a) {
                return a.toUpperCase();
            });
        };

        $scope.modalLoaded = function () {
            // once all modal elements have been processed
            if ($('modal').length === 0) {
                // pseudo main. called on all definitions assigned
                initController();
            }
        };

        $scope.toggleUnits = function () {
            $scope.metricRates = !$scope.metricRates;
            try {
                window.localStorage["metricRates"] = $scope.metricRates;
            } catch (exception) { }
        };

        $scope.sizeOf = function (dict) {
            if (dict === undefined) {
                return 0;
            }
            return Object.keys(dict).length;
        };

        $scope.dismissNotification = function (id) {
            var idx = $scope.config.options.unackedNotificationIDs.indexOf(id);
            if (idx > -1) {
                $scope.config.options.unackedNotificationIDs.splice(idx, 1);
                $scope.saveConfig();
            }
        };

        $scope.abbreviatedError = function (addr) {
            var status = $scope.system.lastDialStatus[addr];
            if (!status || !status.error) {
                return null;
            }
            var time = $filter('date')(status.when, "HH:mm:ss")
            var err = status.error.replace(/.+: /, '');
            return err + " (" + time + ")";
        }

        $scope.setCrashReportingEnabled = function (enabled) {
            $scope.config.options.crashReportingEnabled = enabled;
            $scope.saveConfig();
        };

        $scope.isUnixAddress = function (address) {
            return address != null &&
                (address.indexOf('/') == 0 ||
                    address.indexOf('unix://') == 0 ||
                    address.indexOf('unixs://') == 0);
        }
    });<|MERGE_RESOLUTION|>--- conflicted
+++ resolved
@@ -1052,14 +1052,8 @@
             }
 
             // loop through all devices
-<<<<<<< HEAD
-            var deviceCount = $scope.devices.length;
-            for (var i = 0; i < $scope.devices.length; i++) {
-=======
             var deviceCount = 0;
-            var pendingFolders = 0;
             for (var id in $scope.devices) {
->>>>>>> 0d90ae26
                 var status = $scope.deviceStatus({
                     deviceID: id
                 });
@@ -1074,11 +1068,7 @@
                         deviceCount--;
                         break;
                 }
-<<<<<<< HEAD
-=======
-                pendingFolders += $scope.devices[id].pendingFolders.length;
                 deviceCount++;
->>>>>>> 0d90ae26
             }
 
             // enumerate notifications
@@ -1498,11 +1488,6 @@
                         _addressesStr: 'dynamic',
                         compression: 'metadata',
                         introducer: false,
-<<<<<<< HEAD
-                        selectedFolders: {},
-=======
-                        pendingFolders: [],
->>>>>>> 0d90ae26
                         ignoredFolders: []
                     };
                     $scope.editingExisting = false;
@@ -1982,16 +1967,8 @@
 		time: (new Date()).toISOString()
 	    }
 
-<<<<<<< HEAD
-            for (var i = 0; i < $scope.devices.length; i++) {
-                if ($scope.devices[i].deviceID == device) {
-                    $scope.devices[i].ignoredFolders.push(ignoredFolder);
-=======
-            if (id in $scope.devices) {
-                    $scope.devices[id].ignoredFolders.push(pendingFolder);
->>>>>>> 0d90ae26
-                    $scope.saveConfig();
-            }
+            $scope.devices[id].ignoredFolders.push(ignoredFolder);
+            $scope.saveConfig();
         };
 
         $scope.sharesFolder = function (folderCfg) {
