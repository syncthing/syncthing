--- conflicted
+++ resolved
@@ -804,13 +804,11 @@
         }
 
         function pathJoin(base, name) {
-<<<<<<< HEAD
             if (base === "" || base === ".") {
                 return name;
             }
+						// FIXME: expandTilde is gone in v1.27.4?
             base = expandTilde(base);
-=======
->>>>>>> 07a9fa2d
             if (base[base.length - 1] !== $scope.system.pathSeparator) {
                 return base + $scope.system.pathSeparator + name;
             }
