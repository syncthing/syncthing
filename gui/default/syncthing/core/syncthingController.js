angular.module('syncthing.core')
    .config(function ($locationProvider) {
        $locationProvider.html5Mode({ enabled: true, requireBase: false }).hashPrefix('!');
    })
    .controller('SyncthingController', function ($scope, $http, $location, LocaleService, Events, $filter, $q, $compile, $timeout, $rootScope, $translate) {
        'use strict';

        // private/helper definitions

        var prevDate = 0;
        var navigatingAway = false;
        var online = false;
        var restarting = false;

        function initController() {
            LocaleService.autoConfigLocale();
            setInterval($scope.refresh, 10000);
            Events.start();
        }

        // public/scope definitions

        $scope.completion = {};
        $scope.config = {};
        $scope.configInSync = true;
        $scope.connections = {};
        $scope.errors = [];
        $scope.model = {};
        $scope.myID = '';
        $scope.devices = {};
        $scope.discoveryCache = {};
        $scope.protocolChanged = false;
        $scope.reportData = {};
        $scope.reportDataPreview = '';
        $scope.reportPreview = false;
        $scope.folders = {};
        $scope.seenError = '';
        $scope.upgradeInfo = null;
        $scope.deviceStats = {};
        $scope.folderStats = {};
        $scope.pendingDevices = {};
        $scope.pendingFolders = {};
        $scope.progress = {};
        $scope.version = {};
        $scope.needed = {};
        $scope.neededFolder = '';
        $scope.failed = {};
        $scope.localChanged = {};
        $scope.scanProgress = {};
        $scope.themes = [];
        $scope.globalChangeEvents = {};
        $scope.metricRates = false;
        $scope.folderPathErrors = {};
        $scope.currentSharing = {};
        $scope.currentFolder = {};
        $scope.currentDevice = {};
        $scope.ignores = {
            text: '',
            error: null,
            disabled: false,
            originalLines: [],
            defaultLines: [],
            saved: false,
        };
        resetRemoteNeed();

        try {
            $scope.metricRates = (window.localStorage["metricRates"] == "true");
        } catch (exception) { }

        $scope.versioningDefaults = {
            selector: "none",
            trashcanClean: 0,
            cleanupIntervalS: 3600,
            simpleKeep: 5,
            staggeredMaxAge: 365,
            externalCommand: "",
        };

        $scope.localStateTotal = {
            bytes: 0,
            directories: 0,
            files: 0
        };

        $(window).bind('beforeunload', function () {
            navigatingAway = true;
        });

        $scope.$on("$locationChangeSuccess", function () {
            LocaleService.useLocale($location.search().lang);
        });

        $scope.needActions = {
            'rm': 'Del',
            'rmdir': 'Del (dir)',
            'sync': 'Sync',
            'touch': 'Update'
        };
        $scope.needIcons = {
            'rm': 'far fa-fw fa-trash-alt',
            'rmdir': 'far fa-fw fa-trash-alt',
            'sync': 'far fa-fw fa-arrow-alt-circle-down',
            'touch': 'fas fa-fw fa-asterisk'
        };

        $scope.$on(Events.ONLINE, function () {
            if (online && !restarting) {
                return;
            }

            console.log('UIOnline');

            refreshDeviceStats();
            refreshFolderStats();
            refreshGlobalChanges();
            refreshThemes();

            $q.all([
                refreshSystem(),
                refreshDiscoveryCache(),
                refreshConfig(),
                refreshCluster(),
                refreshConnectionStats(),
            ]).then(function() {
                $http.get(urlbase + '/system/version').success(function (data) {
                    console.log("version", data);
                    if ($scope.version.version && $scope.version.version !== data.version) {
                        // We already have a version response, but it differs from
                        // the new one. Reload the full GUI in case it's changed.
                        document.location.reload(true);
                    }

                    $scope.version = data;
                }).error($scope.emitHTTPError);

                $http.get(urlbase + '/svc/report').success(function (data) {
                    $scope.reportData = data;
                    if ($scope.system && $scope.config.options.urAccepted > -1 && $scope.config.options.urSeen < $scope.system.urVersionMax && $scope.config.options.urAccepted < $scope.system.urVersionMax) {
                        // Usage reporting format has changed, prompt the user to re-accept.
                        $('#ur').modal();
                    }
                }).error($scope.emitHTTPError);

                $http.get(urlbase + '/system/upgrade').success(function (data) {
                    $scope.upgradeInfo = data;
                }).error(function () {
                    $scope.upgradeInfo = null;
                });

                online = true;
                restarting = false;
                $('#networkError').modal('hide');
                $('#restarting').modal('hide');
                $('#shutdown').modal('hide');
            }).catch($scope.emitHTTPError);
        });

        $scope.$on(Events.OFFLINE, function () {
            if (navigatingAway || !online) {
                return;
            }

            console.log('UIOffline');
            online = false;
            if (!restarting) {
                $('#networkError').modal();
            }
        });

        $scope.$on('HTTPError', function (event, arg) {
            // Emitted when a HTTP call fails. We use the status code to try
            // to figure out what's wrong.

            if (navigatingAway || !online) {
                return;
            }

            console.log('HTTPError', arg);
            online = false;
            // We sometimes get arg == null from angularjs - no idea why
            if (!restarting && arg) {
                if (arg.status === 0) {
                    // A network error, not an HTTP error
                    $scope.$emit(Events.OFFLINE);
                } else if (arg.status >= 400 && arg.status <= 599 && arg.status != 501) {
                    // A genuine HTTP error. 501/NotImplemented is considered intentional
                    // and not an error which we need to act upon.
                    $('#networkError').modal('hide');
                    $('#restarting').modal('hide');
                    $('#shutdown').modal('hide');
                    $('#httpError').modal();
                }
            }
        });

        $scope.$on(Events.STATE_CHANGED, function (event, arg) {
            var data = arg.data;
            if ($scope.model[data.folder]) {
                $scope.model[data.folder].state = data.to;
                $scope.model[data.folder].error = data.error;

                // If a folder has started scanning, then any scan progress is
                // also obsolete.
                if (data.to === 'scanning') {
                    delete $scope.scanProgress[data.folder];
                }

                // If a folder finished scanning, then refresh folder stats
                // to update last scan time.
                if (data.from === 'scanning' && data.to === 'idle') {
                    refreshFolderStats();
                }
            }
        });

        $scope.$on(Events.LOCAL_INDEX_UPDATED, function (event, arg) {
            refreshFolderStats();
            refreshGlobalChanges();
        });

        $scope.$on(Events.DEVICE_DISCONNECTED, function (event, arg) {
            if (!$scope.connections[arg.data.id]) {
                return;
            }
            $scope.connections[arg.data.id].connected = false;
            refreshDeviceStats();
        });

        $scope.$on(Events.DEVICE_CONNECTED, function (event, arg) {
            if (!$scope.connections[arg.data.id]) {
                $scope.connections[arg.data.id] = {
                    inbps: 0,
                    outbps: 0,
                    inBytesTotal: 0,
                    outBytesTotal: 0,
                    type: arg.data.type,
                    address: arg.data.addr
                };
                $scope.completion[arg.data.id] = {
                    _total: 100,
                    _needBytes: 0,
                    _needItems: 0
                };
            }
        });

        $scope.$on(Events.PENDING_DEVICES_CHANGED, function (event, arg) {
            if (!(arg.data.added || arg.data.removed)) {
                // Not enough information to update in place, just refresh it completely
                refreshCluster();
                return;
            }

            if (arg.data.added) {
                arg.data.added.forEach(function (rejected) {
                    var pendingDevice = {
                        time: arg.time,
                        name: rejected.name,
                        address: rejected.address
                    };
                    console.log("rejected device:", rejected.deviceID, pendingDevice);
                    $scope.pendingDevices[rejected.deviceID] = pendingDevice;
                });
            }

            if (arg.data.removed) {
                arg.data.removed.forEach(function (dev) {
                    console.log("no longer pending device:", dev.deviceID);
                    delete $scope.pendingDevices[dev.deviceID];
                });
            }
        });

        $scope.$on(Events.PENDING_FOLDERS_CHANGED, function (event, arg) {
            if (!(arg.data.added || arg.data.removed)) {
                // Not enough information to update in place, just refresh it completely
                refreshCluster();
                return;
            }

            if (arg.data.added) {
                arg.data.added.forEach(function (rejected) {
                    var offeringDevice = {
                        time: arg.time,
                        label: rejected.folderLabel,
                        receiveEncrypted: rejected.receiveEncrypted,
                    };
                    console.log("rejected folder", rejected.folderID, "from device:", rejected.deviceID, offeringDevice);

                    var pendingFolder = $scope.pendingFolders[rejected.folderID];
                    if (pendingFolder === undefined) {
                        pendingFolder = {
                            offeredBy: {}
                        };
                    }
                    pendingFolder.offeredBy[rejected.deviceID] = offeringDevice;
                    $scope.pendingFolders[rejected.folderID] = pendingFolder;
                });
            }

            if (arg.data.removed) {
                arg.data.removed.forEach(function (folderDev) {
                    console.log("no longer pending folder", folderDev.folderID, "from device:", folderDev.deviceID);
                    if (folderDev.deviceID === undefined) {
                        delete $scope.pendingFolders[folderDev.folderID];
                    } else if ($scope.pendingFolders[folderDev.folderID]) {
                        delete $scope.pendingFolders[folderDev.folderID].offeredBy[folderDev.deviceID];
                    }
                });
            }
        });

        $scope.$on('ConfigLoaded', function () {
            if ($scope.config.options.urAccepted === 0) {
                // If usage reporting has been neither accepted nor declined,
                // we want to ask the user to make a choice. But we don't want
                // to bug them during initial setup, so we set a cookie with
                // the time of the first visit. When that cookie is present
                // and the time is more than four hours ago, we ask the
                // question.

                var firstVisit = document.cookie.replace(/(?:(?:^|.*;\s*)firstVisit\s*\=\s*([^;]*).*$)|^.*$/, "$1");
                if (!firstVisit) {
                    document.cookie = "firstVisit=" + Date.now() + ";max-age=" + 30 * 24 * 3600;
                } else {
                    if (+firstVisit < Date.now() - 4 * 3600 * 1000) {
                        $('#ur').modal();
                    }
                }
            }
        });

        $scope.$on(Events.CONFIG_SAVED, function (event, arg) {
            updateLocalConfig(arg.data);

            $http.get(urlbase + '/config/insync').success(function (data) {
                $scope.configInSync = data.configInSync;
            }).error($scope.emitHTTPError);
        });

        $scope.$on(Events.DOWNLOAD_PROGRESS, function (event, arg) {
            var stats = arg.data;
            var progress = {};
            for (var folder in stats) {
                progress[folder] = {};
                for (var file in stats[folder]) {
                    var s = stats[folder][file];
                    var reused = 100 * s.reused / s.total;
                    var copiedFromOrigin = 100 * s.copiedFromOrigin / s.total;
                    var copiedFromElsewhere = 100 * s.copiedFromElsewhere / s.total;
                    var pulled = 100 * s.pulled / s.total;
                    var pulling = 100 * s.pulling / s.total;
                    // We try to round up pulling to at least a percent so that it would be at least a bit visible.
                    if (pulling < 1 && pulled + copiedFromElsewhere + copiedFromOrigin + reused <= 99) {
                        pulling = 1;
                    }
                    progress[folder][file] = {
                        reused: reused,
                        copiedFromOrigin: copiedFromOrigin,
                        copiedFromElsewhere: copiedFromElsewhere,
                        pulled: pulled,
                        pulling: pulling,
                        bytesTotal: s.bytesTotal,
                        bytesDone: s.bytesDone,
                    };
                }
            }
            for (var folder in $scope.progress) {
                if (!(folder in progress)) {
                    if ($scope.neededFolder === folder) {
                        $scope.refreshNeed($scope.needed.page, $scope.needed.perpage);
                    }
                } else if ($scope.neededFolder === folder) {
                    for (file in $scope.progress[folder]) {
                        if (!(file in progress[folder])) {
                            $scope.refreshNeed($scope.needed.page, $scope.needed.perpage);
                            break;
                        }
                    }
                }
            }
            $scope.progress = progress;
            console.log("DownloadProgress", $scope.progress);
        });

        $scope.$on(Events.FOLDER_SUMMARY, function (event, arg) {
            var data = arg.data;
            $scope.model[data.folder] = data.summary;
            recalcLocalStateTotal();
        });

        $scope.$on(Events.FOLDER_COMPLETION, function (event, arg) {
            var data = arg.data;
            if (!$scope.completion[data.device]) {
                $scope.completion[data.device] = {};
            }
            $scope.completion[data.device][data.folder] = data;
            recalcCompletion(data.device);
        });

        $scope.$on(Events.FOLDER_ERRORS, function (event, arg) {
            if (!$scope.model[arg.data.folder]) {
                console.log("Dropping folder errors event for unknown folder", arg.data.folder)
                return;
            }
            $scope.model[arg.data.folder].errors = arg.data.errors.length;
        });

        $scope.$on(Events.FOLDER_SCAN_PROGRESS, function (event, arg) {
            var data = arg.data;
            $scope.scanProgress[data.folder] = {
                current: data.current,
                total: data.total,
                rate: data.rate
            };
            console.log("FolderScanProgress", data);
        });

        // May be called through .error with the presented arguments, or through
        // .catch with the http response object containing the same arguments.
        $scope.emitHTTPError = function (data, status, headers, config) {
            var out = data;
            if (data && !data.data) {
                out = { data: data, status: status, headers: headers, config: config };
            }
            $scope.$emit('HTTPError', out);
        };

        var debouncedFuncs = {};

        function refreshFolder(folder) {
            if ($scope.folders[folder].paused) {
                return;
            }
            var key = "refreshFolder" + folder;
            if (!debouncedFuncs[key]) {
                debouncedFuncs[key] = debounce(function () {
                    $http.get(urlbase + '/db/status?folder=' + encodeURIComponent(folder)).success(function (data) {
                        $scope.model[folder] = data;
                        recalcLocalStateTotal();
                        console.log("refreshFolder", folder, data);
                    }).error($scope.emitHTTPError);
                }, 1000);
            }
            debouncedFuncs[key]();
        }

        function updateLocalConfig(config) {
            var hasConfig = !isEmptyObject($scope.config);

            $scope.config = config;
            $scope.config.options._listenAddressesStr = $scope.config.options.listenAddresses.join(', ');
            $scope.config.options._globalAnnounceServersStr = $scope.config.options.globalAnnounceServers.join(', ');
            $scope.config.options._urAcceptedStr = "" + $scope.config.options.urAccepted;

            $scope.devices = deviceMap($scope.config.devices);
            for (var id in $scope.devices) {
                $scope.completion[id] = {
                    _total: 100,
                    _needBytes: 0,
                    _needItems: 0
                };
            };
            $scope.folders = folderMap($scope.config.folders);
            Object.keys($scope.folders).forEach(function (folder) {
                refreshFolder(folder);
                $scope.folders[folder].devices.forEach(function (deviceCfg) {
                    refreshCompletion(deviceCfg.deviceID, folder);
                });
            });

            refreshNoAuthWarning();
            setDefaultTheme();

            if (!hasConfig) {
                $scope.$emit('ConfigLoaded');
            }
        }

        function refreshSystem() {
            return $http.get(urlbase + '/system/status').success(function (data) {
                $scope.myID = data.myID;
                $scope.system = data;

                if ($scope.reportDataPreviewVersion === '') {
                    $scope.reportDataPreviewVersion = $scope.system.urVersionMax;
                }

                var listenersFailed = [];
                var listenersRunning = [];
                for (var address in data.connectionServiceStatus) {
                    if (data.connectionServiceStatus[address].error) {
                        listenersFailed.push(address + ": " + data.connectionServiceStatus[address].error);
                    } else {
                        listenersRunning.push(address);
                    }
                }
                $scope.listenersFailed = listenersFailed;
                $scope.listenersRunning = listenersRunning;
                $scope.listenersTotal = $scope.sizeOf(data.connectionServiceStatus);

                var discoveryFailed = [];
                var discoveryRunning = [];
                for (var disco in data.discoveryStatus) {
                    if (data.discoveryStatus[disco] && data.discoveryStatus[disco].error) {
                        discoveryFailed.push(disco + ": " + data.discoveryStatus[disco].error);
                    } else {
                        discoveryRunning.push(disco);
                    }
                }
                $scope.discoveryFailed = discoveryFailed;
                $scope.discoveryRunning = discoveryRunning;
                $scope.discoveryTotal = $scope.sizeOf(data.discoveryStatus);

                refreshNoAuthWarning();

                console.log("refreshSystem", data);
            }).error($scope.emitHTTPError);
        }

        function refreshNoAuthWarning() {
            if (!$scope.system || !$scope.config || !$scope.config.gui) {
                // We need all to be able to determine the state.
                return
            }

            // If we're not listening on localhost, and there is no
            // authentication configured, and the magic setting to silence the
            // warning isn't set, then yell at the user.
            var addr = $scope.system.guiAddressUsed;
            var guiCfg = $scope.config.gui;
            $scope.openNoAuth = addr.substr(0, 4) !== "127."
                && addr.substr(0, 6) !== "[::1]:"
                && addr.substr(0, 1) !== "/"
                && (!guiCfg.user || !guiCfg.password)
                && guiCfg.authMode !== 'ldap'
                && !guiCfg.insecureAdminAccess;

            if ((guiCfg.user && guiCfg.password) || guiCfg.authMode === 'ldap') {
                $scope.dismissNotification('authenticationUserAndPassword');
            }
        }

        function refreshCluster() {
            return $q.all([
                $http.get(urlbase + '/cluster/pending/devices').success(function (data) {
                    $scope.pendingDevices = data;
                    console.log("refreshCluster devices", data);
                }).error($scope.emitHTTPError),
                $http.get(urlbase + '/cluster/pending/folders').success(function (data) {
                    $scope.pendingFolders = data;
                    console.log("refreshCluster folders", data);
                }).error($scope.emitHTTPError),
            ]);
        }

        function refreshDiscoveryCache() {
            return $http.get(urlbase + '/system/discovery').success(function (data) {
                for (var device in data) {
                    for (var i = 0; i < data[device].addresses.length; i++) {
                        // Relay addresses are URLs with
                        // .../?foo=barlongstuff that we strip away here. We
                        // remove the final slash as well for symmetry with
                        // tcp://192.0.2.42:1234 type addresses.
                        data[device].addresses[i] = data[device].addresses[i].replace(/\/\?.*/, '');
                    }
                }
                $scope.discoveryCache = data;
                console.log("refreshDiscoveryCache", data);
            }).error($scope.emitHTTPError);
        }

        function recalcLocalStateTotal() {
            $scope.localStateTotal = {
                bytes: 0,
                directories: 0,
                files: 0
            };

            for (var f in $scope.model) {
                $scope.localStateTotal.bytes += $scope.model[f].localBytes;
                $scope.localStateTotal.files += $scope.model[f].localFiles;
                $scope.localStateTotal.directories += $scope.model[f].localDirectories;
            }
        }

        function recalcCompletion(device) {
            var total = 0, needed = 0, deletes = 0, items = 0;
            for (var folder in $scope.completion[device]) {
                if (folder === "_total" || folder === '_needBytes' || folder === '_needItems') {
                    continue;
                }
                total += $scope.completion[device][folder].globalBytes;
                needed += $scope.completion[device][folder].needBytes;
                items += $scope.completion[device][folder].needItems;
                deletes += $scope.completion[device][folder].needDeletes;
            }
            if (total == 0) {
                $scope.completion[device]._total = 100;
                $scope.completion[device]._needBytes = 0;
                $scope.completion[device]._needItems = 0;
            } else {
                $scope.completion[device]._total = Math.floor(100 * (1 - needed / total));
                $scope.completion[device]._needBytes = needed;
                $scope.completion[device]._needItems = items + deletes;
            }

            if (needed == 0 && deletes + items > 0 ) {
                // We don't need any data, but we have deletes or
                // dirs/links/empty files that we need to do. Drop down the
                // completion percentage to indicate that we have stuff to do.
                $scope.completion[device]._total = 95;
            }

            console.log("recalcCompletion", device, $scope.completion[device]);
        }

        function refreshCompletion(device, folder) {
            if (device === $scope.myID) {
                return;
            }

            $http.get(urlbase + '/db/completion?device=' + device + '&folder=' + encodeURIComponent(folder)).success(function (data) {
                if (!$scope.completion[device]) {
                    $scope.completion[device] = {};
                }
                $scope.completion[device][folder] = data;
                recalcCompletion(device);
            }).error(function (data, status, headers, config) {
                if (status === 404) {
                    console.log("refreshCompletion:", data);
                } else {
                    $scope.emitHTTPError(data, status, headers, config);
                }
            });
        }

        function refreshConnectionStats() {
            return $http.get(urlbase + '/system/connections').success(function (data) {
                var now = Date.now(),
                    td = (now - prevDate) / 1000,
                    id;

                prevDate = now;

                try {
                    data.total.inbps = Math.max(0, (data.total.inBytesTotal - $scope.connectionsTotal.inBytesTotal) / td);
                    data.total.outbps = Math.max(0, (data.total.outBytesTotal - $scope.connectionsTotal.outBytesTotal) / td);
                } catch (e) {
                    data.total.inbps = 0;
                    data.total.outbps = 0;
                }
                $scope.connectionsTotal = data.total;

                data = data.connections;
                for (id in data) {
                    if (!data.hasOwnProperty(id)) {
                        continue;
                    }
                    try {
                        data[id].inbps = Math.max(0, (data[id].inBytesTotal - $scope.connections[id].inBytesTotal) / td);
                        data[id].outbps = Math.max(0, (data[id].outBytesTotal - $scope.connections[id].outBytesTotal) / td);
                    } catch (e) {
                        data[id].inbps = 0;
                        data[id].outbps = 0;
                    }
                }
                $scope.connections = data;
                console.log("refreshConnections", data);
            }).error($scope.emitHTTPError);
        }

        function refreshErrors() {
            $http.get(urlbase + '/system/error').success(function (data) {
                $scope.errors = data.errors;
                console.log("refreshErrors", data);
            }).error($scope.emitHTTPError);
        }

        function refreshConfig() {
            return $q.all([
                $http.get(urlbase + '/config').success(function (data) {
                    updateLocalConfig(data);
                    console.log("refreshConfig", data);
                }),
                $http.get(urlbase + '/config/insync').success(function (data) {
                    $scope.configInSync = data.configInSync;
                }),
            ]);
        }

        $scope.refreshNeed = function (page, perpage) {
            if (!$scope.neededFolder) {
                return;
            }
            var url = urlbase + "/db/need?folder=" + encodeURIComponent($scope.neededFolder);
            url += "&page=" + page;
            url += "&perpage=" + perpage;
            $http.get(url).success(function (data) {
                console.log("refreshNeed", $scope.neededFolder, data);
                parseNeeded(data);
            }).error($scope.emitHTTPError);
        };

        function needAction(file) {
            var fDelete = 4096;
            var fDirectory = 16384;

            if ((file.flags & (fDelete + fDirectory)) === fDelete + fDirectory) {
                return 'rmdir';
            } else if ((file.flags & fDelete) === fDelete) {
                return 'rm';
            } else if ((file.flags & fDirectory) === fDirectory) {
                return 'touch';
            } else {
                return 'sync';
            }
        }

        function parseNeeded(data) {
            $scope.needed = data;
            var merged = [];
            data.progress.forEach(function (item) {
                item.type = "progress";
                item.action = needAction(item);
                merged.push(item);
            });
            data.queued.forEach(function (item) {
                item.type = "queued";
                item.action = needAction(item);
                merged.push(item);
            });
            data.rest.forEach(function (item) {
                item.type = "rest";
                item.action = needAction(item);
                merged.push(item);
            });
            $scope.needed.items = merged;
        }

        function pathJoin(base, name) {
            base = expandTilde(base);
            if (base[base.length - 1] !== $scope.system.pathSeparator) {
                return base + $scope.system.pathSeparator + name;
            }
            return base + name;
        }

        function expandTilde(path) {
            if (path && path.trim().charAt(0) === '~') {
                return $scope.system.tilde + path.trim().substring(1);
            }
            return path;
        }

        function shouldSetDefaultFolderPath() {
            return $scope.config.defaults.folder.path && $scope.folderEditor.folderPath.$pristine && $scope.editingFolderNew();
        }

        function resetRemoteNeed() {
            $scope.remoteNeed = {};
            $scope.remoteNeedFolders = [];
            $scope.remoteNeedDevice = undefined;
        }

        function setDefaultTheme() {
            if (!document.getElementById("fallback-theme-css")) {

                // check if no support for prefers-color-scheme
                var colorSchemeNotSupported = typeof window.matchMedia === "undefined" || window.matchMedia('(prefers-color-scheme: dark)').media === 'not all';

                if ($scope.config.gui.theme === "default" && colorSchemeNotSupported) {
                    document.documentElement.style.display = 'none';
                    document.head.insertAdjacentHTML(
                        'beforeend',
                        '<link id="fallback-theme-css" rel="stylesheet" href="theme-assets/light/assets/css/theme.css" onload="document.documentElement.style.display = \'\'">'
                    );
                }
            }
        }

        function saveIgnores(ignores) {
            return $http.post(urlbase + '/db/ignores?folder=' + encodeURIComponent($scope.currentFolder.id), {
                ignore: ignores
            });
        };

        function initShareEditing(editing) {
            $scope.currentSharing = {};
            $scope.currentSharing.editing = editing;
            $scope.currentSharing.shared = [];
            $scope.currentSharing.unrelated = [];
            $scope.currentSharing.selected = {};
            $scope.currentSharing.encryptionPasswords = {};
            if (editing === 'folder') {
                initShareEditingFolder();
            }
        };

        function initShareEditingFolder() {
            $scope.currentFolder.devices.forEach(function (n) {
                if (n.deviceID !== $scope.myID) {
                    $scope.currentSharing.shared.push($scope.devices[n.deviceID]);
                }
                if (n.encryptionPassword !== '') {
                    $scope.currentSharing.encryptionPasswords[n.deviceID] = n.encryptionPassword;
                }
                $scope.currentSharing.selected[n.deviceID] = true;
            });
            $scope.currentSharing.shared.sort(deviceCompare);
            $scope.currentSharing.unrelated = $scope.deviceList().filter(function (n) {
                return n.deviceID !== $scope.myID && !$scope.currentSharing.selected[n.deviceID];
            });
        }

        $scope.pendingIsRemoteEncrypted = function (folderID, deviceID) {
            var pending = $scope.pendingFolders[folderID];
            if (!pending || !pending.offeredBy || !pending.offeredBy[deviceID]) {
                return false;
            }
            return pending.offeredBy[deviceID].remoteEncrypted;
        };

        $scope.refreshFailed = function (page, perpage) {
            if (!$scope.failed || !$scope.failed.folder) {
                return;
            }
            var url = urlbase + '/folder/errors?folder=' + encodeURIComponent($scope.failed.folder);
            url += "&page=" + page + "&perpage=" + perpage;
            $http.get(url).success(function (data) {
                $scope.failed = data;
            }).error($scope.emitHTTPError);
        };

        $scope.refreshRemoteNeed = function (folder, page, perpage) {
            if (!$scope.remoteNeedDevice) {
                return;
            }
            var url = urlbase + '/db/remoteneed?device=' + $scope.remoteNeedDevice.deviceID;
            url += '&folder=' + encodeURIComponent(folder);
            url += "&page=" + page + "&perpage=" + perpage;
            $http.get(url).success(function (data) {
                $scope.remoteNeed[folder] = data;
            }).error(function (err) {
                $scope.remoteNeed[folder] = undefined;
                $scope.emitHTTPError(err);
            });
        };

        $scope.refreshLocalChanged = function (page, perpage) {
            if (!$scope.localChangedFolder) {
                return;
            }
            var url = urlbase + '/db/localchanged?folder=';
            url += encodeURIComponent($scope.localChangedFolder);
            url += "&page=" + page + "&perpage=" + perpage;
            $http.get(url).success(function (data) {
                $scope.localChanged = data;
            }).error($scope.emitHTTPError);
        };

        var refreshDeviceStats = debounce(function () {
            $http.get(urlbase + "/stats/device").success(function (data) {
                $scope.deviceStats = data;
                for (var device in $scope.deviceStats) {
                    $scope.deviceStats[device].lastSeen = new Date($scope.deviceStats[device].lastSeen);
                    if ($scope.deviceStats[device].lastSeen.toISOString() !== '1970-01-01T00:00:00.000Z') {
                        $scope.deviceStats[device].lastSeenDays = (new Date() - $scope.deviceStats[device].lastSeen) / 1000 / 86400;
                    }
                }
                console.log("refreshDeviceStats", data);
            }).error($scope.emitHTTPError);
        }, 2500);

        var refreshFolderStats = debounce(function () {
            $http.get(urlbase + "/stats/folder").success(function (data) {
                $scope.folderStats = data;
                for (var folder in $scope.folderStats) {
                    if ($scope.folderStats[folder].lastFile) {
                        $scope.folderStats[folder].lastFile.at = new Date($scope.folderStats[folder].lastFile.at);
                    }

                    $scope.folderStats[folder].lastScan = new Date($scope.folderStats[folder].lastScan);
                    $scope.folderStats[folder].lastScanDays = (new Date() - $scope.folderStats[folder].lastScan) / 1000 / 86400;
                }
                console.log("refreshfolderStats", data);
            }).error($scope.emitHTTPError);
        }, 2500);

        var refreshThemes = debounce(function () {
            $http.get("themes.json").success(function (data) { // no urlbase here as this is served by the asset handler
                $scope.themes = data.themes;
            }).error($scope.emitHTTPError);
        }, 2500);

        var refreshGlobalChanges = debounce(function () {
            $http.get(urlbase + "/events/disk?limit=25").success(function (data) {
                if (!data) {
                    // For reasons unknown this is called with data being the empty
                    // string on shutdown, causing an error on .reverse().
                    return;
                }
                data = data.reverse();
                $scope.globalChangeEvents = data;
                console.log("refreshGlobalChanges", data);
            }).error($scope.emitHTTPError);
        }, 2500);

        $scope.refresh = function () {
            refreshSystem();
            refreshDiscoveryCache();
            refreshConnectionStats();
            refreshErrors();
        };

        $scope.folderStatus = function (folderCfg) {
            if (folderCfg.paused) {
                return 'paused';
            }

            var folderInfo = $scope.model[folderCfg.id];

            // after restart syncthing process state may be empty
            if (typeof folderInfo === 'undefined' || !folderInfo.state) {
                return 'unknown';
            }

            var state = '' + folderInfo.state;
            if (state === 'error') {
                return 'stopped'; // legacy, the state is called "stopped" in the GUI
            }

            if (state !== 'idle') {
                return state;
            }

            if (folderInfo.needTotalItems > 0) {
                return 'outofsync';
            }
            if ($scope.hasFailedFiles(folderCfg.id)) {
                return 'faileditems';
            }
            if ($scope.hasReceiveOnlyChanged(folderCfg)) {
                if (folderCfg.type === "receiveonly") {
                    return 'localadditions';
                }
                return 'localunencrypted';
            }
            if (folderCfg.devices.length <= 1) {
                return 'unshared';
            }

            return state;
        };

        $scope.folderClass = function (folderCfg) {
            var status = $scope.folderStatus(folderCfg);

            if (status === 'idle' || status === 'localadditions') {
                return 'success';
            }
            if (status == 'paused') {
                return 'default';
            }
            if (status === 'syncing' || status === 'sync-preparing' || status === 'scanning' || status === 'cleaning') {
                return 'primary';
            }
            if (status === 'unknown') {
                return 'info';
            }
            if (status === 'stopped' || status === 'outofsync' || status === 'error' || status === 'faileditems' || status === 'localunencrypted') {
                return 'danger';
            }
            if (status === 'unshared' || status === 'scan-waiting' || status === 'sync-waiting' || status === 'clean-waiting') {
                return 'warning';
            }

            return 'info';
        };

        $scope.syncPercentage = function (folder) {
            if (typeof $scope.model[folder] === 'undefined') {
                return 100;
            }
            if ($scope.model[folder].needTotalItems === 0) {
                return 100;
            }
            if (($scope.model[folder].needBytes == 0 && $scope.model[folder].needDeletes > 0) || $scope.model[folder].globalBytes == 0) {
                // We don't need any data, but we have deletes that we need
                // to do. Drop down the completion percentage to indicate
                // that we have stuff to do.
                // Do the same thing in case we only have zero byte files to sync.
                return 95;
            }
            var pct = 100 * $scope.model[folder].inSyncBytes / $scope.model[folder].globalBytes;
            return Math.floor(pct);
        };

        $scope.scanPercentage = function (folder) {
            if (!$scope.scanProgress[folder]) {
                return undefined;
            }
            var pct = 100 * $scope.scanProgress[folder].current / $scope.scanProgress[folder].total;
            return Math.floor(pct);
        };

        $scope.scanRate = function (folder) {
            if (!$scope.scanProgress[folder]) {
                return 0;
            }
            return $scope.scanProgress[folder].rate;
        };

        $scope.scanRemaining = function (folder) {
            // Formats the remaining scan time as a string. Includes days and
            // hours only when relevant, resulting in time stamps like:
            // 00m 40s
            // 32m 40s
            // 2h 32m
            // 4d 2h
            // In case remaining scan time appears to be >31d, omit the
            // details, i.e.:
            // > 1 month

            if (!$scope.scanProgress[folder]) {
                return "";
            }
            // Calculate remaining bytes and seconds based on our current
            // rate.

            var remainingBytes = $scope.scanProgress[folder].total - $scope.scanProgress[folder].current;
            var seconds = remainingBytes / $scope.scanProgress[folder].rate;
            // Round up to closest ten seconds to avoid flapping too much to
            // and fro.

            seconds = Math.ceil(seconds / 10) * 10;

            // Separate out the number of days.
            var days = 0;
            var res = [];
            if (seconds >= 86400) {
                days = Math.floor(seconds / 86400);
                if (days > 31) {
                    return '> 1 month';
                }
                res.push('' + days + 'd');
                seconds = seconds % 86400;
            }

            // Separate out the number of hours.
            var hours = 0;
            if (seconds > 3600) {
                hours = Math.floor(seconds / 3600);
                res.push('' + hours + 'h');
                seconds = seconds % 3600;
            }

            var d = new Date(1970, 0, 1).setSeconds(seconds);

            if (days === 0) {
                // Format minutes only if we're within a day of completion.
                var f = $filter('date')(d, "m'm'");
                res.push(f);
            }

            if (days === 0 && hours === 0) {
                // Format seconds only when we're within an hour of completion.
                var f = $filter('date')(d, "ss's'");
                res.push(f);
            }

            return res.join(' ');
        };

        $scope.deviceStatus = function (deviceCfg) {
            var status = '';
            var unused = $scope.deviceFolders(deviceCfg).length === 0;

            if (unused) {
                status = 'unused-';
            }

            if (typeof $scope.connections[deviceCfg.deviceID] === 'undefined') {
                return 'unknown';
            }

            if (deviceCfg.paused) {
                return status + 'paused';
            }

            if ($scope.connections[deviceCfg.deviceID].connected) {
                if ($scope.completion[deviceCfg.deviceID] && $scope.completion[deviceCfg.deviceID]._total === 100) {
                    return status + 'insync';
                } else {
                    return 'syncing';
                }
            }

            // Disconnected
            if (!unused && $scope.deviceStats[deviceCfg.deviceID].lastSeenDays && $scope.deviceStats[deviceCfg.deviceID].lastSeenDays >= 7) {
                return status + 'disconnected-inactive';
            } else {
                return status + 'disconnected';
            }
        };

        $scope.deviceClass = function (deviceCfg) {
            if (typeof $scope.connections[deviceCfg.deviceID] === 'undefined') {
                return 'info';
            }

            if (deviceCfg.paused) {
                return 'default';
            }

            if ($scope.connections[deviceCfg.deviceID].connected) {
                if ($scope.completion[deviceCfg.deviceID] && $scope.completion[deviceCfg.deviceID]._total === 100) {
                    return 'success';
                } else {
                    return 'primary';
                }
            }

            // Disconnected
            return 'info';
        };

        $scope.syncthingStatus = function () {
            var syncCount = 0;
            var notifyCount = 0;
            var pauseCount = 0;

            // loop through all folders
            var folderListCache = $scope.folderList();
            for (var i = 0; i < folderListCache.length; i++) {
                var status = $scope.folderStatus(folderListCache[i]);
                switch (status) {
                    case 'sync-preparing':
                    case 'syncing':
                        syncCount++;
                        break;
                    case 'stopped':
                    case 'unknown':
                    case 'outofsync':
                    case 'error':
                        notifyCount++;
                        break;
                }
            }

            // loop through all devices
            var deviceCount = 0;
            for (var id in $scope.devices) {
                var status = $scope.deviceStatus({
                    deviceID: id
                });
                switch (status) {
                    case 'unknown':
                        notifyCount++;
                        break;
                    case 'paused':
                        pauseCount++;
                        break;
                    case 'unused':
                        deviceCount--;
                        break;
                }
                deviceCount++;
            }

            // enumerate notifications
            if ($scope.openNoAuth || !$scope.configInSync || $scope.errorList().length > 0 || !online || Object.keys($scope.pendingDevices).length > 0 || Object.keys($scope.pendingFolders).length > 0) {
                notifyCount++;
            }

            // at least one folder is syncing
            if (syncCount > 0) {
                return 'sync';
            }

            // a device is unknown or a folder is stopped/unknown/outofsync/error or some other notification is open or gui offline
            if (notifyCount > 0) {
                return 'notify';
            }

            // all used devices are paused except (this) one
            if (pauseCount === deviceCount - 1) {
                return 'pause';
            }

            return 'default';
        };

        $scope.deviceAddr = function (deviceCfg) {
            var conn = $scope.connections[deviceCfg.deviceID];
            if (conn && conn.connected) {
                return conn.address;
            }
            return '?';
        };

        $scope.rdConnType = function (deviceID) {
            var conn = $scope.connections[deviceID];
            if (!conn) return "-1";
            var type = "disconnected";
            if (conn.type.indexOf('relay') === 0) type = "relay";
            else if (conn.type.indexOf('quic') === 0) type = "quic";
            else if (conn.type.indexOf('tcp') === 0) type = "tcp";
            else return type;

            if (conn.isLocal) type += "lan";
            else type += "wan";
            return type;
        }

        $scope.rdConnTypeString = function (type) {
            switch (type) {
                case "relaywan":
                    return $translate.instant('Relay WAN');
                case "relaylan":
                    return $translate.instant('Relay LAN');
                case "quicwan":
                    return $translate.instant('QUIC WAN');
                case "quiclan":
                    return $translate.instant('QUIC LAN');
                case "tcpwan":
                    return $translate.instant('TCP WAN');
                case "tcplan":
                    return $translate.instant('TCP LAN');
                default:
                    return $translate.instant('Disconnected');
            }
        }

        $scope.rdConnTypeIcon = function (type) {
            switch (type) {
            case "tcplan":
            case "quiclan":
                return "reception-4";
            case "tcpwan":
            case "quicwan":
                return "reception-3";
            case "relaylan":
                return "reception-2";
            case "relaywan":
                return "reception-1";
            case "disconnected":
                return "reception-0";
            }
        }

        $scope.rdConnDetails = function (type) {
            switch (type) {
                case "relaylan":
                case "relaywan":
                    return $translate.instant('Connections via relays might be rate limited by the relay');
                case "quiclan":
                case "quicwan":
                    return $translate.instant('QUIC connections are in most cases considered suboptimal');
                case "tcpwan":
                    return $translate.instant('Using a direct TCP connection over WAN');
                case "tcplan":
                    return $translate.instant('Using a direct TCP connection over LAN');
                default:
                    return $translate.instant('Unknown');
            }
        }

        $scope.hasRemoteGUIAddress = function (deviceCfg) {
            if (!deviceCfg.remoteGUIPort)
                return false;
            var conn = $scope.connections[deviceCfg.deviceID];
            return conn && conn.connected && conn.address && conn.type.indexOf('Relay') == -1;
        };

        $scope.remoteGUIAddress = function (deviceCfg) {
            // Assume hasRemoteGUIAddress is true or we would not be here
            var conn = $scope.connections[deviceCfg.deviceID];
            // Use regex to filter out scope ID from IPv6 addresses.
            return 'http://' + replaceAddressPort(conn.address, deviceCfg.remoteGUIPort).replace('%.*?\]:', ']:');
        };

        function replaceAddressPort(address, newPort) {
            for (var index = address.length - 1; index >= 0; index--) {
                if (address[index] === ":") {
                    return address.substr(0, index) + ":" + newPort.toString();
                }
            }
            return address;
        }

        $scope.friendlyNameFromShort = function (shortID) {
            var matches = Object.keys($scope.devices).filter(function (id) {
                return id.substr(0, 7) === shortID;
            });
            if (matches.length !== 1) {
                return shortID;
            }
            return $scope.friendlyNameFromID(matches[0]);
        };

        $scope.friendlyNameFromID = function (deviceID) {
            var match = $scope.devices[deviceID];
            if (match) {
                return $scope.deviceName(match);
            }
            return deviceID.substr(0, 6);
        };

        $scope.deviceName = function (deviceCfg) {
            if (typeof deviceCfg === 'undefined') {
                return "";
            }
            if (deviceCfg.name) {
                return deviceCfg.name;
            }
            return $scope.deviceShortID(deviceCfg.deviceID);
        };

        $scope.deviceShortID = function (deviceID) {
            if (typeof deviceID === 'undefined') {
                return "";
            }
            return deviceID.substr(0, 6);
        };

        $scope.thisDeviceName = function () {
            var device = $scope.thisDevice();
            if (typeof device === 'undefined') {
                return "(unknown device)";
            }
            if (device.name) {
                return device.name;
            }
            return device.deviceID.substr(0, 6);
        };

        $scope.showDeviceIdentification = function (deviceCfg) {
            $scope.currentDevice = deviceCfg;
            $('#idqr').modal();
        };

        $scope.setDevicePause = function (device, pause) {
            $scope.devices[device].paused = pause;
            $scope.config.devices = $scope.deviceList();
            $scope.saveConfig();
        };

        $scope.setFolderPause = function (folder, pause) {
            var cfg = $scope.folders[folder];
            if (cfg) {
                cfg.paused = pause;
                $scope.config.folders = folderList($scope.folders);
                return $scope.saveConfig();
            }
            return $q.when();
        };

        $scope.showListenerStatus = function () {
            var params = {
                type: 'listeners',
            };
            if ($scope.listenersFailed.length > 0) {
                params.status = 'danger';
                params.heading = $translate.instant("Listener Failures");
            } else {
                params.status = 'default';
                params.heading = $translate.instant("Listener Status");
            }
            $scope.connectivityStatusParams = params;
            $('#connectivity-status').modal();
        };

        $scope.showDiscoveryStatus = function () {
            var params = {
                type: 'discovery',
            };
            if ($scope.discoveryFailed.length > 0) {
                params.status = 'danger';
                params.heading = $translate.instant("Discovery Failures");
            } else {
                params.status = 'default';
                params.heading = $translate.instant("Discovery Status");
            }
            $scope.connectivityStatusParams = params;
            $('#connectivity-status').modal();
        };

        $scope.logging = {
            facilities: {},
            refreshFacilities: function () {
                $http.get(urlbase + '/system/debug').success(function (data) {
                    var facilities = {};
                    data.enabled = data.enabled || [];
                    $.each(data.facilities, function (key, value) {
                        facilities[key] = {
                            description: value,
                            enabled: data.enabled.indexOf(key) > -1
                        }
                    })
                    $scope.logging.facilities = facilities;
                }).error($scope.emitHTTPError);
            },
            show: function () {
                $scope.logging.paused = false;
                $scope.logging.refreshFacilities();
                $scope.logging.timer = $timeout($scope.logging.fetch);
                var textArea = $('#logViewerText');
                textArea.on("scroll", $scope.logging.onScroll);
                $('#logViewer').modal().one('shown.bs.modal', function () {
                    // Scroll to bottom.
                    textArea.scrollTop(textArea[0].scrollHeight);
                }).one('hidden.bs.modal', function () {
                    $timeout.cancel($scope.logging.timer);
                    textArea.off("scroll", $scope.logging.onScroll);
                    $scope.logging.timer = null;
                    $scope.logging.entries = [];
                });
            },
            onFacilityChange: function (facility) {
                var enabled = $scope.logging.facilities[facility].enabled;
                // Disable checkboxes while we're in flight.
                $.each($scope.logging.facilities, function (key) {
                    $scope.logging.facilities[key].enabled = null;
                })
                $http.post(urlbase + '/system/debug?' + (enabled ? 'enable=' : 'disable=') + facility)
                    .success($scope.logging.refreshFacilities)
                    .error($scope.emitHTTPError);
            },
            onScroll: function () {
                var textArea = $('#logViewerText');
                var scrollTop = textArea.prop('scrollTop');
                var scrollHeight = textArea.prop('scrollHeight');
                $scope.logging.paused = scrollHeight > (scrollTop + textArea.outerHeight());
                // Browser events do not cause redraw, trigger manually.
                $scope.$apply();
            },
            timer: null,
            entries: [],
            paused: false,
            content: function () {
                var content = "";
                $.each($scope.logging.entries, function (idx, entry) {
                    content += entry.when.split('.')[0].replace('T', ' ') + ' ' + entry.message + "\n";
                });
                return content;
            },
            fetch: function () {
                var textArea = $('#logViewerText');
                if ($scope.logging.paused) {
                    if (!$scope.logging.timer) return;
                    $scope.logging.timer = $timeout($scope.logging.fetch, 500);
                    return;
                }

                var last = null;
                if ($scope.logging.entries.length > 0) {
                    last = $scope.logging.entries[$scope.logging.entries.length - 1].when;
                }

                $http.get(urlbase + '/system/log' + (last ? '?since=' + encodeURIComponent(last) : '')).success(function (data) {
                    if (!$scope.logging.timer) return;
                    $scope.logging.timer = $timeout($scope.logging.fetch, 2000);
                    if (!$scope.logging.paused) {
                        if (data.messages) {
                            $scope.logging.entries.push.apply($scope.logging.entries, data.messages);
                            // Wait for the text area to be redrawn, adding new lines, and then scroll to bottom.
                            $timeout(function () {
                                textArea.scrollTop(textArea[0].scrollHeight);
                            });
                        }
                    }
                });
            }
        };

        $scope.about = {
            paths: {},
            refreshPaths: function () {
                $http.get(urlbase + '/system/paths').success(function (data) {
                    $scope.about.paths = data;
                }).error($scope.emitHTTPError);
            },
            show: function () {
                $scope.about.refreshPaths();
                $('#about').modal("show");
            },
        };

        $scope.discardChangedSettings = function () {
            $("#discard-changes-confirmation").modal("hide");
            $("#settings").off("hide.bs.modal").modal("hide");
        };

        $scope.showSettings = function () {
            // Make a working copy
            $scope.tmpOptions = angular.copy($scope.config.options);
            $scope.tmpOptions.deviceName = $scope.thisDevice().name;
            $scope.tmpOptions.upgrades = "none";
            if ($scope.tmpOptions.autoUpgradeIntervalH > 0) {
                $scope.tmpOptions.upgrades = "stable";
            }
            if ($scope.tmpOptions.upgradeToPreReleases) {
                $scope.tmpOptions.upgrades = "candidate";
            }
            $scope.tmpGUI = angular.copy($scope.config.gui);
            $scope.tmpRemoteIgnoredDevices = angular.copy($scope.config.remoteIgnoredDevices);
            $scope.tmpDevices = angular.copy($scope.config.devices);
            $('#settings').modal("show");
            $("#settings a[href='#settings-general']").tab("show");
            $("#settings").on('hide.bs.modal', function (event) {
                if ($scope.settingsModified()) {
                    event.preventDefault();
                    $("#discard-changes-confirmation").modal("show");
                } else {
                    $("#settings").off("hide.bs.modal");
                }
            });
        };

        $scope.saveConfig = function () {
            var cfg = JSON.stringify($scope.config);
            var opts = {
                headers: {
                    'Content-Type': 'application/json'
                }
            };
            return $http.put(urlbase + '/config', cfg, opts).finally(refreshConfig).catch($scope.emitHTTPError);
        };

        $scope.urVersions = function () {
            var result = [];
            if ($scope.system) {
                for (var i = $scope.system.urVersionMax; i >= 2; i--) {
                    result.push("" + i);
                }
            }
            return result;
        };

        $scope.settingsModified = function () {
            // Options has artificial properties injected into the temp config.
            // Need to recompute them before we can check equality
            var options = angular.copy($scope.config.options);
            options.deviceName = $scope.thisDevice().name;
            options.upgrades = "none";
            if (options.autoUpgradeIntervalH > 0) {
                options.upgrades = "stable";
            }
            if (options.upgradeToPreReleases) {
                options.upgrades = "candidate";
            }
            var optionsEqual = angular.equals(options, $scope.tmpOptions);
            var guiEquals = angular.equals($scope.config.gui, $scope.tmpGUI);
            var ignoredDevicesEquals = angular.equals($scope.config.remoteIgnoredDevices, $scope.tmpRemoteIgnoredDevices);
            var ignoredFoldersEquals = angular.equals($scope.config.devices, $scope.tmpDevices);
            console.log("settings equals - options: " + optionsEqual + " gui: " + guiEquals + " ignDev: " + ignoredDevicesEquals + " ignFol: " + ignoredFoldersEquals);
            return !optionsEqual || !guiEquals || !ignoredDevicesEquals || !ignoredFoldersEquals;
        };

        $scope.saveSettings = function () {
            // Make sure something changed
            if ($scope.settingsModified()) {
                var themeChanged = $scope.config.gui.theme !== $scope.tmpGUI.theme;
                // Angular has issues with selects with numeric values, so we handle strings here.
                $scope.tmpOptions.urAccepted = parseInt($scope.tmpOptions._urAcceptedStr);
                // Check if auto-upgrade has been enabled or disabled. This
                // also has an effect on usage reporting, so do the check
                // for that later.
                if ($scope.tmpOptions.upgrades == "candidate") {
                    $scope.tmpOptions.autoUpgradeIntervalH = $scope.tmpOptions.autoUpgradeIntervalH || 12;
                    $scope.tmpOptions.upgradeToPreReleases = true;
                    $scope.tmpOptions.urAccepted = $scope.system.urVersionMax;
                    $scope.tmpOptions.urSeen = $scope.system.urVersionMax;
                } else if ($scope.tmpOptions.upgrades == "stable") {
                    $scope.tmpOptions.autoUpgradeIntervalH = $scope.tmpOptions.autoUpgradeIntervalH || 12;
                    $scope.tmpOptions.upgradeToPreReleases = false;
                } else {
                    $scope.tmpOptions.autoUpgradeIntervalH = 0;
                    $scope.tmpOptions.upgradeToPreReleases = false;
                }

                // Check if protocol will need to be changed on restart
                if ($scope.config.gui.useTLS !== $scope.tmpGUI.useTLS) {
                    $scope.protocolChanged = true;
                }

                // Parse strings to arrays before copying over
                ['listenAddresses', 'globalAnnounceServers'].forEach(function (key) {
                    $scope.tmpOptions[key] = $scope.tmpOptions["_" + key + "Str"].split(/[ ,]+/).map(function (x) {
                        return x.trim();
                    });
                });

                // Apply new settings locally
                $scope.thisDeviceIn($scope.tmpDevices).name = $scope.tmpOptions.deviceName;
                $scope.config.options = angular.copy($scope.tmpOptions);
                $scope.config.gui = angular.copy($scope.tmpGUI);
                $scope.config.remoteIgnoredDevices = angular.copy($scope.tmpRemoteIgnoredDevices);
                $scope.config.devices = angular.copy($scope.tmpDevices);
                // $scope.devices is updated by updateLocalConfig based on
                // the config changed event, but settingsModified will look
                // at it before that and conclude that the settings are
                // modified (even though we just saved) unless we update
                // here as well...
                $scope.devices = deviceMap($scope.config.devices);

                $scope.saveConfig().then(function () {
                    if (themeChanged) {
                        document.location.reload(true);
                    }
                });
            }

            $("#settings").off("hide.bs.modal").modal("hide");
        };

        $scope.saveAdvanced = function () {
            $scope.config = $scope.advancedConfig;
            $scope.saveConfig();
            $('#advanced').modal("hide");
        };

        $scope.restart = function () {
            restarting = true;
            $('#restarting').modal();
            $http.post(urlbase + '/system/restart');
            $scope.configInSync = true;

            // Switch webpage protocol if needed
            if ($scope.protocolChanged) {
                var protocol = 'http';

                if ($scope.config.gui.useTLS) {
                    protocol = 'https';
                }

                setTimeout(function () {
                    window.location.protocol = protocol;
                }, 2500);

                $scope.protocolChanged = false;
            }
        };

        $scope.upgrade = function () {
            restarting = true;
            $('#upgrade').modal('hide');
            $('#majorUpgrade').modal('hide');
            $('#upgrading').modal();
            $http.post(urlbase + '/system/upgrade').success(function () {
                $('#restarting').modal();
                $('#upgrading').modal('hide');
            }).error(function () {
                $('#upgrading').modal('hide');
            });
        };

        $scope.shutdown = function () {
            restarting = true;
            $http.post(urlbase + '/system/shutdown').success(function () {
                $('#shutdown').modal();
            }).error($scope.emitHTTPError);
            $scope.configInSync = true;
        };

        function editDeviceModal() {
            $scope.currentDevice._addressesStr = $scope.currentDevice.addresses.join(', ');
            $scope.deviceEditor.$setPristine();
            $('#editDevice').modal();
        }

        $scope.editDeviceModalTitle = function() {
            if ($scope.editingDeviceDefaults()) {
                return $translate.instant("Edit Device Defaults");
            }
            var title = '';
            if ($scope.editingDeviceExisting()) {
                title += $translate.instant("Edit Device");
            } else {
                title += $translate.instant("Add Device");
            }
            var name = $scope.deviceName($scope.currentDevice);
            if (name !== '') {
                title += ' (' + name + ')';
            }
            return title;
        };

        $scope.editDeviceModalIcon = function() {
            if ($scope.has(["existing", "defaults"], $scope.currentDevice._editing)) {
                return 'fas fa-pencil-alt';
            }
            return 'fas fa-desktop';
        };

        $scope.editingDeviceDefaults = function() {
            return $scope.currentDevice._editing == 'defaults';
        }

        $scope.editingDeviceExisting = function() {
            return $scope.currentDevice._editing == 'existing';
        }

        $scope.editingDeviceNew = function() {
            // The "new-pending" value is intentionally disregarded here.
            return $scope.currentDevice._editing == 'new';
        }

        $scope.editDeviceExisting = function (deviceCfg) {
            $scope.currentDevice = $.extend({}, deviceCfg);
            $scope.currentDevice._editing = "existing";
            $scope.willBeReintroducedBy = undefined;
            if (deviceCfg.introducedBy) {
                var introducerDevice = $scope.devices[deviceCfg.introducedBy];
                if (introducerDevice && introducerDevice.introducer) {
                    $scope.willBeReintroducedBy = $scope.deviceName(introducerDevice);
                }
            }
            initShareEditing('device');
            $scope.deviceFolders($scope.currentDevice).forEach(function (folderID) {
                $scope.currentSharing.shared.push($scope.folders[folderID]);
                $scope.currentSharing.selected[folderID] = true;
                var folderdevices = $scope.folders[folderID].devices;
                for (var i = 0; i < folderdevices.length; i++) {
                    if (folderdevices[i].deviceID === deviceCfg.deviceID) {
                        $scope.currentSharing.encryptionPasswords[folderID] = folderdevices[i].encryptionPassword;
                        break;
                    }
                }
            });
            $scope.currentSharing.unrelated = $scope.folderList().filter(function (n) {
                return !$scope.currentSharing.selected[n.id];
            });
            editDeviceModal();
        };

        $scope.editDeviceDefaults = function () {
            $http.get(urlbase + '/config/defaults/device').then(function (p) {
                $scope.currentDevice = p.data;
                $scope.currentDevice._editing = "defaults";
                editDeviceModal();
            }, $scope.emitHTTPError);
        };

        $scope.selectAllSharedFolders = function (state) {
            var folders = $scope.currentSharing.shared;
            for (var i = 0; i < folders.length; i++) {
                $scope.currentSharing.selected[folders[i].id] = !!state;
            }
        };

        $scope.selectAllUnrelatedFolders = function (state) {
            var folders = $scope.currentSharing.unrelated;
            for (var i = 0; i < folders.length; i++) {
                $scope.currentSharing.selected[folders[i].id] = !!state;
            }
        };

        $scope.addDevice = function (deviceID, name) {
            $scope.discoveryUnknown = [];
            for (var id in $scope.discoveryCache) {
                if ($scope.discoveryUnknown.length === 100) {
                    break;
                }
                if (id in $scope.devices) {
                    continue
                }
                $scope.discoveryUnknown.push(id);
            }
            return $http.get(urlbase + '/config/defaults/device').then(function (p) {
                $scope.currentDevice = p.data;
                $scope.currentDevice.name = name;
                $scope.currentDevice.deviceID = deviceID;
                if (deviceID) {
                    $scope.currentDevice._editing = "new-pending";
                } else {
                    $scope.currentDevice._editing = "new";
                }
                initShareEditing('device');
                $scope.currentSharing.unrelated = $scope.folderList();
                editDeviceModal();
            }, $scope.emitHTTPError);
        };

        $scope.deleteDevice = function () {
            $('#editDevice').modal('hide');
            if ($scope.currentDevice._editing != "existing") {
                return;
            }

            var id = $scope.currentDevice.deviceID
            delete $scope.devices[id];
            $scope.config.devices = $scope.deviceList();

            for (var id in $scope.folders) {
                $scope.folders[id].devices = $scope.folders[id].devices.filter(function (n) {
                    return n.deviceID !== $scope.currentDevice.deviceID;
                });
            }

            $scope.saveConfig();
        };

        $scope.saveDevice = function () {
            $('#editDevice').modal('hide');
            $scope.currentDevice.addresses = $scope.currentDevice._addressesStr.split(',').map(function (x) {
                return x.trim();
            });
            delete $scope.currentDevice._addressesStr;
            if ($scope.currentDevice._editing == "defaults") {
                $scope.config.defaults.device = $scope.currentDevice;
            } else {
                setDeviceConfig();
            }
            delete $scope.currentSharing;
            $scope.currentDevice = {};
            $scope.saveConfig();
        };

        function setDeviceConfig() {
            var currentID = $scope.currentDevice.deviceID;
            $scope.devices[currentID] = $scope.currentDevice;
            $scope.config.devices = deviceList($scope.devices);

            for (var id in $scope.currentSharing.selected) {
                if ($scope.currentSharing.selected[id]) {
                    var found = false;
                    for (i = 0; i < $scope.folders[id].devices.length; i++) {
                        if ($scope.folders[id].devices[i].deviceID === currentID) {
                            found = true;
                            // Update encryption pw
                            $scope.folders[id].devices[i].encryptionPassword = $scope.currentSharing.encryptionPasswords[id];
                            break;
                        }
                    }

                    if (!found) {
                        // Add device to folder
                        $scope.folders[id].devices.push({
                            deviceID: currentID,
                            encryptionPassword: $scope.currentSharing.encryptionPasswords[id],
                        });
                    }
                } else {
                    // Remove device from folder
                    $scope.folders[id].devices = $scope.folders[id].devices.filter(function (n) {
                        return n.deviceID !== currentID;
                    });
                }
            }

            $scope.config.folders = folderList($scope.folders);
        };

        $scope.ignoreDevice = function (deviceID, pendingDevice) {
            var ignoredDevice = angular.copy(pendingDevice);
            ignoredDevice.deviceID = deviceID;
            // Bump time
            ignoredDevice.time = (new Date()).toISOString();
            $scope.config.remoteIgnoredDevices.push(ignoredDevice);
            $scope.saveConfig();
        };

        $scope.dismissPendingDevice = function (deviceID) {
            $http.delete(urlbase + '/cluster/pending/devices?device=' + encodeURIComponent(deviceID));
        };

        $scope.unignoreDeviceFromTemporaryConfig = function (ignoredDevice) {
            $scope.tmpRemoteIgnoredDevices = $scope.tmpRemoteIgnoredDevices.filter(function (existingIgnoredDevice) {
                return ignoredDevice.deviceID !== existingIgnoredDevice.deviceID;
            });
        };

        $scope.ignoredFoldersCountTmpConfig = function () {
            var count = 0;
            ($scope.tmpDevices || []).forEach(function (deviceCfg) {
                count += deviceCfg.ignoredFolders.length;
            });
            return count;
        };

        $scope.unignoreFolderFromTemporaryConfig = function (device, ignoredFolderID) {
            for (var i = 0; i < $scope.tmpDevices.length; i++) {
                if ($scope.tmpDevices[i].deviceID == device) {
                    $scope.tmpDevices[i].ignoredFolders = $scope.tmpDevices[i].ignoredFolders.filter(function (existingIgnoredFolder) {
                        return existingIgnoredFolder.id !== ignoredFolderID;
                    });
                    return;
                }
            }
        };

        $scope.otherDevices = function () {
            return $scope.deviceList().filter(function (n) {
                return n.deviceID !== $scope.myID;
            });
        };

        $scope.thisDevice = function () {
            return $scope.devices[$scope.myID];
        };

        $scope.thisDeviceIn = function (l) {
            for (var i = 0; i < l.length; i++) {
                var n = l[i];
                if (n.deviceID === $scope.myID) {
                    return n;
                }
            }
        };

        $scope.allDevices = function () {
            var devices = $scope.otherDevices();
            devices.push($scope.thisDevice());
            return devices;
        };

        $scope.setAllDevicesPause = function (pause) {
            for (var id in $scope.devices) {
                $scope.devices[id].paused = pause;
            };
            $scope.config.devices = deviceList($scope.devices);
            $scope.saveConfig();
        };

        $scope.isAtleastOneDevicePausedStateSetTo = function (pause) {
            for (var id in $scope.devices) {
                if ($scope.devices[id].paused == pause) {
                    return true;
                }
            }

            return false;
        };

        $scope.errorList = function () {
            if (!$scope.errors) {
                return [];
            }
            return $scope.errors.filter(function (e) {
                return e.when > $scope.seenError;
            });
        };

        $scope.clearErrors = function () {
            $scope.seenError = $scope.errors[$scope.errors.length - 1].when;
            $http.post(urlbase + '/system/error/clear');
        };

        $scope.fsWatcherErrorMap = function () {
            var errs = {}
            $.each($scope.folders, function (id, cfg) {
                if (cfg.fsWatcherEnabled && $scope.model[cfg.id] && $scope.model[id].watchError && !cfg.paused && $scope.folderStatus(cfg) !== 'stopped') {
                    errs[id] = $scope.model[id].watchError;
                }
            });
            return errs;
        };

        $scope.friendlyDevices = function (str) {
            for (var id in $scope.devices) {
                str = str.replace(id, $scope.deviceName($scope.devices[id]));
            }
            return str;
        };

        $scope.folderList = function () {
            return folderList($scope.folders);
        };

        $scope.deviceList = function () {
            return deviceList($scope.devices);
        };

        $scope.directoryList = [];

        $scope.$watch('currentFolder.path', function (newvalue) {
            if (!newvalue) {
                return;
            }
            $scope.currentFolder.path = expandTilde(newvalue);
            $http.get(urlbase + '/system/browse', {
                params: { current: newvalue }
            }).success(function (data) {
                $scope.directoryList = data;
            }).error($scope.emitHTTPError);
        });

        $scope.$watch('currentFolder.label', function (newvalue) {
            if (!newvalue || !shouldSetDefaultFolderPath()) {
                return;
            }
            $scope.currentFolder.path = pathJoin($scope.config.defaults.folder.path, newvalue);
        });

        $scope.$watch('currentFolder.id', function (newvalue) {
            if (!newvalue || !shouldSetDefaultFolderPath() || $scope.currentFolder.label) {
                return;
            }
            $scope.currentFolder.path = pathJoin($scope.config.defaults.folder.path, newvalue);
        });

        $scope.setFSWatcherIntervalDefault = function () {
            var defaultRescanIntervals = [60, 3600, 3600*24];
            if (defaultRescanIntervals.indexOf($scope.currentFolder.rescanIntervalS) === -1) {
                return;
            }
            var idx;
            if ($scope.currentFolder.type === 'receiveencrypted') {
                idx = 2;
            } else if ($scope.currentFolder.fsWatcherEnabled) {
                idx = 1;
            } else {
                idx = 0;
            }
            $scope.currentFolder.rescanIntervalS = defaultRescanIntervals[idx];
        };

        $scope.setDefaultsForFolderType = function () {
            if ($scope.currentFolder.type === 'receiveencrypted') {
                $scope.currentFolder.fsWatcherEnabled = false;
                $scope.currentFolder.ignorePerms = true;
                delete $scope.currentFolder.versioning;
            } else {
                $scope.currentFolder.fsWatcherEnabled = true;
            }
            $scope.setFSWatcherIntervalDefault();
        };

        $scope.loadFormIntoScope = function (form) {
            console.log('loadFormIntoScope', form.$name);
            switch (form.$name) {
                case 'deviceEditor':
                    $scope.deviceEditor = form;
                    break;
                case 'folderEditor':
                    $scope.folderEditor = form;
                    break;
            }
        };

        $scope.globalChanges = function () {
            $('#globalChanges').modal();
        };

        function editFolderModal(initialTab) {
            initVersioningEditing();
            $scope.currentFolder._recvEnc = $scope.currentFolder.type === 'receiveencrypted';
            $scope.folderPathErrors = {};
            $scope.folderEditor.$setPristine();
            if (!initialTab) {
                initialTab = "#folder-general";
            }
            $('.nav-tabs a[href="' + initialTab + '"]').tab('show');
            $('#editFolder').modal().one('shown.bs.tab', function (e) {
                if (e.target.attributes.href.value === "#folder-ignores") {
                    $('#folder-ignores textarea').focus();
                }
            }).one('hidden.bs.modal', function () {
                var p = $q.when();
                // If the modal was closed default patterns should still apply
                if ($scope.currentFolder._editing == "new-ignores" && !$scope.ignores.saved && $scope.ignores.defaultLines) {
                    p = saveFolderAddIgnores($scope.currentFolder.id, true);
                }
                p.then(function () {
                    window.location.hash = "";
                    $scope.currentFolder = {};
                    $scope.ignores = {};
                });
            });
        };

        $scope.editFolderModalTitle = function() {
            if ($scope.editingFolderDefaults()) {
                return $translate.instant("Edit Folder Defaults");
            }
            var title = '';
            switch ($scope.currentFolder._editing) {
            case "existing":
                title = $translate.instant("Edit Folder");
                break;
            case "new":
            case "new-pending":
                title = $translate.instant("Add Folder");
                break;
            case "new-ignores":
                title = $translate.instant("Set Ignores on Added Folder");
                break;
            }
            if ($scope.currentFolder.id !== '') {
                title += ' (' + $scope.folderLabel($scope.currentFolder.id) + ')';
            }
            return title;
        };

        $scope.editFolderModalIcon = function() {
            if ($scope.has(["existing", "defaults"], $scope.currentFolder._editing)) {
                return 'fas fa-pencil-alt';
            }
            return 'fas fa-folder';
        };

        $scope.editingFolderDefaults = function() {
            return $scope.currentFolder._editing == 'defaults';
        }

        $scope.editingFolderExisting = function() {
            return $scope.currentFolder._editing == 'existing';
        }

        $scope.editingFolderNew = function() {
            return $scope.has(['new', 'new-pending'], $scope.currentFolder._editing);
        }

        function editFolder(initialTab) {
            if ($scope.currentFolder.path.length > 1 && $scope.currentFolder.path.slice(-1) === $scope.system.pathSeparator) {
                $scope.currentFolder.path = $scope.currentFolder.path.slice(0, -1);
            } else if (!$scope.currentFolder.path) {
                // undefined path leads to invalid input field
                $scope.currentFolder.path = '';
            }
            initShareEditing('folder');
            editFolderModal(initialTab);
        }

        $scope.internalVersioningEnabled = function (guiVersioning) {
            if (!$scope.currentFolder._guiVersioning) {
                return false;
            }
            return ['none', 'external'].indexOf($scope.currentFolder._guiVersioning.selector) === -1;
        };

        function initVersioningEditing() {
            $scope.currentFolder._guiVersioning = angular.copy($scope.versioningDefaults);

            var currentVersioning = $scope.currentFolder.versioning;

            if (!currentVersioning || !currentVersioning.type || currentVersioning.type === 'none') {
                return;
            }

            $scope.currentFolder._guiVersioning.cleanupIntervalS = +currentVersioning.cleanupIntervalS;
            $scope.currentFolder._guiVersioning.selector = currentVersioning.type;

            // Apply parameters currently in use
            switch (currentVersioning.type) {
            case "trashcan":
                $scope.currentFolder._guiVersioning.trashcanClean = +currentVersioning.params.cleanoutDays;
                break;
            case "simple":
                $scope.currentFolder._guiVersioning.simpleKeep = +currentVersioning.params.keep;
                $scope.currentFolder._guiVersioning.trashcanClean = +currentVersioning.params.cleanoutDays;
                break;
            case "staggered":
                $scope.currentFolder._guiVersioning.staggeredMaxAge = Math.floor(+currentVersioning.params.maxAge / 86400);
                break;
            case "external":
                $scope.currentFolder._guiVersioning.externalCommand = currentVersioning.params.command;
                break;
            }
        };

<<<<<<< HEAD
        $scope.switchFolderOrDevice = function(direction) {
            // This function can be used to switch back and forth between
            // folders and devices. The switching works like a never-ending
            // carousel, i.e. going back from the first item moves us to the
            // last item, and going forth from the last item moves us to the
            // first item. The own device with index of 0 is skipped over on
            // purpose, as it is not supposed to be edited this way.

            var list = '';
            if ($scope.currentFolder._editing) {
                var folder = $scope.currentFolder.id;
                list = folderList($scope.folders);
            } else if ($scope.currentDevice._editing) {
                var device = $scope.currentDevice.deviceID;
                list = deviceList($scope.devices);
            }

            i = list.length;
            while (i--) {
                if ((folder && list[i].id === folder) || (device && list[i].deviceID === device)) {
                    var index = i;
                    if (direction === 'previous') {
                        index = i - 1;
                        if (!list[index] || (device && index === 0)) {
                            index = list.length - 1;
                        }
                    } else if (direction === 'next') {
                        index = i + 1;
                        if (!list[index]) {
                            if (folder) {
                                index = 0;
                            } else if (device) {
                                index = 1;
                            }
                        }
                    }
                    if (list[index]) {
                        var url = window.location.href;
                        if (folder) {
                            var tab = '#' + url.split('/#')[1];
                            $scope.editFolderExisting(list[index], tab);
                        } else if (device) {
                            $scope.editDeviceExisting(list[index]);
                        }
                    }
                    break;
                }
            }
        };

        $scope.editFolderExisting = function(folderCfg, initialTab) {
=======
        $scope.editFolderExisting = function (folderCfg, initialTab) {
>>>>>>> ded881c3
            $scope.currentFolder = angular.copy(folderCfg);
            $scope.currentFolder._editing = "existing";
            editFolderLoadIgnores();
            editFolder(initialTab);
        };

        function editFolderLoadingIgnores() {
            $scope.ignores.text = 'Loading...';
            $scope.ignores.error = null;
            $scope.ignores.disabled = true;
        }

        function editFolderGetIgnores() {
            return $http.get(urlbase + '/db/ignores?folder=' + encodeURIComponent($scope.currentFolder.id))
                .then(function (r) {
                    return r.data;
                }, function (response) {
                    $scope.ignores.text = $translate.instant("Failed to load ignore patterns.");
                    return $q.reject(response);
            });
        };

        function editFolderLoadIgnores() {
            editFolderLoadingIgnores();
            return editFolderGetIgnores().then(function (data) {
                if (!data) {
                    return;
                }
                editFolderInitIgnores(data.ignore, data.error);
            }, $scope.emitHTTPError);
        }

        $scope.editFolderDefaults = function() {
            $q.all([
                $http.get(urlbase + '/config/defaults/folder').then(function (response) {
                    $scope.currentFolder = response.data;
                    $scope.currentFolder._editing = "defaults";
                }),
                getDefaultIgnores().then(editFolderInitIgnores),
            ]).then(editFolder, $scope.emitHTTPError);
        };

        function getDefaultIgnores() {
            return $http.get(urlbase + '/config/defaults/ignores').then(function (r) {
                return r.data.lines;
            });
        }

        function editFolderInitIgnores(lines, error) {
            $scope.ignores.originalLines = lines || [];
            setIgnoresText(lines);
            $scope.ignores.error = error;
            $scope.ignores.disabled = false;
        }

        function setIgnoresText(lines) {
            $scope.ignores.text = lines ? lines.join('\n') : "";
        }

        $scope.selectAllSharedDevices = function (state) {
            var devices = $scope.currentSharing.shared;
            for (var i = 0; i < devices.length; i++) {
                $scope.currentSharing.selected[devices[i].deviceID] = !!state;
            }
        };

        $scope.selectAllUnrelatedDevices = function (state) {
            var devices = $scope.currentSharing.unrelated;
            for (var i = 0; i < devices.length; i++) {
                $scope.currentSharing.selected[devices[i].deviceID] = !!state;
            }
        };

        $scope.addFolder = function () {
            $http.get(urlbase + '/svc/random/string?length=10').success(function (data) {
                var folderID = (data.random.substr(0, 5) + '-' + data.random.substr(5, 5)).toLowerCase();
                addFolderInit(folderID).then(function() {
                    // Triggers the watch that sets the path
                    $scope.currentFolder._editing = "new";
                    $scope.currentFolder.label = $scope.currentFolder.label;
                    editFolderModal();
                });
            });
        };

        $scope.addFolderAndShare = function (folderID, pendingFolder, device) {
            addFolderInit(folderID).then(function() {
                $scope.currentSharing.selected[device] = true;
                $scope.currentFolder.label = pendingFolder.offeredBy[device].label;
                for (var k in pendingFolder.offeredBy) {
                    if (pendingFolder.offeredBy[k].receiveEncrypted) {
                        $scope.currentFolder.type = "receiveencrypted";
                        $scope.setDefaultsForFolderType();
                        break;
                    }
                }
                $scope.currentFolder._editing = "new-pending";
                editFolderModal();
            });
        };

        function addFolderInit(folderID) {
            return $http.get(urlbase + '/config/defaults/folder').then(function (response) {
                $scope.currentFolder = response.data;
                $scope.currentFolder.id = folderID;
                initShareEditing('folder');
                $scope.currentSharing.unrelated = $scope.currentSharing.unrelated.concat($scope.currentSharing.shared);
                $scope.currentSharing.shared = [];
                // Ignores don't need to be initialized here, as that happens in
                // a second step if the user indicates in the creation modal
                // that they want to set ignores
            }, $scope.emitHTTPError);
        }

        $scope.shareFolderWithDevice = function (folder, device) {
            var folderCfg = $scope.folders[folder];
            if (folderCfg.type == "receiveencrypted" || !$scope.pendingIsRemoteEncrypted(folder, device)) {
                $scope.folders[folder].devices.push({
                    deviceID: device
                });
                $scope.config.folders = folderList($scope.folders);
                $scope.saveConfig();
            } else {
                // Open edit folder dialog to enter encryption password
                $scope.editFolderExisting(folderCfg, "#folder-sharing");
                $scope.currentSharing.selected[device] = true;
            }
        };

        $scope.saveFolder = function () {
            if ($scope.currentFolder._editing == "new-ignores") {
                // On modal being hidden without clicking save, the defaults will be saved.
                $scope.ignores.saved = true;
                saveFolderAddIgnores($scope.currentFolder.id);
                hideFolderModal();
                return;
            }

            var folderCfg = angular.copy($scope.currentFolder);
            $scope.currentSharing.selected[$scope.myID] = true;
            var newDevices = [];
            folderCfg.devices.forEach(function (dev) {
                if ($scope.currentSharing.selected[dev.deviceID] === true) {
                    dev.encryptionPassword = $scope.currentSharing.encryptionPasswords[dev.deviceID];
                    newDevices.push(dev);
                    delete $scope.currentSharing.selected[dev.deviceID];
                };
            });
            for (var deviceID in $scope.currentSharing.selected) {
                if ($scope.currentSharing.selected[deviceID] === true) {
                    newDevices.push({
                        deviceID: deviceID,
                        encryptionPassword: $scope.currentSharing.encryptionPasswords[deviceID],
                    });
                }
            }
            folderCfg.devices = newDevices;
            delete $scope.currentSharing;

            if (!folderCfg.versioning) {
                folderCfg.versioning = {params: {}};
            }
            folderCfg.versioning.type = folderCfg._guiVersioning.selector;
            if ($scope.internalVersioningEnabled()) {
                folderCfg.versioning.cleanupIntervalS = folderCfg._guiVersioning.cleanupIntervalS;
            }
            switch (folderCfg._guiVersioning.selector) {
            case "trashcan":
                folderCfg.versioning.params.cleanoutDays = '' + folderCfg._guiVersioning.trashcanClean;
                break;
            case "simple":
                folderCfg.versioning.params.keep = '' + folderCfg._guiVersioning.simpleKeep,
                folderCfg.versioning.params.cleanoutDays = '' + folderCfg._guiVersioning.trashcanClean;
                break;
            case "staggered":
                folderCfg.versioning.params.maxAge = '' + (folderCfg._guiVersioning.staggeredMaxAge * 86400);
                break;
            case "external":
                folderCfg.versioning.params.command = '' + folderCfg._guiVersioning.externalCommand;
                break;
            default:
                folderCfg.versioning = {type: ''};
            }
            delete folderCfg._guiVersioning;

            if ($scope.currentFolder._editing == "defaults") {
                hideFolderModal();
                $scope.config.defaults.ignores.lines = ignoresArray();
                $scope.config.defaults.folder = folderCfg;
                $scope.saveConfig();
                return;
            }

            // This is a new folder where ignores should apply before it first starts.
            if ($scope.currentFolder._addIgnores) {
                folderCfg.paused = true;
            }
            $scope.folders[folderCfg.id] = folderCfg;
            $scope.config.folders = folderList($scope.folders);

            if ($scope.currentFolder._editing == "existing") {
                hideFolderModal();
                saveFolderIgnoresExisting();
                $scope.saveConfig();
                return;
            }

            // No ignores to be set on the new folder, save directly.
            if (!$scope.currentFolder._addIgnores) {
                hideFolderModal();
                $scope.saveConfig();
                return;
            }

            // Add folder (paused), load existing ignores and if there are none,
            // load default ignores, then let the user edit them.
            $scope.saveConfig().then(function() {
                editFolderLoadingIgnores();
                $scope.currentFolder._editing = "new-ignores";
                $('.nav-tabs a[href="#folder-ignores"]').tab('show');
                return editFolderGetIgnores();
            }).then(function (data) {
                // Error getting ignores -> leave error message.
                if (!data) {
                    return;
                }
                if ((data.ignore && data.ignore.length > 0) || data.error) {
                    editFolderInitIgnores(data.ignore, data.error);
                } else {
                    getDefaultIgnores().then(function (lines) {
                        setIgnoresText(lines);
                        $scope.ignores.defaultLines = lines;
                        $scope.ignores.disabled = false;
                    });
                }
            }, $scope.emitHTTPError);
        };

        function saveFolderIgnoresExisting() {
            if ($scope.ignores.disabled) {
                return;
            }
            var ignores = ignoresArray();

            function arrayDiffers(a, b) {
                return !a !== !b || a.length !== b.length || a.some(function (v, i) { return v !== b[i]; });
            }
            if (arrayDiffers(ignores, $scope.ignores.originalLines)) {
                return saveIgnores(ignores);
            };
        }

        function saveFolderAddIgnores(folderID, useDefault) {
            var ignores = useDefault ? $scope.ignores.defaultLines : ignoresArray();
            return saveIgnores(ignores).then(function () {
                return $scope.setFolderPause(folderID, $scope.currentFolder.paused);
            });
        };

        function ignoresArray() {
            var ignores = $scope.ignores.text.split('\n');
            // Split always returns a minimum 1-length array even for no patterns
            if (ignores.length === 1 && ignores[0] === "") {
                ignores = [];
            }
            return ignores;
        }

        $scope.ignoreFolder = function (device, folderID, offeringDevice) {
            var ignoredFolder = {
                id: folderID,
                label: offeringDevice.label,
                // Bump time
                time: (new Date()).toISOString()
            }

            if (device in $scope.devices) {
                $scope.devices[device].ignoredFolders.push(ignoredFolder);
                $scope.saveConfig();
            }
        };

        $scope.dismissPendingFolder = function (folderID, deviceID) {
            $http.delete(urlbase + '/cluster/pending/folders?folder=' + encodeURIComponent(folderID)
                         + '&device=' + encodeURIComponent(deviceID));
        };

        $scope.deviceNameMarkRemoteState = function (deviceID, folderID) {
            var name = $scope.deviceName($scope.devices[deviceID]);
            // Add footnote if sharing was not accepted on the remote device
            if (deviceID in $scope.completion && folderID in $scope.completion[deviceID]) {
                if ($scope.completion[deviceID][folderID].remoteState == 'notSharing') {
                    name += '<sup>1</sup>';
                } else if ($scope.completion[deviceID][folderID].remoteState == 'paused') {
                    name += '<sup>2</sup>';
                }
            }
            return name;
        };

        $scope.sharesFolder = function (folderCfg) {
            var names = [];
            folderCfg.devices.forEach(function (device) {
                if (device.deviceID !== $scope.myID) {
                    names.push($scope.deviceNameMarkRemoteState(device.deviceID, folderCfg.id));
                }
            });
            names.sort();
            return names.join(", ");
        };

        $scope.folderHasUnacceptedDevices = function (folderCfg) {
            for (var deviceID in $scope.completion) {
                if (deviceID in $scope.devices
                    && folderCfg.id in $scope.completion[deviceID]
                    && $scope.completion[deviceID][folderCfg.id].remoteState == 'notSharing') {
                    return true;
                }
            }
            return false;
        };

        $scope.folderHasPausedDevices = function (folderCfg) {
            for (var deviceID in $scope.completion) {
                if (deviceID in $scope.devices
                    && folderCfg.id in $scope.completion[deviceID]
                    && $scope.completion[deviceID][folderCfg.id].remoteState == 'paused') {
                    return true;
                }
            }
            return false;
        };

        $scope.deviceFolders = function (deviceCfg) {
            var folders = [];
            $scope.folderList().forEach(function (folder) {
                for (var i = 0; i < folder.devices.length; i++) {
                    if (folder.devices[i].deviceID === deviceCfg.deviceID) {
                        folders.push(folder.id);
                        break;
                    }
                }
            });
            return folders;
        };

        $scope.folderLabel = function (folderID) {
            if (!$scope.folders[folderID]) {
                return folderID;
            }
            var label = $scope.folders[folderID].label;
            return label && label.length > 0 ? label : folderID;
        };

        $scope.folderLabelMarkRemoteState = function (folderID, deviceID) {
            var label = $scope.folderLabel(folderID);
            // Add footnote if sharing was not accepted on the remote device
            if (deviceID in $scope.completion && folderID in $scope.completion[deviceID]) {
                if ($scope.completion[deviceID][folderID].remoteState == 'notSharing') {
                    label += '<sup>1</sup>';
                } else if ($scope.completion[deviceID][folderID].remoteState == 'paused') {
                    label += '<sup>2</sup>';
                }
            }
            return label;
        };

        $scope.sharedFolders = function (deviceCfg) {
            var labels = [];
            $scope.deviceFolders(deviceCfg).forEach(function (folderID) {
                labels.push($scope.folderLabelMarkRemoteState(folderID, deviceCfg.deviceID));
            });
            return labels.join(', ');
        };

        $scope.deviceHasUnacceptedFolders = function (deviceCfg) {
            if (!(deviceCfg.deviceID in $scope.completion)) {
                return false;
            }
            for (var folderID in $scope.completion[deviceCfg.deviceID]) {
                if (folderID in $scope.folders
                    && $scope.completion[deviceCfg.deviceID][folderID].remoteState == 'notSharing') {
                    return true;
                }
            }
            return false;
        };

        $scope.deviceHasPausedFolders = function (deviceCfg) {
            if (!(deviceCfg.deviceID in $scope.completion)) {
                return false;
            }
            for (var folderID in $scope.completion[deviceCfg.deviceID]) {
                if (folderID in $scope.folders
                    && $scope.completion[deviceCfg.deviceID][folderID].remoteState == 'paused') {
                    return true;
                }
            }
            return false;
        };

        $scope.deleteFolder = function (id) {
            hideFolderModal();
            if ($scope.currentFolder._editing != "existing") {
                return;
            }

            delete $scope.folders[id];
            delete $scope.model[id];
            $scope.config.folders = folderList($scope.folders);
            recalcLocalStateTotal();

            $scope.saveConfig();
        };

        function hideFolderModal() {
            $('#editFolder').modal('hide');
        }

        function resetRestoreVersions() {
            $scope.restoreVersions = {
                folder: null,
                selections: {},
                versions: null,
                tree: null,
                errors: null,
                filters: {},
                massAction: function (name, action) {
                    $.each($scope.restoreVersions.versions, function (key) {
                        if (key.indexOf(name + '/') == 0 && (!$scope.restoreVersions.filters.text || key.indexOf($scope.restoreVersions.filters.text) > -1)) {
                            if (action == 'unset') {
                                delete $scope.restoreVersions.selections[key];
                                return;
                            }

                            var availableVersions = [];
                            $.each($scope.restoreVersions.filterVersions($scope.restoreVersions.versions[key]), function (idx, version) {
                                availableVersions.push(version.versionTime);
                            })

                            if (availableVersions.length) {
                                availableVersions.sort(function (a, b) { return a - b; });
                                if (action == 'latest') {
                                    $scope.restoreVersions.selections[key] = availableVersions.pop();
                                } else if (action == 'oldest') {
                                    $scope.restoreVersions.selections[key] = availableVersions.shift();
                                }
                            }
                        }
                    });
                },
                filterVersions: function (versions) {
                    var filteredVersions = [];
                    $.each(versions, function (idx, version) {
                        if (moment(version.versionTime).isBetween($scope.restoreVersions.filters['start'], $scope.restoreVersions.filters['end'], null, '[]')) {
                            filteredVersions.push(version);
                        }
                    });
                    return filteredVersions;
                },
                selectionCount: function () {
                    var count = 0;
                    $.each($scope.restoreVersions.selections, function (key, value) {
                        if (value) {
                            count++;
                        }
                    });
                    return count;
                },

                restore: function () {
                    $scope.restoreVersions.tree.clear();
                    $scope.restoreVersions.tree = null;
                    $scope.restoreVersions.versions = null;
                    var selections = {};
                    $.each($scope.restoreVersions.selections, function (key, value) {
                        if (value) {
                            selections[key] = value;
                        }
                    });
                    $scope.restoreVersions.selections = {};

                    $http.post(urlbase + '/folder/versions?folder=' + encodeURIComponent($scope.restoreVersions.folder), selections).success(function (data) {
                        if (Object.keys(data).length == 0) {
                            $('#restoreVersions').modal('hide');
                        } else {
                            $scope.restoreVersions.errors = data;
                        }
                    });
                },
                show: function (folder) {
                    $scope.restoreVersions.folder = folder;

                    var closed = false;
                    var modalShown = $q.defer();
                    $('#restoreVersions').modal().one('hidden.bs.modal', function () {
                        closed = true;
                        resetRestoreVersions();
                    }).one('shown.bs.modal', function () {
                        modalShown.resolve();
                    });

                    var dataReceived = $http.get(urlbase + '/folder/versions?folder=' + encodeURIComponent($scope.restoreVersions.folder))
                        .success(function (data) {
                            $.each(data, function (key, values) {
                                $.each(values, function (idx, value) {
                                    value.modTime = new Date(value.modTime);
                                    value.versionTime = new Date(value.versionTime);
                                });
                                values.sort(function (a, b) {
                                    return b.versionTime - a.versionTime;
                                });
                            });
                            if (closed) return;
                            $scope.restoreVersions.versions = data;
                        });

                    $q.all([dataReceived, modalShown.promise]).then(function () {
                        $timeout(function () {
                            if (closed) {
                                resetRestoreVersions();
                                return;
                            }

                            $scope.restoreVersions.tree = $("#restoreTree").fancytree({
                                extensions: ["table", "filter", "glyph"],
                                quicksearch: true,
                                filter: {
                                    hideExpanders: true,
                                    mode: "hide"
                                },
                                glyph: {
                                    preset: "awesome5",
                                },
                                table: {
                                    indentation: 24,
                                },
                                strings: {
                                    loading: $translate.instant("Loading..."),
                                    loadError: $translate.instant("Failed to load file versions."),
                                    noData: $translate.instant("There are no file versions to restore.")
                                },
                                // Set to '1' to silence errors after pressing arrow keys on file nodes.
                                // Happens on the official option configuration from the developer's site
                                // too, so probably a bug?
                                debugLevel: 1,
                                source: buildTree($scope.restoreVersions.versions),
                                renderColumns: function (event, data) {
                                    // Case insensitive sort with folders on top.
                                    var cmp = function (a, b) {
                                        var x = (a.isFolder() ? "0" : "1") + a.title.toLowerCase(),
                                            y = (b.isFolder() ? "0" : "1") + b.title.toLowerCase();
                                        return x === y ? 0 : x > y ? 1 : -1;
                                    };
                                    data.tree.getRootNode().sortChildren(cmp, true);

                                    var node = data.node,
                                        $tdList = $(node.tr).find(">td"),
                                        template;
                                    if (node.folder) {
                                        template = '<div ng-include="\'syncthing/folder/restoreVersionsMassActions.html\'"/>';
                                    } else {
                                        template = '<div ng-include="\'syncthing/folder/restoreVersionsVersionSelector.html\'"/>';
                                    }

                                    var scope = $rootScope.$new(true);
                                    scope.key = node.key;
                                    scope.restoreVersions = $scope.restoreVersions;

                                    $tdList.eq(1).html(
                                        $compile(template)(scope)
                                    );

                                    // Force angular to redraw.
                                    $timeout(function () {
                                        $scope.$apply();
                                    });
                                }
                            }).fancytree("getTree");

                            var minDate = moment(),
                                maxDate = moment(0, 'X'),
                                date;

                            // Find version window.
                            $.each($scope.restoreVersions.versions, function (key) {
                                $.each($scope.restoreVersions.versions[key], function (idx, version) {
                                    date = moment(version.versionTime);
                                    if (date.isBefore(minDate)) {
                                        minDate = date;
                                    }
                                    if (date.isAfter(maxDate)) {
                                        maxDate = date;
                                    }
                                });
                            });

                            $scope.restoreVersions.filters['start'] = minDate;
                            $scope.restoreVersions.filters['end'] = maxDate;

                            var ranges = {};
                            ranges[$translate.instant("All Time")] = [minDate, maxDate];
                            ranges[$translate.instant("Today")] = [moment().startOf('day'), moment()];
                            ranges[$translate.instant("Yesterday")] = [moment().subtract(1, 'days').startOf('day'), moment().startOf('day')];
                            ranges[$translate.instant("Last 7 Days")] = [moment().subtract(6, 'days').startOf('day'), moment()];
                            ranges[$translate.instant("Last 30 Days")] = [moment().subtract(29, 'days').startOf('day'), moment()];
                            ranges[$translate.instant("This Month")] = [moment().startOf('month'), moment()];
                            ranges[$translate.instant("Last Month")] = [moment().subtract(1, 'month').startOf('month'), moment().startOf('month')];

                            // Filter out invalid ranges.
                            $.each(ranges, function (key, range) {
                                if (!range[0].isBetween(minDate, maxDate, null, '[]') && !range[1].isBetween(minDate, maxDate, null, '[]')) {
                                    delete ranges[key];
                                }
                            });

                            $("#restoreVersionDateRange").daterangepicker({
                                timePicker: true,
                                timePicker24Hour: true,
                                timePickerSeconds: true,
                                opens: "left",
                                drops: "up",
                                startDate: minDate,
                                endDate: maxDate,
                                minDate: minDate,
                                maxDate: maxDate,
                                ranges: ranges,
                                locale: {
                                    applyLabel: $translate.instant("Apply"),
                                    cancelLabel: $translate.instant("Cancel"),
                                    customRangeLabel: $translate.instant("Custom Range"),
                                    format: 'YYYY/MM/DD HH:mm:ss',
                                }
                            }).on('apply.daterangepicker', function (ev, picker) {
                                $scope.restoreVersions.filters['start'] = picker.startDate;
                                $scope.restoreVersions.filters['end'] = picker.endDate;
                                // Events for this UI element are not managed by angular.
                                // Force angular to wake up.
                                $timeout(function () {
                                    $scope.$apply();
                                });
                            });
                        });
                    });
                }
            };
        }
        resetRestoreVersions();

        $scope.$watchCollection('restoreVersions.filters', function () {
            if (!$scope.restoreVersions.tree) return;

            $scope.restoreVersions.tree.filterNodes(function (node) {
                if (node.folder) return false;
                if ($scope.restoreVersions.filters.text && node.key.indexOf($scope.restoreVersions.filters.text) < 0) {
                    return false;
                }
                if ($scope.restoreVersions.filterVersions(node.data.versions).length == 0) {
                    return false;
                }
                return true;
            });
        });

        $scope.setAPIKey = function (cfg) {
            $http.get(urlbase + '/svc/random/string?length=32').success(function (data) {
                cfg.apiKey = data.random;
            });
        };

        $scope.acceptUR = function () {
            $scope.config.options.urAccepted = $scope.system.urVersionMax;
            $scope.config.options.urSeen = $scope.system.urVersionMax;
            $scope.saveConfig();
            $('#ur').modal('hide');
        };

        $scope.declineUR = function () {
            if ($scope.config.options.urAccepted === 0) {
                $scope.config.options.urAccepted = -1;
            }
            $scope.config.options.urSeen = $scope.system.urVersionMax;
            $scope.saveConfig();
            $('#ur').modal('hide');
        };

        $scope.showNeed = function (folder) {
            $scope.neededFolder = folder;
            $scope.refreshNeed(1, 10);
            $('#needed').modal().one('hidden.bs.modal', function () {
                $scope.needed = undefined;
                $scope.neededFolder = '';
            });
        };

        $scope.showRemoteNeed = function (device) {
            resetRemoteNeed();
            $scope.remoteNeedDevice = device;
            $scope.deviceFolders(device).forEach(function (folder) {
                var comp = $scope.completion[device.deviceID][folder];
                if (comp !== undefined && comp.needItems + comp.needDeletes === 0) {
                    return;
                }
                $scope.remoteNeedFolders.push(folder);
                $scope.refreshRemoteNeed(folder, 1, 10);
            });
            $('#remoteNeed').modal().one('hidden.bs.modal', function () {
                resetRemoteNeed();
            });
        };

        $scope.showFailed = function (folder) {
            $scope.failed.folder = folder;
            $scope.failed = $scope.refreshFailed(1, 10);
            $('#failed').modal().one('hidden.bs.modal', function () {
                $scope.failed = {};
            });
        };

        $scope.hasFailedFiles = function (folder) {
            if (!$scope.model[folder]) {
                return false;
            }
            return $scope.model[folder].errors !== 0;
        };

        $scope.showLocalChanged = function (folder, folderType) {
            $scope.localChangedFolder = folder;
            $scope.localChangedType = folderType;
            $scope.localChanged = $scope.refreshLocalChanged(1, 10);
            $('#localChanged').modal().one('hidden.bs.modal', function () {
                $scope.localChanged = {};
                $scope.localChangedFolder = undefined;
                $scope.localChangedType = undefined;
            });
        };

        $scope.hasReceiveOnlyChanged = function (folderCfg) {
            if (!folderCfg || folderCfg.type !== ["receiveonly",  "receiveencrypted"].indexOf(folderCfg.type) === -1) {
                return false;
            }
            var counts = $scope.model[folderCfg.id];
            return counts && counts.receiveOnlyTotalItems > 0;
        };

        $scope.revertOverride = function () {
            $http.post(
                urlbase + "/db/" + $scope.revertOverrideParams.operation +"?folder="
                +encodeURIComponent($scope.revertOverrideParams.folderID));
        };

        $scope.revertOverrideConfirmationModal = function (type, folderID) {
            var params = {
                type: type,
                folderID: folderID,
            };
            switch (type) {
                case "override":
                    params.heading = $translate.instant("Override Changes");
                    params.icon = "fas fa-arrow-circle-up"
                    params.operation = "override";
                    break;
                case "revert":
                    params.heading = $translate.instant("Revert Local Changes");
                    params.icon = "fas fa-arrow-circle-down"
                    params.operation = "revert";
                    break;
                case "deleteEnc":
                    params.heading = $translate.instant("Delete Unexpected Items");
                    params.icon = "fas fa-minus-circle"
                    params.operation = "revert";
                    break;
            }
            $scope.revertOverrideParams = params;
            $('#revert-override-confirmation').modal('show');
        };

        $scope.advanced = function () {
            $scope.advancedConfig = angular.copy($scope.config);
            $scope.advancedConfig.devices.sort(deviceCompare);
            $scope.advancedConfig.folders.sort(folderCompare);
            $scope.advancedConfig.defaults.ignores._lines = function (newValue) {
                if (arguments.length) {
                    $scope.advancedConfig.defaults.ignores.lines = newValue.split('\n');
                }
                return $scope.advancedConfig.defaults.ignores.lines.join('\n');
            };
            $('#advanced').modal('show');
        };

        $scope.showReportPreview = function () {
            $scope.reportPreview = true;
        };

        $scope.refreshReportDataPreview = function (ver, diff) {
            $scope.reportDataPreview = '';
            if (!ver) {
                return;
            }
            var version = parseInt(ver);
            if (diff && version > 2) {
                $q.all([
                    $http.get(urlbase + '/svc/report?version=' + version),
                    $http.get(urlbase + '/svc/report?version=' + (version - 1)),
                ]).then(function (responses) {
                    var newReport = responses[0].data;
                    var oldReport = responses[1].data;
                    angular.forEach(oldReport, function (_, key) {
                        delete newReport[key];
                    });
                    $scope.reportDataPreview = newReport;
                });
            } else {
                $http.get(urlbase + '/svc/report?version=' + version).success(function (data) {
                    $scope.reportDataPreview = data;
                }).error($scope.emitHTTPError);
            }
        };

        $scope.rescanAllFolders = function () {
            $http.post(urlbase + "/db/scan");
        };

        $scope.rescanFolder = function (folder) {
            $http.post(urlbase + "/db/scan?folder=" + encodeURIComponent(folder));
        };

        $scope.setAllFoldersPause = function (pause) {
            var folderListCache = $scope.folderList();

            for (var i = 0; i < folderListCache.length; i++) {
                folderListCache[i].paused = pause;
            }

            $scope.config.folders = folderList(folderListCache);
            $scope.saveConfig();
        };

        $scope.isAtleastOneFolderPausedStateSetTo = function (pause) {
            var folderListCache = $scope.folderList();

            for (var i = 0; i < folderListCache.length; i++) {
                if (folderListCache[i].paused == pause) {
                    return true;
                }
            }

            return false;
        };

        $scope.activateAllFsWatchers = function () {
            var folders = $scope.folderList();

            $.each(folders, function (i) {
                if (folders[i].fsWatcherEnabled) {
                    return;
                }
                folders[i].fsWatcherEnabled = true;
                if (folders[i].rescanIntervalS === 0) {
                    return;
                }
                // Delay full scans, but scan at least once per day
                folders[i].rescanIntervalS *= 60;
                if (folders[i].rescanIntervalS > 86400) {
                    folders[i].rescanIntervalS = 86400;
                }
            });

            $scope.config.folders = folders;
            $scope.saveConfig();
        };

        $scope.bumpFile = function (folder, file) {
            var url = urlbase + "/db/prio?folder=" + encodeURIComponent(folder) + "&file=" + encodeURIComponent(file);
            // In order to get the right view of data in the response.
            url += "&page=" + $scope.needed.page;
            url += "&perpage=" + $scope.needed.perpage;
            $http.post(url).success(function (data) {
                if ($scope.neededFolder === folder) {
                    console.log("bumpFile", folder, data);
                    parseNeeded(data);
                }
            }).error($scope.emitHTTPError);
        };

        $scope.versionString = function () {
            if (!$scope.version.version) {
                return '';
            }

            var os = {
                'darwin': 'macOS',
                'dragonfly': 'DragonFly BSD',
                'freebsd': 'FreeBSD',
                'openbsd': 'OpenBSD',
                'netbsd': 'NetBSD',
                'linux': 'Linux',
                'windows': 'Windows',
                'solaris': 'Solaris'
            }[$scope.version.os] || $scope.version.os;

            var arch = {
                '386': '32-bit Intel/AMD',
                'amd64': '64-bit Intel/AMD',
                'arm': '32-bit ARM',
                'arm64': '64-bit ARM',
                'ppc64': '64-bit PowerPC',
                'ppc64le': '64-bit PowerPC (LE)',
                'mips': '32-bit MIPS',
                'mipsle': '32-bit MIPS (LE)',
                'mips64': '64-bit MIPS',
                'mips64le': '64-bit MIPS (LE)',
                'riscv64': '64-bit RISC-V',
                's390x': '64-bit z/Architecture',
            }[$scope.version.arch] || $scope.version.arch;

            if ($scope.version.container) {
                arch += " Container";
            }

            return $scope.version.version + ', ' + os + ' (' + arch + ')';
        };

        $scope.versionBase = function () {
            if (!$scope.version.version) {
                return '';
            }
            var version = $scope.version.version;
            var pos = version.indexOf('-');
            if (pos > 0) {
                version = version.slice(0, pos);
            }
            return version;
        };

        $scope.docsURL = function (path) {
            var url = 'https://docs.syncthing.net';
            if (!path) {
                // Undefined or null should become a valid string.
                path = '';
            }
            var hash = path.indexOf('#');
            if (hash != -1) {
                url += '/' + path.slice(0, hash);
                url += '?version=' + $scope.versionBase();
                url += path.slice(hash);
            } else {
                url += '/' + path;
                url += '?version=' + $scope.versionBase();
            }
            return url;
        };

        $scope.inputTypeFor = function (key, value) {
            if (key.substr(0, 1) === '_') {
                return 'skip';
            }
            if (value === null) {
                return 'null';
            }
            if (typeof value === 'number') {
                return 'number';
            }
            if (typeof value === 'boolean') {
                return 'checkbox';
            }
            if (value instanceof Array) {
                return 'list';
            }
            if (typeof value === 'object') {
                return 'skip';
            }
            return 'text';
        };

        $scope.themeName = function (theme) {
            var translation = $translate.instant("theme-name-" + theme);
            if (translation.indexOf("theme-name-") == 0) {
                // Fall back to simple Title Casing on missing translation
                translation = theme.toLowerCase().replace(/(?:^|\s)\S/g, function (a) {
                    return a.toUpperCase();
                });
            }
            return translation;
        };

        $scope.modalLoaded = function () {
            // once all modal elements have been processed
            if ($('modal').length === 0) {
                // pseudo main. called on all definitions assigned
                initController();
            }
        };

        $scope.toggleUnits = function () {
            $scope.metricRates = !$scope.metricRates;
            try {
                window.localStorage["metricRates"] = $scope.metricRates;
            } catch (exception) { }
        };

        $scope.sizeOf = function (dict) {
            if (dict === undefined) {
                return 0;
            }
            return Object.keys(dict).length;
        };

        $scope.has = function (array, element) {
            return array.indexOf(element) >= 0;
        };

        $scope.dismissNotification = function (id) {
            var idx = $scope.config.options.unackedNotificationIDs.indexOf(id);
            if (idx > -1) {
                $scope.config.options.unackedNotificationIDs.splice(idx, 1);
                $scope.saveConfig();
            }
        };

        $scope.abbreviatedError = function (addr) {
            var status = $scope.system.lastDialStatus[addr];
            if (!status || !status.error) {
                return null;
            }
            var time = $filter('date')(status.when, "HH:mm:ss")
            var err = status.error.replace(/.+: /, '');
            return err + " (" + time + ")";
        };

        $scope.setCrashReportingEnabled = function (enabled) {
            $scope.config.options.crashReportingEnabled = enabled;
            $scope.saveConfig();
        };

        $scope.isUnixAddress = function (address) {
            return address != null &&
                (address.indexOf('/') == 0 ||
                    address.indexOf('unix://') == 0 ||
                    address.indexOf('unixs://') == 0);
        };

        $scope.shareDeviceIdDialog = function (method) {
            // This function can be used to share both user's own and remote
            // device IDs. Three sharing methods are used - copy to clipboard,
            // send by email, and send by SMS.
            var params = {
                method: method,
            };
            var deviceID = $scope.currentDevice.deviceID;
            var deviceName = $scope.deviceName($scope.currentDevice);

            // Title and footer can be reused between different sharing
            // methods, hence we define them separately before the body.
            var title = $translate.instant('Syncthing device ID for "{%devicename%}"', {devicename: deviceName});
            var footer = $translate.instant("Learn more at {%url%}", {url: "https://syncthing.net"});

            switch (method) {
                case "email":
                    params.heading = $translate.instant("Share by Email");
                    params.icon = "fa fa-envelope-o";
                    // Email message format requires using CRLF for line breaks.
                    // Ref: https://datatracker.ietf.org/doc/html/rfc5322
                    params.subject = title;
                    params.body = [
                        $translate.instant('To connect with the Syncthing device named "{%devicename%}", add a new remote device on your end with this ID:', {devicename: deviceName}),
                        deviceID,
                        $translate.instant("Syncthing is a continuous file synchronization program. It synchronizes files between two or more computers in real time, safely protected from prying eyes. Your data is your data alone and you deserve to choose where it is stored, whether it is shared with some third party, and how it's transmitted over the internet."),
                        footer
                    ].join('\r\n\r\n');
                    break;
                case "sms":
                    params.heading = $translate.instant("Share by SMS");
                    params.icon = "fa fa-comments-o";
                    // SMS is limited to 160 characters (non-Unicode), so we keep
                    // it as short as possible, e.g. by stripping hyphens from
                    // device ID. The current minimum length is around 140 chars,
                    // but some room is required for longer sharing device names.
                    params.body = [
                        title,
                        deviceID.replace(/-/g, ''),
                        footer
                    ].join('\n');
                    break;
            }

            $scope.shareDeviceIdParams = params;
            $('#share-device-id-dialog').modal('show');
        };

        $scope.shareDeviceId = function () {
            switch ($scope.shareDeviceIdParams.method) {
                case 'email':
                    location.href = 'mailto:?subject=' + encodeURIComponent($scope.shareDeviceIdParams.subject) + '&body=' + encodeURIComponent($scope.shareDeviceIdParams.body);
                    break;
                case 'sms':
                    // Ref1: https://rfc-editor.org/rfc/rfc5724
                    // Ref2: https://stackoverflow.com/questions/6480462/how-to-pre-populate-the-sms-body-text-via-an-html-link
                    location.href = 'sms:?&body=' + encodeURIComponent($scope.shareDeviceIdParams.body);
                    break;
            }
        }

        $scope.showTemporaryTooltip = function (event, tooltip) {
            // This function can be used to display a temporary tooltip above
            // the current element. This way, we can dynamically add a tooltip
            // with explanatory text after the user performs an interactive
            // operation, e.g. clicks a button. If the element already has a
            // tooltip, it will be saved first and then restored once the user
            // moves focus to a different element.
            var e = event.currentTarget;
            var oldTooltip = e.getAttribute('data-original-title');

            e.setAttribute('data-original-title', tooltip);
            $(e).tooltip('show');

            if (oldTooltip) {
                e.setAttribute('data-original-title', oldTooltip);
            } else {
                e.removeAttribute('data-original-title');
            }
        };

        $scope.copyToClipboard = function (event, content) {
            var success = $translate.instant("Copied!");
            var failure = $translate.instant("Copy failed! Try to select and copy manually.");
            var message = success;

            if (navigator.clipboard && navigator.clipboard.writeText) {
                // Default for modern browsers on localhost or HTTPS. Doesn't
                // work on unencrypted HTTP for security reasons.
                navigator.clipboard.writeText(content);
            } else if (window.clipboardData && window.clipboardData.setData) {
                // Fallback for Internet Explorer. Needs to go second before
                // "document.queryCommandSupported", as the browser supports the
                // other method too, yet it can often be disabled for security
                // reasons, causing the copy to fail. The IE-specific method is
                // more reliable.
                window.clipboardData.setData('Text', content);
            } else if (document.queryCommandSupported) {
                // Fallback for modern browsers on HTTP and non-IE old browsers.
                // Check for document.queryCommandSupported("copy") support is
                // omitted on purpose, as old Chrome versions reported "false"
                // despite supporting the feature. The position and opacity
                // hacks are needed to work inside Bootstrap modals.
                var e = event.currentTarget;
                var textarea = document.createElement("textarea");

                e.appendChild(textarea);
                textarea.style.position = "fixed";
                textarea.style.opacity = "0";
                textarea.textContent = content;
                textarea.select();

                try {
                    document.execCommand("copy");
                } catch (ex) {
                    message = failure;
                } finally {
                    e.removeChild(textarea);
                }
            } else {
                message = failure;
            }

            $scope.showTemporaryTooltip(event, message);
        };
    })
    .directive('shareTemplate', function () {
        return {
            templateUrl: 'syncthing/core/editShareTemplate.html',
            scope: {
                selected: '=',
                encryptionPasswords: '=',
                id: '@',
                label: '@',
                folderType: '@',
                untrusted: '=',
            },
            link: function (scope, elem, attrs) {
                var plain = false;
                scope.togglePasswordVisibility = function() {
                    scope.plain = !scope.plain;
                };
            },
        }
    });<|MERGE_RESOLUTION|>--- conflicted
+++ resolved
@@ -2162,7 +2162,6 @@
             }
         };
 
-<<<<<<< HEAD
         $scope.switchFolderOrDevice = function(direction) {
             // This function can be used to switch back and forth between
             // folders and devices. The switching works like a never-ending
@@ -2213,10 +2212,7 @@
             }
         };
 
-        $scope.editFolderExisting = function(folderCfg, initialTab) {
-=======
         $scope.editFolderExisting = function (folderCfg, initialTab) {
->>>>>>> ded881c3
             $scope.currentFolder = angular.copy(folderCfg);
             $scope.currentFolder._editing = "existing";
             editFolderLoadIgnores();
