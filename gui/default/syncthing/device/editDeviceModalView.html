--- conflicted
+++ resolved
@@ -11,19 +11,15 @@
           <div ng-if="!editingDefaults" class="form-group" ng-class="{'has-error': deviceEditor.deviceID.$invalid && deviceEditor.deviceID.$dirty}" ng-init="loadFormIntoScope(deviceEditor)">
             <label translate for="deviceID">Device ID</label>
             <div ng-if="!editingExisting">
-<<<<<<< HEAD
-              <input name="deviceID" id="deviceID" class="form-control text-monospace" type="text" ng-model="currentDevice.deviceID" required="" valid-deviceid list="discovery-list" aria-required="true" />
-              <!-- %QRSCANNER% -->
-=======
               <div class="input-group">
                 <input name="deviceID" id="deviceID" class="form-control text-monospace" type="text" ng-model="currentDevice.deviceID" required="" valid-deviceid list="discovery-list" aria-required="true" />
+                <!-- %QRSCANNER% -->
                 <div class="input-group-btn">
                   <button type="button" class="btn btn-default" data-toggle="modal" data-target="#idqr" ng-disabled="!deviceEditor.deviceID.$valid">
                     <span class="fas fa-qrcode"></span>&nbsp;<span translate>Show QR</span>
                   </button>
                 </div>
               </div>
->>>>>>> c84e8d1e
               <datalist id="discovery-list">
                 <option ng-repeat="id in discovery" value="{{id}}" />
               </datalist>
