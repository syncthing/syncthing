--- conflicted
+++ resolved
@@ -13,12 +13,7 @@
             <div class="input-group">
               <input ng-if="editingDeviceNew()" name="deviceID" id="deviceID" class="form-control text-monospace" type="text" ng-model="currentDevice.deviceID" required="" valid-deviceid list="discovery-list" aria-required="true" />
               <div ng-if="!editingDeviceNew()" class="well well-sm form-control text-monospace" style="height: auto;" select-on-click>{{currentDevice.deviceID}}</div>
-<<<<<<< HEAD
               <!-- %QRSCANNER% -->
-              <div class="input-group-btn">
-                <button type="button" class="btn btn-default" data-toggle="modal" data-target="#idqr" ng-disabled="editingDeviceNew() && !deviceEditor.deviceID.$valid">
-                  <span class="fas fa-qrcode"></span>&nbsp;<span translate>Show QR</span>
-=======
               <div id="shareDeviceIdButtons" class="input-group-btn">
                 <button type="button" class="btn btn-default" ng-click="copyToClipboard($event, currentDevice.deviceID)" ng-disabled="editingDeviceNew() && !deviceEditor.deviceID.$valid" tooltip data-original-title="{{ 'Copy' | translate }}">
                   <span class="fa fa-lg fa-clone"></span>
@@ -31,7 +26,6 @@
                 </button>
                 <button type="button" class="btn btn-default" data-toggle="modal" data-target="#idqr" ng-disabled="editingDeviceNew() && !deviceEditor.deviceID.$valid" tooltip data-original-title="{{ 'Show QR' | translate }}">
                   <span class="fa fa-lg fa-qrcode"></span>
->>>>>>> 5f1e27bb
                 </button>
               </div>
             </div>
