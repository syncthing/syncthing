<!-- <!DOCTYPE html> -->
<!--
// Copyright (C) 2014 The Syncthing Authors.
//
// This Source Code Form is subject to the terms of the Mozilla Public
// License, v. 2.0. If a copy of the MPL was not distributed with this file,
// You can obtain one at http://mozilla.org/MPL/2.0/.

-->
<html lang="en" ng-app="syncthing" ng-controller="SyncthingController" class="ng-cloak">
<head>
  <meta charset="utf-8">
  <meta http-equiv="X-UA-Compatible" content="IE=edge">
  <meta name="viewport" content="width=device-width, initial-scale=1.0">
  <meta name="description" content="">
  <meta name="author" content="">
  <link rel="shortcut icon" href="assets/img/favicon.png">

  <title>Syncthing | {{thisDeviceName()}}</title>
  <link href="vendor/bootstrap/css/bootstrap.min.css" rel="stylesheet">
  <link href="vendor/ionicons/css/ionicons.min.css" rel="stylesheet">
  <link href="assets/font/opensans.css" rel="stylesheet">
  <link href="assets/css/overrides.css" rel="stylesheet">
  <link href="assets/css/syncthing.css" rel="stylesheet">
</head>

<body>
  <div ng-controller="EventController"></div>

  <!-- Top bar -->

<<<<<<< HEAD
  <header class="navbar navbar-top navbar-white container st-head" role="navigation">
      <div class="navbar-brand"><img class="logo" src="assets/img/logo-icon.svg" height="45" width="45"/></div>

      <!-- Notifications and settings -->
      <div class="st-head-buttons ">
        <!-- <li ng-if="upgradeInfo && upgradeInfo.newer">
=======
  <nav class="navbar navbar-top navbar-default" role="navigation">
    <div class="container">
      <span class="navbar-brand"><img class="logo" src="assets/img/logo-horizontal.svg" height="32" width="117"/></span>
      <p class="navbar-text hidden-xs" ng-class="{'hidden-sm':upgradeInfo && upgradeInfo.newer}">{{thisDeviceName()}}</p>
      <ul class="nav navbar-nav navbar-right">
        <li ng-if="upgradeInfo && upgradeInfo.newer">
>>>>>>> 12f76b44
          <button type="button" class="btn navbar-btn btn-primary btn-sm" href="" ng-click="upgrade()">
            <span class="glyphicon glyphicon-chevron-up"></span>
            <span translate translate-value-version="{{upgradeInfo.latest}}">Upgrade To {%version%}</span>
          </button>
<<<<<<< HEAD
        </li> -->
        <div class="st-head-notifications dropdown">
          <button type="button" class="st-head-notifications-btn btn btn-default btn-lg dropdown-toggle" data-toggle="dropdown">
            <span class="ion ion-android-notifications" aria-label="Edit"></span>
          </button>
        </div>
        <div class="st-head-settings dropdown">
          <button class="btn btn-default btn-lg dropdown-toggle" data-toggle="dropdown">
            <span class="ion ion-gear-b" aria-label="Edit"></span>
          </button>
=======
        </li>
        <li ng-if="upgradeInfo && upgradeInfo.majorNewer">
          <button type="button" class="btn navbar-btn btn-danger btn-sm" href="" ng-click="upgradeMajor()">
            <span class="glyphicon glyphicon-chevron-up"></span>&emsp;
            <span translate translate-value-version="{{upgradeInfo.latest}}">Upgrade To {%version%}</span>
          </button>
        </li>
        <li class="dropdown" language-select></li>
        <li class="dropdown">
          <a href="#" class="dropdown-toggle" data-toggle="dropdown"><span class="glyphicon glyphicon-cog" aria-label="Edit"></span></a>
>>>>>>> 12f76b44
          <ul class="dropdown-menu">
            <li><a href="" ng-click="editSettings()"><span class="glyphicon glyphicon-cog"></span><span translate>Settings</span></a></li>
            <li><a href="" ng-click="idDevice()"><span class="glyphicon glyphicon-qrcode"></span><span translate>Show ID</span></a></li>
            <li class="divider"></li>
            <li><a href="" ng-click="shutdown()"><span class="glyphicon glyphicon-off"></span><span translate>Shutdown</span></a></li>
            <li><a href="" ng-click="restart()"><span class="glyphicon glyphicon-refresh"></span><span translate>Restart</span></a></li>
            <li class="divider"></li>
            <li><a href="" ng-click="about()"><span class="glyphicon glyphicon-heart-empty"></span><span translate>About</span></a></li>
          </ul>
        </div>
      </div>

      <!-- This device -->

      <div class="st-head-data " id="device-this" ng-repeat="deviceCfg in [thisDevice()]">
        <div class="st-head-data-container">
          <span class="st-head-data-item">
            <span class="ion ion-arrow-down-a"></span>
            <span class="st-info" translate>Download Rate</span>
            <span class="st-data">{{connections['total'].inbps | binary}}B/s</span>
          </span>

          <span class="st-head-data-item">
            <span class="ion ion-arrow-up-a"></span>
            <span class="st-info" translate>Upload Rate</span>
            <span class="st-data">{{connections['total'].outbps | binary}}B/s </span>
          </span>

          <span class="st-head-data-item">
            <span class="ion ion-grid"></span>
            <span class="st-info" translate>RAM Utilization</span>
            <span class="st-data">{{system.sys | binary}}B</span>
          </span>

          <span class="st-head-data-item">
            <span class="ion ion-speedometer"></span>
            <span class="st-info" translate>CPU Utilization</span>
            <span class="st-data">{{system.cpuPercent | alwaysNumber | natural:1}}%</span>
          </span>

          <span class="st-head-data-item" ng-if="system.extAnnounceOK != undefined && announceServersTotal > 0">
            <span class="ion ion-ios-world-outline"></span>
            <span class="st-info" translate>Global Discovery</span>
            <span ng-if="announceServersFailed.length == 0" class="data text-success">
              <span>OK</span>
            </span>
            <span class="data" ng-if="announceServersFailed.length != 0" ng-class="{'text-danger': announceServersFailed.length == announceServersTotal}">
              <span popover data-trigger="hover" data-placement="bottom" data-content="{{announceServersFailed.join('\n')}}">
                {{announceServersTotal-announceServersFailed.length}}/{{announceServersTotal}}
              </span>
            </span>
          </span>
        </div>

        <!-- <span>
          <span class="glyphicon glyphicon-tag"></span><span translate>Version</span>
          <span class="text-right">{{version}}</span>
        </span> -->
    </div>

    <span class="st-device-name">{{thisDeviceName()}}</span>
    <!-- This device ends -->
  </header>

  <div class="container">

    <!-- Panel: Restart Needed -->

    <div ng-if="!configInSync" class="row">
      <div class="col-md-12">
        <div class="panel panel-warning">
          <div class="panel-heading"><h3 class="panel-title"><span class="glyphicon glyphicon-exclamation-sign"></span><span translate>Restart Needed</span></h3></div>
          <div class="panel-body">
            <p translate>The configuration has been saved but not activated. Syncthing must restart to activate the new configuration.</p>
          </div>
          <div class="panel-footer">
            <button type="button" class="btn btn-sm btn-default pull-right" ng-click="restart()"><span class="glyphicon glyphicon-refresh"></span><span translate>Restart</span></button>
            <div class="clearfix"></div>
          </div>
        </div>
      </div>
    </div>

    <!-- Panel: New Device -->

    <div ng-repeat="(device, event) in deviceRejections" class="row">
      <div class="col-md-12">
        <div class="panel panel-warning">
          <div class="panel-heading">
            <h3 class="panel-title">
              <identicon data-value="device"></identicon><span translate>New Device</span>
            </h3>
          </div>
          <div class="panel-body">
            <p>
              <small>{{ event.time | date:"H:mm:ss" }}:</small>
              <span translate translate-value-device="{{ device }}" translate-value-address="{{ event.data.address }}">
                Device {%device%} ({%address%}) wants to connect. Add new device?
              <span>
            </p>
          </div>
          <div class="panel-footer clearfix">
            <div class="pull-right">
              <button class="btn btn-sm btn-success" ng-click="addNewDeviceID(device)"><span class="glyphicon glyphicon-ok"></span><span translate>Add</span></button>
              <button class="btn btn-sm btn-danger" ng-click="ignoreRejectedDevice(device)"><span class="glyphicon glyphicon-remove"></span><span translate>Ignore</span></button>
              <button class="btn btn-sm btn-default" ng-click="dismissDeviceRejection(device)"><span class="glyphicon glyphicon-time"></span><span translate>Later</span></button>
            </div>
          </div>
        </div>
      </div>
    </div>

    <!-- Panel: New Folder -->

    <div ng-repeat="(key, event) in folderRejections" class="row reject">
      <div class="col-md-12">
        <div class="panel panel-warning">
          <div class="panel-heading">
            <h3 class="panel-title"><span class="glyphicon glyphicon-hdd"></span>
              <span translate ng-if="!folders[event.data.folder]">New Folder</span>
              <span translate ng-if="folders[event.data.folder]">Share Folder</span>
            </h3>
          </div>
          <div class="panel-body">
            <p>
              <small>{{ event.time | date:"H:mm:ss" }}:</small>
              <span translate translate-value-device="{{ deviceName(findDevice(event.data.device)) }}" translate-value-folder="{{ event.data.folder }}">
                {%device%} wants to share folder "{%folder%}".
              </span>
              <span translate ng-if="folders[event.data.folder]">Share this folder?</span>
              <span translate ng-if="!folders[event.data.folder]">Add new folder?</span>
            </p>
          </div>
          <div class="panel-footer clearfix">
            <div class="pull-right">
              <button class="btn btn-sm btn-success" ng-click="addFolderAndShare(event.data.folder, event.data.device)" ng-if="!folders[event.data.folder]">
                <span class="glyphicon glyphicon-ok"></span><span translate>Add</span>
              </button>
              <button class="btn btn-sm btn-success" ng-click="shareFolderWithDevice(event.data.folder, event.data.device)" ng-if="folders[event.data.folder]">
                <span class="glyphicon glyphicon-ok"></span><span translate>Share</span>
              </button>
              <button class="btn btn-sm btn-default" ng-click="dismissFolderRejection(event.data.folder, event.data.device)">
                <span class="glyphicon glyphicon-time"></span><span translate>Later</span>
              </button>
            </div>
          </div>
        </div>
      </div>
    </div>

    <!-- Panel: Notice -->

    <div ng-if="errorList().length > 0" class="row">
      <div class="col-md-12">
        <div class="panel panel-warning">
          <div class="panel-heading"><h3 class="panel-title"><span class="glyphicon glyphicon-exclamation-sign"></span><span translate>Notice</span></h3></div>
          <div class="panel-body">
            <p ng-repeat="err in errorList()"><small>{{err.time | date:"H:mm:ss"}}:</small> {{friendlyDevices(err.error)}}</p>
          </div>
          <div class="panel-footer">
            <button type="button" class="pull-right btn btn-sm btn-default" ng-click="clearErrors()"><span class="glyphicon glyphicon-ok"></span><span translate>OK</span></button>
            <div class="clearfix"></div>
          </div>
        </div>
      </div>
    </div>

    <!-- First regular row -->

    <div class="row">

      <!-- Folder list (top left) -->

      <div class="col-md-6">
        <div class="panel-group" id="folders">
        <div class="visible-xs"><h3><span translate>Folders</span></h3><hr></div>
          <div class="panel panel-default" ng-repeat="folder in folderList()">
            <div class="panel-heading" data-toggle="collapse" data-parent="#folders" href="#folder-{{$index}}" style="cursor: pointer">
              <div class="panel-progress" ng-show="folderStatus(folder) == 'syncing'" ng-attr-style="width: {{syncPercentage(folder.id)}}%"></div>
              <h3 class="panel-title">
                <span class="glyphicon glyphicon-hdd hidden-xs"></span>{{folder.id}}
                <span class="pull-right text-{{folderClass(folder)}}" ng-switch="folderStatus(folder)">
                  <span ng-switch-when="unknown"><span class="hidden-xs" translate>Unknown</span><span class="visible-xs">&#9724;</span></span>
                  <span ng-switch-when="unshared"><span class="hidden-xs" translate>Unshared</span><span class="visible-xs">&#9724;</span></span>
                  <span ng-switch-when="stopped"><span class="hidden-xs" translate>Stopped</span><span class="visible-xs">&#9724;</span></span>
                  <span ng-switch-when="scanning"><span class="hidden-xs" translate>Scanning</span><span class="visible-xs">&#9724;</span></span>
                  <span ng-switch-when="idle"><span class="hidden-xs" translate>Up to Date</span><span class="visible-xs">&#9724;</span></span>
                  <span ng-switch-when="syncing">
                    <span class="hidden-xs" translate>Syncing</span>
                    ({{syncPercentage(folder.id)}}%)
                  </span>
                </span>
              </h3>
            </div>
            <div id="folder-{{$index}}" class="panel-collapse collapse">
              <div class="panel-body">
                <table class="table table-condensed table-striped">
                  <tbody>
                    <tr>
                      <th><span class="glyphicon glyphicon-folder-open"></span>&emsp;<span translate>Folder Path</span></th>
                      <td class="text-right">{{folder.path}}</td>
                    </tr>
                    <tr ng-if="model[folder.id].invalid || model[folder.id].error">
                      <th><span class="glyphicon glyphicon-warning-sign"></span>&emsp;<span translate>Error</span></th>
                      <td class="text-right">{{model[folder.id].invalid || model[folder.id].error}}</td>
                    </tr>
                    <tr>
                      <th><span class="glyphicon glyphicon-globe"></span>&emsp;<span translate>Global State</span></th>
                      <td class="text-right">{{model[folder.id].globalFiles | alwaysNumber}} <span translate>items</span>, ~{{model[folder.id].globalBytes | binary}}B</td>
                    </tr>
                    <tr>
                      <th><span class="glyphicon glyphicon-home"></span>&emsp;<span translate>Local State</span></th>
                      <td class="text-right">{{model[folder.id].localFiles | alwaysNumber}} <span translate>items</span>, ~{{model[folder.id].localBytes | binary}}B</td>
                    </tr>
                    <tr ng-if="model[folder.id].needFiles > 0">
                      <th><span class="glyphicon glyphicon-cloud-download"></span>&emsp;<span translate>Out Of Sync</span></th>
                      <td class="text-right">
                        <a ng-click="showNeed(folder.id)" href="">{{model[folder.id].needFiles | alwaysNumber}} <span translate>items</span>, ~{{model[folder.id].needBytes | binary}}B</a>
                      </td>
                    </tr>
                    <tr ng-if="folder.readOnly">

                      <th><span class="glyphicon glyphicon-lock"></span>&emsp;<span translate>Folder Master</span></th>
                      <td class="text-right">
                        <span translate>Yes</span>
                      </td>
                    </tr>
                    <tr ng-if="model[folder.id].ignorePatterns">

                      <th><span class="glyphicon glyphicon-eye-close"></span>&emsp;<span translate>Ignore Patterns</span></th>
                      <td class="text-right">
                        <span translate>Yes</span>
                      </td>
                    </tr>
                    <tr ng-if="folder.ignorePerms">
                      <th><span class="glyphicon glyphicon-unchecked"></span>&emsp;<span translate>Ignore Permissions</span></th>
                      <td class="text-right">
                        <span translate>Yes</span>
                      </td>
                    </tr>
                    <tr ng-if="folder.rescanIntervalS != 60">
                      <th><span class="glyphicon glyphicon-refresh"></span>&emsp;<span translate>Rescan Interval</span></th>
                      <td class="text-right">{{folder.rescanIntervalS}} s</td>
                    </tr>
                    <tr ng-if="folder.order != 'random'">
                      <th><span class="glyphicon glyphicon-sort"></span>&emsp;<span translate>File Pull Order</span></th>
                      <td class="text-right" ng-switch="folder.order">
                        <span ng-switch-when="random" translate>Random</span>
                        <span ng-switch-when="alphabetic" translate>Alphabetic</span>
                        <span ng-switch-when="smallestFirst" translate>Smallest First</span>
                        <span ng-switch-when="largestFirst" translate>Largest First</span>
                        <span ng-switch-when="oldestFirst" translate>Oldest First</span>
                        <span ng-switch-when="newestFirst" translate>Newest First</span>
                      </td>
                    </tr>
                    <tr ng-if="folder.versioning.type">
                      <th><span class="glyphicon glyphicon-tags"></span>&emsp;<span translate>File Versioning</span></th>
                      <td class="text-right" ng-switch="folder.versioning.type">
                        <span ng-switch-when="staggered" translate>Staggered File Versioning</span>
                        <span ng-switch-when="simple" translate>Simple File Versioning</span>
                        <span ng-switch-when="external" translate>External File Versioning</span>
                      </td>
                    </tr>
                    <tr>
                      <th><span class="glyphicon glyphicon-share-alt"></span><span translate>Shared With</span></th>
                      <td class="text-right">{{sharesFolder(folder)}}</td>
                    </tr>
                    <tr ng-if="!folder.readOnly && folderStats[folder.id].lastFile">
                      <th><span class="glyphicon glyphicon-transfer"></span>&emsp;<span translate>Last File Received</span></th>
                      <td class="text-right">
                        <span title="{{folderStats[folder.id].lastFile.filename}} @ {{folderStats[folder.id].lastFile.at | date:'yyyy-MM-dd HH:mm'}}">
                          {{folderStats[folder.id].lastFile.filename | basename}}
                        </span>
                      </td>
                    </tr>
                  </tbody>
                </table>
              </div>
              <div class="panel-footer">
                <button class="btn btn-sm btn-danger pull-left" ng-if="folderStatus(folder) == 'idle' && folder.readOnly && model[folder.id].needFiles > 0" ng-click="override(folder.id)" href=""><span class="glyphicon glyphicon-upload"></span>&emsp;<span translate>Override Changes</span></button>
                <span class="pull-right">
                  <button class="btn btn-sm btn-default" href="" ng-show="folderStatus(folder) == 'idle'" ng-click="rescanFolder(folder.id)"><span class="glyphicon glyphicon-refresh"></span>&emsp;<span translate>Rescan</span></button>
                  <button class="btn btn-sm btn-default" href="" ng-click="editFolder(folder)"><span class="glyphicon glyphicon-pencil"></span>&emsp;<span translate>Edit</span></button>
                </span>
                <div class="clearfix"></div>
              </div>
            </div>
          </div>
        </div>
        <span class="pull-right">
          <button class="btn btn-sm btn-default" ng-click="rescanAllFolders()"><span class="glyphicon glyphicon-repeat"></span><span translate>Rescan All</span></button>
          <button class="btn btn-sm btn-default" ng-click="addFolder()"><span class="glyphicon glyphicon-plus"></span><span translate>Add Folder</span></button>
        </span>
        <div class="clearfix"></div>
        <hr class="visible-sm"/>
      </div>

      <!-- Device list (top right) -->


      <div class="col-md-6">
      <div class="visible-xs"><h3><span translate>Devices</span></h3><hr></div>
        <div class="panel panel-default" ng-repeat="deviceCfg in [thisDevice()]">
          <div class="panel-heading" data-toggle="collapse" href="#device-this" style="cursor: pointer">
            <h3 class="panel-title">
              <identicon data-value="deviceCfg.deviceID"></identicon>&emsp;{{deviceName(deviceCfg)}}
            </h3>
          </div>
          <div id="device-this" class="panel-collapse collapse in">
            <div class="panel-body">
              <table class="table table-condensed table-striped">
                <tbody>
                  <tr>
                    <th><span class="glyphicon glyphicon-cloud-download"></span>&emsp;<span translate>Download Rate</span></th>
                    <td class="text-right">{{connectionsTotal.inbps | binary}}B/s ({{connectionsTotal.inBytesTotal | binary}}B)</td>
                  </tr>
                  <tr>
                    <th><span class="glyphicon glyphicon-cloud-upload"></span>&emsp;<span translate>Upload Rate</span></th>
                    <td class="text-right">{{connectionsTotal.outbps | binary}}B/s ({{connectionsTotal.outBytesTotal | binary}}B)</td>
                  </tr>
                  <tr>
                    <th><span class="glyphicon glyphicon-th"></span>&emsp;<span translate>RAM Utilization</span></th>
                    <td class="text-right">{{system.sys | binary}}B</td>
                  </tr>
                  <tr>
                    <th><span class="glyphicon glyphicon-dashboard"></span>&emsp;<span translate>CPU Utilization</span></th>
                    <td class="text-right">{{system.cpuPercent | alwaysNumber | natural:1}}%</td>
                  </tr>
                  <tr ng-if="system.extAnnounceOK != undefined && announceServersTotal > 0">
                    <th><span class="glyphicon glyphicon-bullhorn"></span>&emsp;<span translate>Global Discovery</span></th>
                    <td class="text-right">
                      <span ng-if="announceServersFailed.length == 0" class="data text-success">
                        <span>OK</span>
                      </span>
                      <span ng-if="announceServersFailed.length != 0" class="data" ng-class="{'text-danger': announceServersFailed.length == announceServersTotal}">
                        <span popover data-trigger="hover" data-placement="bottom" data-content="{{announceServersFailed.join('\n')}}">
                          {{announceServersTotal-announceServersFailed.length}}/{{announceServersTotal}}
                        </span>
                      </span>
                    </td>
                  </tr>
                  <tr>
                    <th><span class="glyphicon glyphicon-time"></span>&emsp;<span translate>Uptime</span></th>
                    <td class="text-right">{{system.uptime | duration:"m"}}</td>
                  </tr>
                  <tr>
                    <th><span class="glyphicon glyphicon-tag"></span>&emsp;<span translate>Version</span></th>
                    <td class="text-right">{{versionString()}}</td>
                  </tr>
                </tbody>
              </table>
            </div>
          </div>
        </div>

        <!-- Remote devices -->

        <div class="panel-group" id="devices">
          <div class="panel panel-default" ng-repeat="deviceCfg in otherDevices()">
            <div class="panel-heading" data-toggle="collapse" data-parent="#devices" href="#device-{{$index}}" style="cursor: pointer">
              <div class="panel-progress" ng-show="deviceStatus(deviceCfg) == 'syncing'" ng-attr-style="width: {{completion[deviceCfg.deviceID]._total | number:0}}%"></div>
              <h3 class="panel-title">
                <identicon data-value="deviceCfg.deviceID"></identicon>&emsp;{{deviceName(deviceCfg)}}
                <span ng-switch="deviceStatus(deviceCfg)" class="pull-right text-{{deviceClass(deviceCfg)}}">
                  <span ng-switch-when="insync"><span class="hidden-xs" translate>Up to Date</span><span class="visible-xs">&#9724;</span></span>
                  <span ng-switch-when="syncing">
                    <span class="hidden-xs" translate>Syncing</span> ({{completion[deviceCfg.deviceID]._total | number:0}}%)
                  </span>
                  <span ng-switch-when="disconnected"><span class="hidden-xs" translate>Disconnected</span><span class="visible-xs">&#9724;</span></span>
                  <span ng-switch-when="unused"><span class="hidden-xs" translate>Unused</span><span class="visible-xs">&#9724;</span></span>
                </span>
              </h3>
            </div>
            <div id="device-{{$index}}" class="panel-collapse collapse">
              <div class="panel-body">
                <table class="table table-condensed table-striped">
                  <tbody>
                    <tr ng-if="connections[deviceCfg.deviceID]">
                      <th><span class="glyphicon glyphicon-cloud-download"></span>&emsp;<span translate>Download Rate</span></th>
                      <td class="text-right">{{connections[deviceCfg.deviceID].inbps | binary}}B/s ({{connections[deviceCfg.deviceID].inBytesTotal | binary}}B)</td>
                    </tr>
                    <tr ng-if="connections[deviceCfg.deviceID]">
                      <th><span class="glyphicon glyphicon-cloud-upload"></span>&emsp;<span translate>Upload Rate</span></th>
                      <td class="text-right">{{connections[deviceCfg.deviceID].outbps | binary}}B/s ({{connections[deviceCfg.deviceID].outBytesTotal | binary}}B)</td>
                    </tr>
                    <tr>
                      <th><span class="glyphicon glyphicon-link"></span><span translate>Address</span></th>
                      <td class="text-right">{{deviceAddr(deviceCfg)}}</td>
                    </tr>
                    <tr ng-if="deviceCfg.compression != 'metadata'">
                      <th><span class="glyphicon glyphicon-compressed"></span>&emsp;<span translate>Compression</span></th>
                      <td class="text-right">
                        <span ng-if="deviceCfg.compression == 'always'" translate>All Data</span>
                        <span ng-if="deviceCfg.compression == 'never'" translate>Off</span>
                      </td>
                    </tr>
                    <tr ng-if="deviceCfg.introducer">
                      <th><span class="glyphicon glyphicon-thumbs-up"></span>&emsp;<span translate>Introducer</span></th>
                      <td translate class="text-right">Yes</td>
                    </tr>
                    <tr ng-if="connections[deviceCfg.deviceID]">
                      <th><span class="glyphicon glyphicon-tag"></span>&emsp;<span translate>Version</span></th>
                      <td class="text-right">{{connections[deviceCfg.deviceID].clientVersion}}</td>
                    </tr>
                    <tr ng-if="!connections[deviceCfg.deviceID]">
                      <th><span class="glyphicon glyphicon-eye-open"></span>&emsp;<span translate>Last seen</span></th>
                      <td translate ng-if="!deviceStats[deviceCfg.deviceID].lastSeenDays || deviceStats[deviceCfg.deviceID].lastSeenDays >= 365" class="text-right">Never</td>
                      <td ng-if="deviceStats[deviceCfg.deviceID].lastSeenDays < 365" class="text-right">{{deviceStats[deviceCfg.deviceID].lastSeen | date:"yyyy-MM-dd HH:mm"}}</td>
                    </tr>
                    <tr ng-if="deviceFolders(deviceCfg).length > 0">
                      <th><span class="glyphicon glyphicon-hdd"></span><span translate>Folders</span></th>
                      <td class="text-right">{{deviceFolders(deviceCfg).join(", ")}}</td>
                    </tr>
                  </tbody>
                </table>
              </div>
              <div class="panel-footer">
                <span class="pull-right"><a class="btn btn-sm btn-default" href="" ng-click="editDevice(deviceCfg)"><span class="glyphicon glyphicon-pencil"></span><span translate>Edit</span></a></span>
                <div class="clearfix"></div>
              </div>
            </div>
          </div>
        </div>
        <div class="form-group">
          <button class="btn btn-sm btn-default pull-right" ng-click="addDevice()"><span class="glyphicon glyphicon-plus"></span><span translate>Add Device</span></button>
          <div class="clearfix"></div>
        </div>
      </div>
    </div> <!-- /row -->

  </div> <!-- /container -->

  <!-- Bottom bar -->

  <nav class="navbar navbar-default navbar-fixed-bottom">
    <div class="container">
      <ul class="nav navbar-nav">
        <li><a class="navbar-link" href="https://github.com/syncthing/syncthing/wiki" target="_blank"><span class="glyphicon glyphicon-book"></span>&ensp;<span translate>Documentation</span></a></li>
        <li><a class="navbar-link" href="https://forum.syncthing.net" target="_blank"><span class="glyphicon glyphicon-question-sign"></span>&ensp;<span translate>Support</span></a></li>
        <li><a class="navbar-link" href="https://github.com/syncthing/syncthing/releases" target="_blank"><span class="glyphicon glyphicon-info-sign"></span>&ensp;<span translate>Changelog</span></a></li>
        <li><a class="navbar-link" href="https://github.com/syncthing/syncthing/issues" target="_blank"><span class="glyphicon glyphicon-warning-sign"></span>&ensp;<span translate>Bugs</span></a></li>
        <li><a class="navbar-link" href="https://github.com/syncthing/syncthing" target="_blank"><span class="glyphicon glyphicon-wrench"></span>&ensp;<span translate>Source Code</span></a></li>
        <li><a class="navbar-link" href="https://twitter.com/syncthing" target="_blank"><span class="glyphicon glyphicon-send"></span>&ensp;Twitter</a></li>
      </ul>
    </div>
  </nav>

  <!-- Network error modal -->

  <modal id="networkError" status="danger" icon="exclamation-sign" title="{{'Connection Error' | translate}}">
    <p translate>
      Syncthing seems to be down, or there is a problem with your Internet connection. Retrying&hellip;
    </p>
  </modal>

  <!-- HTTP error modal -->

  <modal id="httpError" status="danger" icon="exclamation-sign" title="{{'Connection Error' | translate}}">
    <p translate>
      Syncthing seems to be experiencing a problem processing your request. Please refresh the page or restart Syncthing if the problem persists.
    </p>
  </modal>

  <!-- Restarting modal -->

  <modal id="restarting" icon="refresh" title="{{'Restarting' | translate}}" status="info">
    <p><span translate>Syncthing is restarting.</span> <span translate>Please wait</span>...</p>
  </modal>

  <!-- Upgrading modal -->

  <modal id="upgrading" icon="refresh" title="{{'Upgrading' | translate}}" status="info">
    <p><span translate>Syncthing is upgrading.</span> <span translate>Please wait</span>...</p>
  </modal>

  <!-- Shutdown modal -->

  <modal id="shutdown" icon="off" status="success" title="{{'Shutdown Complete' | translate}}">
    <p translate>Syncthing has been shut down.</p>
  </modal>

  <!-- ID modal -->

  <modal id="idqr" large="yes" status="info" close="yes" icon="qrcode" title="{{'Device Identification' | translate}} &mdash; {{deviceName(thisDevice())}}">
    <div class="well well-sm text-monospace text-center">{{myID}}</div>
    <img ng-if="myID" class="center-block img-thumbnail" ng-src="qr/?text={{myID}}"/>
  </modal>

  <!-- Major upgrade modal -->

  <div id="majorUpgrade" class="modal fade" tabindex="-1" data-backdrop="true" data-keyboard="true">
    <div class="modal-dialog">
      <div class="modal-content">
        <div class="modal-header alert alert-danger">
          <h4 class="modal-title">
            <span ng-if="icon" class="glyphicon glyphicon-chevron-up"></span>
            <span translate>Major Upgrade</span>
          </h4>
        </div>
        <div class="modal-body">
          <p>
            <span translate>This is a major version upgrade.</span>
            <span translate>A new major version may not be compatible with previous versions.</span>
            <span translate>Please consult the release notes before performing a major upgrade.</span>
          </p>
          <p>
            <a href="https://github.com/syncthing/syncthing/releases/tag/{{upgradeInfo.latest}}" target="_blank" translate>Release Notes</a>
          </p>
        </div>
        <div class="modal-footer">
          <button type="button" class="btn btn-primary btn-sm" ng-click="upgrade()"><span class="glyphicon glyphicon-ok"></span>&emsp;<span translate>Upgrade</span></button>
          <button type="button" class="btn btn-default btn-sm" data-dismiss="modal"><span class="glyphicon glyphicon-remove"></span>&emsp;<span translate>Close</span></button>
        </div>
      </div>
    </div>
  </div>

  <!-- Device editor modal -->

  <div id="editDevice" class="modal fade" tabindex="-1">
    <div class="modal-dialog modal-lg">
      <div class="modal-content">
        <div class="modal-header">
          <h4 translate ng-show="!editingExisting" class="modal-title">Add Device</h4>
          <h4 translate ng-show="editingExisting" class="modal-title">Edit Device</h4>
        </div>
        <div class="modal-body">
          <form role="form" name="deviceEditor">
            <div class="form-group" ng-class="{'has-error': deviceEditor.deviceID.$invalid && deviceEditor.deviceID.$dirty}">
              <label translate for="deviceID">Device ID</label>
              <input ng-if="!editingExisting" name="deviceID" id="deviceID" class="form-control text-monospace" type="text" ng-model="currentDevice.deviceID" required valid-deviceid list="discovery-list" />
              <datalist id="discovery-list" ng-if="!editingExisting">
                <option ng-repeat="(id,address) in discovery" value="{{ id }}" />
              </datalist>
              <div ng-if="editingExisting" class="well well-sm text-monospace">{{currentDevice.deviceID}}</div>
              <p class="help-block">
                <span translate ng-if="deviceEditor.deviceID.$valid || deviceEditor.deviceID.$pristine">The device ID to enter here can be found in the "Edit > Show ID" dialog on the other device. Spaces and dashes are optional (ignored).</span>
                <span translate ng-show="!editingExisting && (deviceEditor.deviceID.$valid || deviceEditor.deviceID.$pristine)">When adding a new device, keep in mind that this device must be added on the other side too.</span>
                <span translate ng-if="deviceEditor.deviceID.$error.required && deviceEditor.deviceID.$dirty">The device ID cannot be blank.</span>
                <span translate ng-if="deviceEditor.deviceID.$error.validDeviceid && deviceEditor.deviceID.$dirty">The entered device ID does not look valid. It should be a 52 or 56 character string consisting of letters and numbers, with spaces and dashes being optional.</span>
              </p>
            </div>
            <div class="form-group">
              <label translate for="name">Device Name</label>
              <input id="name" class="form-control" type="text" ng-model="currentDevice.name"></input>
              <p translate ng-if="currentDevice.deviceID == myID" class="help-block">Shown instead of Device ID in the cluster status. Will be advertised to other devices as an optional default name.</p>
              <p translate ng-if="currentDevice.deviceID != myID" class="help-block">Shown instead of Device ID in the cluster status. Will be updated to the name the device advertises if left empty.</p>
            </div>
            <div class="form-group">
              <label translate for="addresses">Addresses</label>
              <input ng-disabled="currentDevice.deviceID == myID" id="addresses" class="form-control" type="text" ng-model="currentDevice.addressesStr"></input>
              <p translate class="help-block">Enter comma separated "ip:port" addresses or "dynamic" to perform automatic discovery of the address.</p>
            </div>
            <div ng-if="!editingSelf" class="form-group">
              <label translate>Compression</label>
              <select class="form-control" ng-model="currentDevice.compression">
                <option value="always" translate>All Data</option>
                <option value="metadata" translate>Metadata Only</option>
                <option value="never" translate>Off</option>
              </select>
            </div>
            <div ng-if="!editingSelf" class="form-group">
              <div class="checkbox">
                <label>
                  <input type="checkbox" ng-model="currentDevice.introducer"> <span translate>Introducer</span>
                </label>
                <p translate class="help-block">Any devices configured on an introducer device will be added to this device as well.</p>
              </div>
            </div>

            <div class="row" ng-if="!editingSelf">
              <div class="col-md-12">
                <div class="form-group">
                  <label translate for="folders">Share Folders With Device</label>
                  <p translate class="help-block">Select the folders to share with this device.</p>
                  <div class="three-columns">
                    <div class="checkbox" ng-repeat="folder in folderList()">
                      <label>
                        <input type="checkbox" ng-model="currentDevice.selectedFolders[folder.id]"> {{folder.id}}
                      </label>
                    </div>
                  </div>
                </div>
              </div>
            </div>

          </form>
        </div>
        <div class="modal-footer">
          <button type="button" class="btn btn-primary btn-sm" ng-click="saveDevice()" ng-disabled="deviceEditor.$invalid"><span class="glyphicon glyphicon-ok"></span><span translate>Save</span></button>
          <button type="button" class="btn btn-default btn-sm" data-dismiss="modal"><span class="glyphicon glyphicon-remove"></span><span translate>Close</span></button>
          <button ng-if="editingExisting && !editingSelf" type="button" class="btn btn-danger pull-left btn-sm" ng-click="deleteDevice()"><span class="glyphicon glyphicon-minus"></span><span translate>Delete</span></button>
        </div>
      </div>
    </div>
  </div>

  <!-- Folder editor modal -->

  <div id="editFolder" class="modal fade" tabindex="-1">
    <div class="modal-dialog modal-lg">
      <div class="modal-content">
        <div class="modal-header">
          <h4 ng-show="!editingExisting" class="modal-title"><span translate>Add Folder</span></h4>
          <h4 ng-show="editingExisting" class="modal-title"><span translate>Edit Folder</span></h4>
        </div>
        <div class="modal-body">
          <form role="form" name="folderEditor">
            <div class="row">
              <div class="col-md-12">
                <div class="form-group" ng-class="{'has-error': folderEditor.folderID.$invalid && folderEditor.folderID.$dirty}">
                  <label for="folderID"><span translate>Folder ID</span></label>
                  <input name="folderID" ng-readonly="editingExisting" id="folderID" class="form-control" type="text" ng-model="currentFolder.id" required unique-folder ng-pattern="/^[a-zA-Z0-9-_.]{1,64}$/"></input>
                  <p class="help-block">
                    <span translate ng-if="folderEditor.folderID.$valid || folderEditor.folderID.$pristine">Short identifier for the folder. Must be the same on all cluster devices.</span>
                    <span translate ng-if="folderEditor.folderID.$error.uniqueFolder">The folder ID must be unique.</span>
                    <span translate ng-if="folderEditor.folderID.$error.required && folderEditor.folderID.$dirty">The folder ID cannot be blank.</span>
                    <span translate ng-if="folderEditor.folderID.$error.pattern && folderEditor.folderID.$dirty">The folder ID must be a short identifier (64 characters or less) consisting of letters, numbers and the dot (.), dash (-) and underscode (_) characters only.</span>
                  </p>
                </div>
                <div class="form-group" ng-class="{'has-error': folderEditor.folderPath.$invalid && folderEditor.folderPath.$dirty}">
                  <label translate for="folderPath">Folder Path</label>
                  <input name="folderPath" ng-readonly="editingExisting" id="folderPath" class="form-control" type="text" ng-model="currentFolder.path" list="directory-list" required />
                  <datalist id="directory-list">
                    <option ng-repeat="directory in directoryList" value="{{ directory }}" />
                  </datalist>
                  <p class="help-block">
                    <span translate ng-if="folderEditor.folderPath.$valid || folderEditor.folderPath.$pristine">Path to the folder on the local computer. Will be created if it does not exist. The tilde character (~) can be used as a shortcut for</span> <code>{{system.tilde}}</code>.
                    <span translate ng-if="folderEditor.folderPath.$error.required && folderEditor.folderPath.$dirty">The folder path cannot be blank.</span>
                  </p>
                </div>
                <div class="form-group" ng-class="{'has-error': folderEditor.rescanIntervalS.$invalid && folderEditor.rescanIntervalS.$dirty}">
                  <label for="rescanIntervalS"><span translate>Rescan Interval</span> (s)</label>
                  <input name="rescanIntervalS" id="rescanIntervalS" class="form-control" type="number" ng-model="currentFolder.rescanIntervalS" required min="0"></input>
                  <p class="help-block">
                    <span translate ng-if="!folderEditor.rescanIntervalS.$valid && folderEditor.rescanIntervalS.$dirty">The rescan interval must be a non-negative number of seconds.</span>
                  </p>
                </div>
              </div>
            </div>
            <div class="row">
              <!-- Left column -->
              <div class="col-md-6">
                <div class="form-group">
                  <div class="checkbox">
                    <label>
                      <input type="checkbox" ng-model="currentFolder.readOnly"> <span translate>Folder Master</span>
                    </label>
                  </div>
                  <p translate class="help-block">Files are protected from changes made on other devices, but changes made on this device will be sent to the rest of the cluster.</p>
                </div>
                <div class="form-group">
                  <div class="checkbox">
                    <label>
                      <input type="checkbox" ng-model="currentFolder.ignorePerms"> <span translate>Ignore Permissions</span>
                    </label>
                  </div>
                  <p translate class="help-block">File permission bits are ignored when looking for changes. Use on FAT file systems.</p>
                </div>
              </div>

              <!-- Right column-->
              <div class="col-md-6">
                <div class="form-group">
                  <label translate>File Pull Order</label>
                  <select class="form-control" ng-model="currentFolder.order">
                    <option value="random" translate>Random</option>
                    <option value="alphabetic" translate>Alphabetic</option>
                    <option value="smallestFirst" translate>Smallest First</option>
                    <option value="largestFirst" translate>Largest First</option>
                    <option value="oldestFirst" translate>Oldest First</option>
                    <option value="newestFirst" translate>Newest First</option>
                  </select>
                </div>
                <div class="form-group">
                  <label translate>File Versioning</label>
                  <div class="radio">
                    <label>
                      <input type="radio" ng-model="currentFolder.fileVersioningSelector" value="none"> <span translate>No File Versioning</span>
                    </label>
                  </div>
                  <div class="radio">
                    <label>
                      <input type="radio" ng-model="currentFolder.fileVersioningSelector" value="simple"> <span translate>Simple File Versioning</span>
                    </label>
                  </div>
                  <div class="radio">
                    <label>
                      <input type="radio" ng-model="currentFolder.fileVersioningSelector" value="staggered"> <span translate>Staggered File Versioning</span>
                    </label>
                  </div>
                  <div class="radio">
                    <label>
                      <input type="radio" ng-model="currentFolder.fileVersioningSelector" value="external"> <span translate>External File Versioning</span>
                    </label>
                  </div>
                </div>
                <div class="form-group" ng-if="currentFolder.fileVersioningSelector=='simple'" ng-class="{'has-error': folderEditor.simpleKeep.$invalid && folderEditor.simpleKeep.$dirty}">
                  <p translate class="help-block">Files are moved to date stamped versions in a .stversions folder when replaced or deleted by Syncthing.</p>
                  <label translate for="simpleKeep">Keep Versions</label>
                  <input name="simpleKeep" id="simpleKeep" class="form-control" type="number" ng-model="currentFolder.simpleKeep" required min="1"></input>
                  <p class="help-block">
                    <span translate ng-if="folderEditor.simpleKeep.$valid || folderEditor.simpleKeep.$pristine">The number of old versions to keep, per file.</span>
                    <span translate ng-if="folderEditor.simpleKeep.$error.required && folderEditor.simpleKeep.$dirty">The number of versions must be a number and cannot be blank.</span>
                    <span translate ng-if="folderEditor.simpleKeep.$error.min && folderEditor.simpleKeep.$dirty">You must keep at least one version.</span>
                  </p>
                </div>
                <div class="form-group" ng-if="currentFolder.fileVersioningSelector=='staggered'" ng-class="{'has-error': folderEditor.staggeredMaxAge.$invalid && folderEditor.staggeredMaxAge.$dirty}">
                  <p class="help-block"><span translate>Files are moved to date stamped versions in a .stversions folder when replaced or deleted by Syncthing.</span> <span translate>Versions are automatically deleted if they are older than the maximum age or exceed the number of files allowed in an interval.</span></p>
                  <p translate class="help-block">The following intervals are used: for the first hour a version is kept every 30 seconds, for the first day a version is kept every hour, for the first 30 days a version is kept every day, until the maximum age a version is kept every week.</p>
                  <label translate for="staggeredMaxAge">Maximum Age</label>
                  <input name="staggeredMaxAge" id="staggeredMaxAge" class="form-control" type="number" ng-model="currentFolder.staggeredMaxAge" required></input>
                  <p class="help-block">
                    <span translate ng-if="folderEditor.staggeredMaxAge.$valid || folderEditor.staggeredMaxAge.$pristine">The maximum time to keep a version (in days, set to 0 to keep versions forever).</span>
                    <span translate ng-if="folderEditor.staggeredMaxAge.$error.required && folderEditor.staggeredMaxAge.$dirty">The maximum age must be a number and cannot be blank.</span>
                  </p>
                </div>
                <div class="form-group" ng-if="currentFolder.fileVersioningSelector == 'staggered'">
                  <label translate for="staggeredVersionsPath">Versions Path</label>
                  <input name="staggeredVersionsPath" id="staggeredVersionsPath" class="form-control" type="text" ng-model="currentFolder.staggeredVersionsPath"></input>
                  <p translate class="help-block">Path where versions should be stored (leave empty for the default .stversions folder in the folder).</p>
                </div>
                <div class="form-group" ng-if="currentFolder.fileVersioningSelector=='external'" ng-class="{'has-error': folderEditor.externalCommand.$invalid && folderEditor.externalCommand.$dirty}">
                  <p translate class="help-block">An external command handles the versioning. It has to remove the file from the synced folder.</p>
                  <label translate for="externalCommand">Command</label>
                  <input name="externalCommand" id="externalCommand" class="form-control" type="text" ng-model="currentFolder.externalCommand" required></input>
                  <p class="help-block">
                    <span translate ng-if="folderEditor.externalCommand.$valid || folderEditor.externalCommand.$pristine">The first command line parameter is the folder path and the second parameter is the relative path in the folder.</span>
                    <span translate ng-if="folderEditor.externalCommand.$error.required  && folderEditor.externalCommand.$dirty">The path cannot be blank.</span>
                  </p>
                </div>
              </div>
            </div>

            <div class="row">
              <div class="col-md-12">
                <div class="form-group">
                  <label translate for="devices">Share With Devices</label>
                  <p translate class="help-block">Select the devices to share this folder with.</p>
                  <div class="three-columns">
                    <div class="checkbox" ng-repeat="device in otherDevices()">
                      <label>
                        <input type="checkbox" ng-model="currentFolder.selectedDevices[device.deviceID]"> {{deviceName(device)}}
                      </label>
                    </div>
                  </div>
                </div>
              </div>
            </div>

          </form>
          <div translate ng-show="!editingExisting">When adding a new folder, keep in mind that the Folder ID is used to tie folders together between devices. They are case sensitive and must match exactly between all devices.</div>
        </div>
        <div class="modal-footer">
          <button type="button" class="btn btn-primary btn-sm" ng-click="saveFolder()" ng-disabled="folderEditor.$invalid"><span class="glyphicon glyphicon-ok"></span><span translate>Save</span></button>
          <button type="button" class="btn btn-default btn-sm" data-dismiss="modal"><span class="glyphicon glyphicon-remove"></span><span translate>Close</span></button>
          <button ng-if="editingExisting" type="button" class="btn btn-danger pull-left btn-sm" ng-click="deleteFolder()"><span class="glyphicon glyphicon-minus"></span><span translate>Delete</span></button>
          <button id="editIgnoresButton" ng-if="editingExisting" type="button" class="btn btn-default pull-left btn-sm" ng-click="editIgnores()"><span class="glyphicon glyphicon-eye-close"></span><span translate>Ignore Patterns</span></button>
        </div>
      </div>
    </div>
  </div>

  <!-- Ignores editor modal -->

  <div id="editIgnores" class="modal fade" tabindex="-1">
    <div class="modal-dialog modal-lg">
      <div class="modal-content">
        <div class="modal-header">
          <h4 class="modal-title" translate>Ignore Patterns</h4>
        </div>
        <div class="modal-body">
          <p translate>Enter ignore patterns, one per line.</p>
          <textarea class="form-control" rows="15"></textarea>

          <hr/>

          <p class="small"><span translate>Quick guide to supported patterns</span> (<a href="https://github.com/syncthing/syncthing/wiki/Ignoring-Files" target="_blank" translate>full documentation</a>):</p>
          <dl class="dl-horizontal dl-narrow small">
            <dt><code>!</code></dt> <dd><span translate>Inversion of the given condition (i.e. do not exclude)</span></dd>
            <dt><code>*</code></dt> <dd><span translate>Single level wildcard (matches within a directory only)</span></dd>
            <dt><code>**</code></dt> <dd><span translate>Multi level wildcard (matches multiple directory levels)</span></dd>
            <dt><code>//</code></dt> <dd><span translate>Comment, when used at the start of a line</span></dd>
          </dl>
        </div>
        <div class="modal-footer">
          <div class="pull-left"><span translate>Editing</span> <code>{{currentFolder.path}}{{system.pathSeparator}}.stignore</code></div>
          <button type="button" class="btn btn-primary btn-sm" data-dismiss="modal" ng-click="saveIgnores()"><span class="glyphicon glyphicon-ok"></span>&emsp;<span translate>Save</span></button>
          <button type="button" class="btn btn-default btn-sm" data-dismiss="modal"><span class="glyphicon glyphicon-remove"></span>&emsp;<span translate>Close</span></button>
        </div>
      </div>
    </div>
  </div>

  <!-- Settings modal -->

  <div id="settings" class="modal fade" tabindex="-1">
    <div class="modal-dialog modal-lg">
      <div class="modal-content">
        <div class="modal-header">
          <h4 translate class="modal-title">Settings</h4>
        </div>
        <div class="modal-body">
          <form role="form">
            <div class="row">

              <div class="col-md-6">
                <div class="form-group">
                  <label translate for="DeviceName">Device Name</label>
                  <input id="DeviceName" class="form-control" type="text" ng-model="tmpOptions.deviceName">
                </div>
                <div class="form-group">
                  <label translate for="ListenAddressStr">Sync Protocol Listen Addresses</label>
                  <input id="ListenAddressStr" class="form-control" type="text" ng-model="tmpOptions.listenAddressStr">
                </div>
                <div class="form-group">
                  <label translate for="MaxRecvKbps">Incoming Rate Limit (KiB/s)</label>
                  <input id="MaxRecvKbps" class="form-control" type="number" ng-model="tmpOptions.maxRecvKbps">
                </div>
                <div class="form-group">
                  <label translate for="MaxSendKbps">Outgoing Rate Limit (KiB/s)</label>
                  <input id="MaxSendKbps" class="form-control" type="number" ng-model="tmpOptions.maxSendKbps">
                </div>
                <div class="col-md-6">
                  <div class="form-group">
                    <div class="checkbox">
                      <label>
                        <input id="UPnPEnabled" type="checkbox" ng-model="tmpOptions.upnpEnabled"> <span translate>Enable UPnP</span>
                      </label>
                    </div>
                  </div>
                  <div class="form-group">
                    <div class="checkbox">
                      <label>
                        <input id="GlobalAnnEnabled" type="checkbox" ng-model="tmpOptions.globalAnnounceEnabled"> <span translate>Global Discovery</span>
                      </label>
                    </div>
                  </div>
                </div>
                <div class="col-md-6">
                  <div class="form-group">
                    <div class="checkbox">
                      <label ng-if="upgradeInfo">
                        <input id="AutoUpgradeEnabled" type="checkbox" ng-model="tmpOptions.autoUpgradeEnabled"> <span translate>Automatic upgrades</span>
                      </label>
                    </div>
                  </div>
                  <div class="form-group">
                    <div class="checkbox">
                      <label>
                        <input id="LocalAnnEnabled" type="checkbox" ng-model="tmpOptions.localAnnounceEnabled"> <span translate>Local Discovery</span>
                      </label>
                    </div>
                  </div>
                </div>
                <div class="form-group">
                  <label translate for="GlobalAnnServersStr">Global Discovery Server</label>
                  <input ng-disabled="!tmpOptions.globalAnnounceEnabled" id="GlobalAnnServersStr" class="form-control" type="text" ng-model="tmpOptions.globalAnnounceServersStr">
                </div>
              </div>

              <div class="col-md-6">
                <div class="form-group">
                  <label translate for="Address">GUI Listen Addresses</label>
                  <input id="Address" class="form-control" type="text" ng-model="tmpGUI.address">
                </div>
                <div class="form-group">
                  <label translate for="User">GUI Authentication User</label>
                  <input id="User" class="form-control" type="text" ng-model="tmpGUI.user">
                </div>
                <div class="form-group">
                  <label translate for="Password">GUI Authentication Password</label>
                  <input id="Password" class="form-control" type="password" ng-model="tmpGUI.password">
                </div>
                <div class="form-group">
                  <div class="checkbox">
                    <label>
                      <input id="UseTLS" type="checkbox" ng-model="tmpGUI.useTLS"> <span translate>Use HTTPS for GUI</span>
                    </label>
                  </div>
                </div>
                <div class="form-group">
                  <div class="checkbox">
                    <label>
                      <input id="StartBrowser" type="checkbox" ng-model="tmpOptions.startBrowser"> <span translate>Start Browser</span>
                    </label>
                  </div>
                </div>
                <div class="form-group">
                  <div class="checkbox">
                    <label>
                      <input id="UREnabled" type="checkbox" ng-model="tmpOptions.urEnabled"> <span translate>Anonymous Usage Reporting</span> (<a translate ng-click="showURPreview()" href="#">Preview</a>)
                    </label>
                  </div>
                </div>

                <hr />

                <div class="form-group">
                  <label><span translate>API Key</span></label>
                  <div class="well well-sm text-monospace">{{tmpGUI.apiKey || "-"}}</div>
                  <button translate type="button" class="btn btn-sm btn-default" ng-click="setAPIKey(tmpGUI)">Generate</button>
                </div>
              </div>

            </div>
          </form>
        </div>
        <div class="modal-footer">
          <button type="button" class="btn btn-primary btn-sm" ng-click="saveSettings()"><span class="glyphicon glyphicon-ok"></span><span translate>Save</span></button>
          <button type="button" class="btn btn-default btn-sm" data-dismiss="modal"><span class="glyphicon glyphicon-remove"></span><span translate>Close</span></button>
        </div>
      </div>
    </div>
  </div>

  <!-- Usage report modal -->

  <div id="ur" class="modal fade" data-backdrop="static" data-keyboard="false" tabindex="-1">
    <div class="modal-dialog modal-lg">
      <div class="modal-content">
        <div class="modal-header alert alert-success">
          <h4 translate class="modal-title">Allow Anonymous Usage Reporting?</h4>
        </div>
        <div class="modal-body">
          <p translate>The encrypted usage report is sent daily. It is used to track common platforms, folder sizes and app versions. If the reported data set is changed you will be prompted with this dialog again.</p>
          <p translate translate-value-url="<a href=&quot;https://data.syncthing.net&quot; target=&quot;_blank&quot;>https://data.syncthing.net</a>">The aggregated statistics are publicly available at {%url%}.</p>
          <button translate type="button" class="btn btn-default btn-sm" ng-show="!reportPreview" ng-click="showReportPreview()">Preview Usage Report</button>
          <pre ng-if="reportPreview"><small>{{reportData | json}}</small></pre>
        </div>
        <div class="modal-footer">
          <button type="button" class="btn btn-success btn-sm" ng-click="acceptUR()"><span class="glyphicon glyphicon-ok"></span><span translate>Yes</span></button>
          <button type="button" class="btn btn-danger btn-sm" ng-click="declineUR()"><span class="glyphicon glyphicon-remove"></span><span translate>No</span></button>
        </div>
      </div>
    </div>
  </div>

  <!-- Usage report preview modal -->

  <div id="urPreview" class="modal fade" tabindex="-1">
    <div class="modal-dialog modal-lg">
      <div class="modal-content">
        <div class="modal-header alert alert-success">
          <h4 translate class="modal-title">Anonymous Usage Reporting</h4>
        </div>
        <div class="modal-body">
          <p translate>The encrypted usage report is sent daily. It is used to track common platforms, folder sizes and app versions. If the reported data set is changed you will be prompted with this dialog again.</p>
          <p translate translate-value-url="<a href=&quot;https://data.syncthing.net&quot; target=&quot;_blank&quot;>https://data.syncthing.net</a>">The aggregated statistics are publicly available at {%url%}.</p>
          <pre><small>{{reportData | json}}</small></pre>
        </div>
        <div class="modal-footer">
          <button type="button" class="btn btn-success btn-sm" data-dismiss="modal"><span class="glyphicon glyphicon-ok"></span><span translate>OK</span></button>
        </div>
      </div>
    </div>
  </div>

  <!-- Needed files modal -->

  <modal id="needed" large="yes" status="info" icon="cloud-download" close="yes" title="{{'Out of Sync Items' | translate}}">
    <div class="progress">
      <div class="progress-bar progress-bar-success" style="width: 20%"><span translate class="show">Reused</span></div>
      <div class="progress-bar" style="width: 20%"><span translate class="show">Copied from original</span></div>
      <div class="progress-bar progress-bar-info" style="width: 20%"><span translate class="show">Copied from elsewhere</span></div>
      <div class="progress-bar progress-bar-warning" style="width: 20%"><span translate class="show">Downloaded</span></div>
      <div class="progress-bar progress-bar-danger progress-bar-striped active" style="width: 20%"><span translate class="show">Downloading</span></div>
    </div>

    <hr/>

    <table class="table table-striped table-condensed">

      <tr dir-paginate="f in needed | itemsPerPage: neededPageSize" current-page="neededCurrentPage" total-items="neededTotal">
        <!-- Icon -->
        <td class="small-data"><span class="glyphicon glyphicon-{{needIcons[f.action]}}"></span> {{needActions[f.action]}}</td>

        <!-- Name -->
        <td ng-if="f.type != 'queued'" title="{{f.name}}">{{f.name | basename}}</td>
        <td ng-if="f.type == 'queued'">
          <a href="" ng-click="bumpFile(neededFolder, f.name)" title="{{'Move to top of queue' | translate}}">
            <span class="glyphicon glyphicon-eject"></span>
          </a>
          <span title="{{f.name}}">&ensp;{{f.name | basename}}</span>
        </td>

        <!-- Size/Progress -->
        <td ng-if="f.type == 'progress' && f.action == 'sync' && progress[neededFolder] && progress[neededFolder][f.name]">
          <div class="progress">
            <div class="progress-bar progress-bar-success" style="width: {{progress[neededFolder][f.name].reused}}%"></div>
            <div class="progress-bar" style="width: {{progress[neededFolder][f.name].copiedFromOrigin}}%"></div>
            <div class="progress-bar progress-bar-info" style="width: {{progress[neededFolder][f.name].copiedFromElsewhere}}%"></div>
            <div class="progress-bar progress-bar-warning" style="width: {{progress[neededFolder][f.name].pulled}}%"></div>
            <div class="progress-bar progress-bar-danger progress-bar-striped active" style="width: {{progress[neededFolder][f.name].pulling}}%"></div>
            <span class="show frontal">
              {{progress[neededFolder][f.name].bytesDone | binary}}B / {{progress[neededFolder][f.name].bytesTotal | binary}}B
            </span>
          </div>
        </td>
        <td class="text-right small-data" ng-if="f.type != 'progress' || f.action != 'sync' || !progress[neededFolder] || !progress[neededFolder][f.name]">
          <span ng-if="f.size > 0">{{f.size | binary}}B</span>
        </td>

      </tr>
    </table>

    <dir-pagination-controls on-page-change="neededPageChanged(newPageNumber)"></dir-pagination-controls>
    <ul class="pagination pull-right">
      <li ng-repeat="option in [10, 20, 30, 50, 100]" ng-class="{ active: neededPageSize == option }">
        <a href="#" ng-click="neededChangePageSize(option)">{{option}}</a>
      <li>
    </ul>
    <div class="clearfix"></div>
  </modal>

  <!-- About modal -->

  <modal id="about" large="yes" close="yes" status="info" title="{{'About' | translate}}">
    <h1 class="text-center"><img alt="Syncthing" title="Syncthing" src="assets/img/logo-horizontal.svg" style="vertical-align: -16px" height="100" width="366"/><br/><small>{{versionString()}}</small></h1>
    <hr/>

    <p translate>Copyright &copy; 2015 the following Contributors:</p>
    <div class="row">
      <div class="col-md-12">
        <ul class="list-unstyled three-columns" id="contributor-list">
          <li class="auto-generated">Aaron Bieber</li>
          <li class="auto-generated">Alexander Graf</li>
          <li class="auto-generated">Andrew Dunham</li>
          <li class="auto-generated">Arthur Axel fREW Schmidt</li>
          <li class="auto-generated">Audrius Butkevicius</li>
          <li class="auto-generated">Ben Curthoys</li>
          <li class="auto-generated">Ben Schulz</li>
          <li class="auto-generated">Ben Sidhom</li>
          <li class="auto-generated">Brandon Philips</li>
          <li class="auto-generated">Brendan Long</li>
          <li class="auto-generated">Caleb Callaway</li>
          <li class="auto-generated">Carsten Hagemann</li>
          <li class="auto-generated">Cathryne Linenweaver</li>
          <li class="auto-generated">Chris Howie</li>
          <li class="auto-generated">Chris Joel</li>
          <li class="auto-generated">Colin Kennedy</li>
          <li class="auto-generated">Daniel Martí</li>
          <li class="auto-generated">Dennis Wilson</li>
          <li class="auto-generated">Dominik Heidler</li>
          <li class="auto-generated">Elias Jarlebring</li>
          <li class="auto-generated">Emil Hessman</li>
          <li class="auto-generated">Federico Castagnini</li>
          <li class="auto-generated">Felix Ableitner</li>
          <li class="auto-generated">Felix Unterpaintner</li>
          <li class="auto-generated">Francois-Xavier Gsell</li>
          <li class="auto-generated">Gilli Sigurdsson</li>
          <li class="auto-generated">Jakob Borg</li>
          <li class="auto-generated">James Patterson</li>
          <li class="auto-generated">Jaroslav Malec</li>
          <li class="auto-generated">Jens Diemer</li>
          <li class="auto-generated">Jochen Voss</li>
          <li class="auto-generated">Johan Vromans</li>
          <li class="auto-generated">Karol Różycki</li>
          <li class="auto-generated">Ken'ichi Kamada</li>
          <li class="auto-generated">Lode Hoste</li>
          <li class="auto-generated">Lord Landon Agahnim</li>
          <li class="auto-generated">Marc Laporte</li>
          <li class="auto-generated">Marc Pujol</li>
          <li class="auto-generated">Marcin Dziadus</li>
          <li class="auto-generated">Michael Jephcote</li>
          <li class="auto-generated">Michael Tilli</li>
          <li class="auto-generated">Pascal Jungblut</li>
          <li class="auto-generated">Peter Hoeg</li>
          <li class="auto-generated">Philippe Schommers</li>
          <li class="auto-generated">Phill Luby</li>
          <li class="auto-generated">Piotr Bejda</li>
          <li class="auto-generated">Ryan Sullivan</li>
          <li class="auto-generated">Sergey Mishin</li>
          <li class="auto-generated">Stefan Tatschner</li>
          <li class="auto-generated">Tim Abell</li>
          <li class="auto-generated">Tobias Nygren</li>
          <li class="auto-generated">Tomas Cerveny</li>
          <li class="auto-generated">Tully Robinson</li>
          <li class="auto-generated">Veeti Paananen</li>
          <li class="auto-generated">Vil Brekin</li>
        </ul>
      </div>
    </div>
    <hr/>

    <p translate>Syncthing includes the following software or portions thereof:</p>
    <ul class="list-unstyled two-columns">
      <li><a href="http://golang.org/">The Go Programming Language</a>, Copyright &copy; 2012 The Go Authors.</li>
      <li><a href="https://bitbucket.org/kardianos/osext">kardianos/osext</a>, Copyright &copy; 2012 Daniel Theophanes.</li>
      <li><a href="https://code.google.com/p/snappy-go/">snappy-go</a>, Copyright &copy; 2011 The Snappy-Go Authors.</li>
      <li><a href="https://github.com/golang/groupcache">groupcache/lru</a>, Copyright &copy; 2013 Google Inc.</li>
      <li><a href="https://github.com/juju/ratelimit">juju/ratelimit</a>, Copyright &copy; 2014 Canonical Ltd.</li>
      <li><a href="https://github.com/syndtr/goleveldb">syndtr/goleveldb</a>, Copyright &copy; 2012, Suryandaru Triandana</li>
      <li><a href="https://github.com/vitrun/qart">vitrun/qart</a>, Copyright &copy; The Go Authors.</li>
      <li><a href="https://angularjs.org/">AngularJS</a>, Copyright &copy; 2010-2014 Google, Inc.</li>
      <li><a href="http://getbootstrap.com/">Bootstrap</a>, Copyright &copy; 2011-2014 Twitter, Inc.</li>
    </ul>
  </modal>

  <!-- vendor scripts -->
  <script src="vendor/angular/angular.min.js"></script>
  <script src="vendor/angular/angular-translate.min.js"></script>
  <script src="vendor/angular/angular-translate-loader.min.js"></script>
  <script src="vendor/angular/angular-dirPagination.js"></script>
  <script src="vendor/jquery/jquery-2.0.3.min.js"></script>
  <script src="vendor/bootstrap/js/bootstrap.min.js"></script>
  <!-- / vendor scripts -->

  <!-- gui application code -->
  <script src="scripts/syncthing/core/module.js"></script>
  <script src="scripts/syncthing/core/controllers/eventController.js"></script>
  <script src="scripts/syncthing/core/controllers/syncthingController.js"></script>
  <script src="scripts/syncthing/core/directives/identiconDirective.js"></script>
  <script src="scripts/syncthing/core/directives/languageSelectDirective.js"></script>
  <script src="scripts/syncthing/core/directives/modalDirective.js"></script>
  <script src="scripts/syncthing/core/directives/uniqueFolderDirective.js"></script>
  <script src="scripts/syncthing/core/directives/validDeviceidDirective.js"></script>
  <script src="scripts/syncthing/core/directives/popoverDirective.js"></script>
  <script src="scripts/syncthing/core/filters/alwaysNumberFilter.js"></script>
  <script src="scripts/syncthing/core/filters/basenameFilter.js"></script>
  <script src="scripts/syncthing/core/filters/binaryFilter.js"></script>
  <script src="scripts/syncthing/core/filters/durationFilter.js"></script>
  <script src="scripts/syncthing/core/filters/naturalFilter.js"></script>
  <script src="scripts/syncthing/core/services/localeService.js"></script>

  <script src="assets/lang/valid-langs.js"></script>
  <script src="scripts/syncthing/app.js"></script>
  <!-- / gui application code -->

</body>
</html><|MERGE_RESOLUTION|>--- conflicted
+++ resolved
@@ -29,27 +29,11 @@
 
   <!-- Top bar -->
 
-<<<<<<< HEAD
   <header class="navbar navbar-top navbar-white container st-head" role="navigation">
       <div class="navbar-brand"><img class="logo" src="assets/img/logo-icon.svg" height="45" width="45"/></div>
 
       <!-- Notifications and settings -->
       <div class="st-head-buttons ">
-        <!-- <li ng-if="upgradeInfo && upgradeInfo.newer">
-=======
-  <nav class="navbar navbar-top navbar-default" role="navigation">
-    <div class="container">
-      <span class="navbar-brand"><img class="logo" src="assets/img/logo-horizontal.svg" height="32" width="117"/></span>
-      <p class="navbar-text hidden-xs" ng-class="{'hidden-sm':upgradeInfo && upgradeInfo.newer}">{{thisDeviceName()}}</p>
-      <ul class="nav navbar-nav navbar-right">
-        <li ng-if="upgradeInfo && upgradeInfo.newer">
->>>>>>> 12f76b44
-          <button type="button" class="btn navbar-btn btn-primary btn-sm" href="" ng-click="upgrade()">
-            <span class="glyphicon glyphicon-chevron-up"></span>
-            <span translate translate-value-version="{{upgradeInfo.latest}}">Upgrade To {%version%}</span>
-          </button>
-<<<<<<< HEAD
-        </li> -->
         <div class="st-head-notifications dropdown">
           <button type="button" class="st-head-notifications-btn btn btn-default btn-lg dropdown-toggle" data-toggle="dropdown">
             <span class="ion ion-android-notifications" aria-label="Edit"></span>
@@ -59,18 +43,6 @@
           <button class="btn btn-default btn-lg dropdown-toggle" data-toggle="dropdown">
             <span class="ion ion-gear-b" aria-label="Edit"></span>
           </button>
-=======
-        </li>
-        <li ng-if="upgradeInfo && upgradeInfo.majorNewer">
-          <button type="button" class="btn navbar-btn btn-danger btn-sm" href="" ng-click="upgradeMajor()">
-            <span class="glyphicon glyphicon-chevron-up"></span>&emsp;
-            <span translate translate-value-version="{{upgradeInfo.latest}}">Upgrade To {%version%}</span>
-          </button>
-        </li>
-        <li class="dropdown" language-select></li>
-        <li class="dropdown">
-          <a href="#" class="dropdown-toggle" data-toggle="dropdown"><span class="glyphicon glyphicon-cog" aria-label="Edit"></span></a>
->>>>>>> 12f76b44
           <ul class="dropdown-menu">
             <li><a href="" ng-click="editSettings()"><span class="glyphicon glyphicon-cog"></span><span translate>Settings</span></a></li>
             <li><a href="" ng-click="idDevice()"><span class="glyphicon glyphicon-qrcode"></span><span translate>Show ID</span></a></li>
@@ -81,11 +53,30 @@
             <li><a href="" ng-click="about()"><span class="glyphicon glyphicon-heart-empty"></span><span translate>About</span></a></li>
           </ul>
         </div>
+        <li ng-if="upgradeInfo && upgradeInfo.majorNewer">
+          <button type="button" class="btn navbar-btn btn-danger btn-sm" href="" ng-click="upgradeMajor()">
+            <span class="glyphicon glyphicon-chevron-up"></span>&emsp;
+            <span translate translate-value-version="{{upgradeInfo.latest}}">Upgrade To {%version%}</span>
+          </button>
+        </li>
+        <!-- <li class="dropdown" language-select></li>
+        <li class="dropdown">
+          <a href="#" class="dropdown-toggle" data-toggle="dropdown"><span class="glyphicon glyphicon-cog" aria-label="Edit"></span></a>
+          <ul class="dropdown-menu">
+            <li><a href="" ng-click="editSettings()"><span class="glyphicon glyphicon-cog"></span><span translate>Settings</span></a></li>
+            <li><a href="" ng-click="idDevice()"><span class="glyphicon glyphicon-qrcode"></span><span translate>Show ID</span></a></li>
+            <li class="divider"></li>
+            <li><a href="" ng-click="shutdown()"><span class="glyphicon glyphicon-off"></span><span translate>Shutdown</span></a></li>
+            <li><a href="" ng-click="restart()"><span class="glyphicon glyphicon-refresh"></span><span translate>Restart</span></a></li>
+            <li class="divider"></li>
+            <li><a href="" ng-click="about()"><span class="glyphicon glyphicon-heart-empty"></span><span translate>About</span></a></li>
+          </ul>
+        </li> -->
       </div>
 
       <!-- This device -->
 
-      <div class="st-head-data " id="device-this" ng-repeat="deviceCfg in [thisDevice()]">
+      <div class="st-head-data " ng-repeat="deviceCfg in [thisDevice()]">
         <div class="st-head-data-container">
           <span class="st-head-data-item">
             <span class="ion ion-arrow-down-a"></span>
@@ -244,7 +235,49 @@
 
       <!-- Folder list (top left) -->
 
-      <div class="col-md-6">
+      <div class="st-table">
+        <div class="st-table-head st-table-row">
+          <div class="st-col">Name</div>
+          <div class="st-col">Size</div>
+          <div class="st-col">Status</div>
+          <div class="st-col">Devices</div>
+          <div class="st-col">Actions</div>
+        </div>
+        <div class="st-table-row" ng-repeat="folder in folderList()">
+          <div class="st-col">{{folder.id}}</div>
+          <div class="st-col">
+            <span class="st-info" translate>Local size / Global size</span>
+            <span class="">{{model[folder.id].localFiles | alwaysNumber}} <span translate>items</span>, ~{{model[folder.id].localBytes | binary}}B</span> /
+            <span class="">{{model[folder.id].globalFiles | alwaysNumber}} <span translate>items</span>, ~{{model[folder.id].globalBytes | binary}}B</span>
+          </div>
+          <div class="st-col">
+            <span class="text-{{folderClass(folder)}}" ng-switch="folderStatus(folder)">
+              <span ng-switch-when="unknown"><span class="hidden-xs" translate>Unknown</span><span class="visible-xs">&#9724;</span></span>
+              <span ng-switch-when="unshared"><span class="hidden-xs" translate>Unshared</span><span class="visible-xs">&#9724;</span></span>
+              <span ng-switch-when="stopped"><span class="hidden-xs" translate>Stopped</span><span class="visible-xs">&#9724;</span></span>
+              <span ng-switch-when="scanning"><span class="hidden-xs" translate>Scanning</span><span class="visible-xs">&#9724;</span></span>
+              <span ng-switch-when="idle"><span class="hidden-xs" translate>Up to Date</span><span class="visible-xs">&#9724;</span></span>
+              <span ng-switch-when="syncing">
+                <span class="hidden-xs" translate>Syncing</span>
+                ({{syncPercentage(folder.id)}}%)
+              </span>
+            </span>
+          </div>
+          <div class="st-col">
+            <span translate>Shared With</span>
+            <div class="">{{sharesFolder(folder)}}</div>
+          </div>
+          <div class="st-col">
+              <button class="btn btn-sm btn-danger pull-left" ng-if="folderStatus(folder) == 'idle' && folder.readOnly && model[folder.id].needFiles > 0" ng-click="override(folder.id)" href=""><span class="glyphicon glyphicon-upload"></span>&emsp;<span translate>Override Changes</span></button>
+              <span class="">
+                <button class="btn btn-sm btn-default" href="" ng-show="folderStatus(folder) == 'idle'" ng-click="rescanFolder(folder.id)"><span class="glyphicon glyphicon-refresh"></span>&emsp;<span translate>Rescan</span></button>
+                <button class="btn btn-sm btn-default" href="" ng-click="editFolder(folder)"><span class="glyphicon glyphicon-pencil"></span>&emsp;<span translate>Edit</span></button>
+              </span>
+          </div>
+        </div>
+      </div>
+
+      <div class="col-md-12">
         <div class="panel-group" id="folders">
         <div class="visible-xs"><h3><span translate>Folders</span></h3><hr></div>
           <div class="panel panel-default" ng-repeat="folder in folderList()">
@@ -369,62 +402,6 @@
       </div>
 
       <!-- Device list (top right) -->
-
-
-      <div class="col-md-6">
-      <div class="visible-xs"><h3><span translate>Devices</span></h3><hr></div>
-        <div class="panel panel-default" ng-repeat="deviceCfg in [thisDevice()]">
-          <div class="panel-heading" data-toggle="collapse" href="#device-this" style="cursor: pointer">
-            <h3 class="panel-title">
-              <identicon data-value="deviceCfg.deviceID"></identicon>&emsp;{{deviceName(deviceCfg)}}
-            </h3>
-          </div>
-          <div id="device-this" class="panel-collapse collapse in">
-            <div class="panel-body">
-              <table class="table table-condensed table-striped">
-                <tbody>
-                  <tr>
-                    <th><span class="glyphicon glyphicon-cloud-download"></span>&emsp;<span translate>Download Rate</span></th>
-                    <td class="text-right">{{connectionsTotal.inbps | binary}}B/s ({{connectionsTotal.inBytesTotal | binary}}B)</td>
-                  </tr>
-                  <tr>
-                    <th><span class="glyphicon glyphicon-cloud-upload"></span>&emsp;<span translate>Upload Rate</span></th>
-                    <td class="text-right">{{connectionsTotal.outbps | binary}}B/s ({{connectionsTotal.outBytesTotal | binary}}B)</td>
-                  </tr>
-                  <tr>
-                    <th><span class="glyphicon glyphicon-th"></span>&emsp;<span translate>RAM Utilization</span></th>
-                    <td class="text-right">{{system.sys | binary}}B</td>
-                  </tr>
-                  <tr>
-                    <th><span class="glyphicon glyphicon-dashboard"></span>&emsp;<span translate>CPU Utilization</span></th>
-                    <td class="text-right">{{system.cpuPercent | alwaysNumber | natural:1}}%</td>
-                  </tr>
-                  <tr ng-if="system.extAnnounceOK != undefined && announceServersTotal > 0">
-                    <th><span class="glyphicon glyphicon-bullhorn"></span>&emsp;<span translate>Global Discovery</span></th>
-                    <td class="text-right">
-                      <span ng-if="announceServersFailed.length == 0" class="data text-success">
-                        <span>OK</span>
-                      </span>
-                      <span ng-if="announceServersFailed.length != 0" class="data" ng-class="{'text-danger': announceServersFailed.length == announceServersTotal}">
-                        <span popover data-trigger="hover" data-placement="bottom" data-content="{{announceServersFailed.join('\n')}}">
-                          {{announceServersTotal-announceServersFailed.length}}/{{announceServersTotal}}
-                        </span>
-                      </span>
-                    </td>
-                  </tr>
-                  <tr>
-                    <th><span class="glyphicon glyphicon-time"></span>&emsp;<span translate>Uptime</span></th>
-                    <td class="text-right">{{system.uptime | duration:"m"}}</td>
-                  </tr>
-                  <tr>
-                    <th><span class="glyphicon glyphicon-tag"></span>&emsp;<span translate>Version</span></th>
-                    <td class="text-right">{{versionString()}}</td>
-                  </tr>
-                </tbody>
-              </table>
-            </div>
-          </div>
-        </div>
 
         <!-- Remote devices -->
 
